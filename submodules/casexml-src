<<<<<<< HEAD
tree 4f2f2406458e1733e109c7acc18d0025ebb7e64c
parent 1e4bd59d560cd259c3fc5dd7cc87e69611ab7a28
author Cory Zue <czue@dimagi.com> 1332973118 -0400
committer Cory Zue <czue@dimagi.com> 1332973118 -0400

add missing __init__.py files
=======
tree 7f4c282c26ea596e7e8f1139a1e920dd6f6b0fee
parent 5885746c8fc77c7d98fd5d8a53af591348b8b41b
author Daniel Roberts <droberts@dimagi.com> 1333378596 -0400
committer Daniel Roberts <droberts@dimagi.com> 1333378596 -0400

made sure to only include dynamic properties that start with [a-zA-Z]
>>>>>>> dc2b18fe
<|MERGE_RESOLUTION|>--- conflicted
+++ resolved
@@ -1,15 +1,6 @@
-<<<<<<< HEAD
-tree 4f2f2406458e1733e109c7acc18d0025ebb7e64c
-parent 1e4bd59d560cd259c3fc5dd7cc87e69611ab7a28
-author Cory Zue <czue@dimagi.com> 1332973118 -0400
-committer Cory Zue <czue@dimagi.com> 1332973118 -0400
-
-add missing __init__.py files
-=======
 tree 7f4c282c26ea596e7e8f1139a1e920dd6f6b0fee
 parent 5885746c8fc77c7d98fd5d8a53af591348b8b41b
 author Daniel Roberts <droberts@dimagi.com> 1333378596 -0400
 committer Daniel Roberts <droberts@dimagi.com> 1333378596 -0400
 
-made sure to only include dynamic properties that start with [a-zA-Z]
->>>>>>> dc2b18fe
+made sure to only include dynamic properties that start with [a-zA-Z]