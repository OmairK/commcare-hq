from collections import defaultdict
from couchdbkit import ResourceNotFound
from couchdbkit.ext.django import schema
import datetime
from dimagi.utils.parsing import json_format_date
from dimagi.utils.read_only import ReadOnlyObject
from fluff import exceptions
from pillowtop.listener import BasicPillow
from .signals import indicator_document_updated
import fluff.sync_couchdb


REDUCE_TYPES = set(['sum', 'count', 'min', 'max', 'sumsqr'])
TYPE_INTEGER = 'integer'
TYPE_STRING = 'string'
TYPE_DATE = 'date'
ALL_TYPES = [TYPE_INTEGER, TYPE_STRING, TYPE_DATE]


class base_emitter(object):
    fluff_emitter = ''

    def __init__(self, reduce_type='sum'):
        assert reduce_type in REDUCE_TYPES, 'Unknown reduce type'
        self.reduce_type = reduce_type

    def __call__(self, fn):
        def wrapped_f(*args):
            for v in fn(*args):
                if isinstance(v, dict):
                    if 'value' not in v:
                        v['value'] = 1
                    assert v.get('group_by') is not None
                    if not isinstance(v['group_by'], list):
                        v['group_by'] = [v['group_by']]
                elif isinstance(v, list):
                    v = dict(date=v[0], value=v[1], group_by=None)
                else:
                    v = dict(date=v, value=1, group_by=None)

                self.validate(v)
                yield v

        wrapped_f._reduce_type = self.reduce_type
        wrapped_f._fluff_emitter = self.fluff_emitter
        return wrapped_f

    def validate(self, value):
        pass


class custom_date_emitter(base_emitter):
    fluff_emitter = 'date'

    def validate(self, value):
        def validate_date(dateval):
            assert dateval is not None
            assert isinstance(dateval, (datetime.date, datetime.datetime))

        validate_date(value.get('date'))
        if isinstance(value['date'], datetime.datetime):
            value['date'] = value['date'].date()


class custom_null_emitter(base_emitter):
    fluff_emitter = 'null'

    def validate(self, value):
        if isinstance(value, dict):
            if 'date' not in value:
                value['date'] = None
            else:
                assert value['date'] is None

date_emitter = custom_date_emitter()
null_emitter = custom_null_emitter()


def filter_by(fn):
    fn._fluff_filter = True
    return fn


class CalculatorMeta(type):
    _counter = 0

    def __new__(mcs, name, bases, attrs):
        emitters = set()
        filters = set()
        parents = [p for p in bases if isinstance(p, CalculatorMeta)]
        for attr in attrs:
            if getattr(attrs[attr], '_fluff_emitter', None):
                emitters.add(attr)
            if getattr(attrs[attr], '_fluff_filter', False):
                filters.add(attr)

        # needs to inherit emitters and filters from all parents
        for parent in parents:
            emitters.update(parent._fluff_emitters)
            filters.update(parent._fluff_filters)

        cls = super(CalculatorMeta, mcs).__new__(mcs, name, bases, attrs)
        cls._fluff_emitters = emitters
        cls._fluff_filters = filters
        cls._counter = mcs._counter
        mcs._counter += 1
        return cls


class Calculator(object):
    __metaclass__ = CalculatorMeta

    window = None

    # set by IndicatorDocumentMeta
    fluff = None
    slug = None

    # set by CalculatorMeta
    _fluff_emitters = None
    _fluff_filters = None

    def __init__(self, window=None, filter=None):
        if window is not None:
            self.window = window
        if not isinstance(self.window, datetime.timedelta):
            if any(getattr(self, e)._fluff_emitter == 'date' for e in self._fluff_emitters):
                # if window is set to None, for instance
                # fail here and not whenever that's run into below
                raise NotImplementedError(
                    'window must be timedelta, not %s' % type(self.window))
        self._filter = filter

    def filter(self, item):
        return self._filter is None or self._filter.filter(item)

    def passes_filter(self, item):
        """
        This is pretty confusing, but there are two mechanisms for having a filter,
        one via the explicit filter function and the other being the @filter_by decorator
        that can be applied to other functions.
        """
        return self.filter(item) and all(
            (getattr(self, slug)(item) for slug in self._fluff_filters)
        )

    def to_python(self, value):
        return value

    def calculate(self, item):
        passes_filter = self.passes_filter(item)
        values = {}
        for slug in self._fluff_emitters:
            fn = getattr(self, slug)
            values[slug] = (
                list(fn(item))
                if passes_filter else []
            )
        return values

    def get_result(self, key, reduce=True):
        result = {}
        for emitter_name in self._fluff_emitters:
            shared_key = [self.fluff._doc_type] + key + [self.slug, emitter_name]
            emitter = getattr(self, emitter_name)
            emitter_type = emitter._fluff_emitter
            q_args = {
                'reduce': reduce,
            }
            if emitter_type == 'date':
                now = self.fluff.get_now()
                start = now - self.window
                end = now
                if start > end:
                    q_args['descending'] = True
                q = self.fluff.view(
                    'fluff/generic',
                    startkey=shared_key + [json_format_date(start)],
                    endkey=shared_key + [json_format_date(end)],
                    **q_args
                ).all()
            elif emitter_type == 'null':
                q = self.fluff.view(
                    'fluff/generic',
                    key=shared_key + [None],
                    **q_args
                ).all()
            else:
                raise exceptions.EmitterTypeError(
                    'emitter type %s not recognized' % emitter_type
                )

            if reduce:
                try:
                    result[emitter_name] = q[0]['value'][emitter._reduce_type]
                except IndexError:
                    result[emitter_name] = 0
            else:
                def strip(id_string):
                    prefix = '%s-' % self.fluff.__name__
                    assert id_string.startswith(prefix)
                    return id_string[len(prefix):]
                result[emitter_name] = [strip(row['id']) for row in q]
        return result

    def aggregate_results(self, keys, reduce=True):

        def iter_results():
            for key in keys:
                result = self.get_result(key, reduce=reduce)
                for slug, value in result.items():
                    yield slug, value

        if reduce:
            results = defaultdict(int)
            for slug, value in iter_results():
                results[slug] += value
        else:
            results = defaultdict(set)
            for slug, value in iter_results():
                results[slug].update(value)

        return results

class AttributeGetter(object):
    """
    If you need to do something fancy in your group_by you would use this.
    """
    def __init__(self, attribute, getter_function=None):
        """
        attribute is what the attribute is set as in the fluff indicator doc.
        getter_function is how to get it out of the source doc.
        if getter_function isn't specified it will use source[attribute] as
        the getter.
        """
        self.attribute = attribute
        if getter_function is None:
            getter_function = lambda item: item[attribute]

        self.getter_function = getter_function


class IndicatorDocumentMeta(schema.DocumentMeta):

    def __new__(mcs, name, bases, attrs):
        calculators = {}
        for attr_name, attr_value in attrs.items():
            if isinstance(attr_value, Calculator):
                calculators[attr_name] = attr_value
                attrs[attr_name] = schema.DictProperty()
        cls = super(IndicatorDocumentMeta, mcs).__new__(mcs, name, bases, attrs)
        for slug, calculator in calculators.items():
            calculator.fluff = cls
            calculator.slug = slug
        cls._calculators = calculators
        return cls


class IndicatorDocument(schema.Document):

    __metaclass__ = IndicatorDocumentMeta
    base_doc = 'IndicatorDocument'

    document_class = None
    document_filter = None
    group_by = ()

    # Mapping of group_by field to type. Used to communicate expected type in fluff diffs.
    # See ALL_TYPES
    group_by_type_map = None

    @property
    def wrapped_group_by(self):
        def _wrap_if_necessary(string_or_attribute_getter):
            if isinstance(string_or_attribute_getter, basestring):
                getter = AttributeGetter(string_or_attribute_getter)
            else:
                getter = string_or_attribute_getter
            assert isinstance(getter, AttributeGetter)
            return getter

        return (_wrap_if_necessary(item) for item in type(self)().group_by)

    def get_group_names(self):
        return [gb.attribute for gb in self.wrapped_group_by]

    def get_group_values(self):
        return [self[attr] for attr in self.get_group_names()]

    @classmethod
    def get_now(cls):
        return datetime.datetime.utcnow().date()

    def calculate(self, item):
        for attr, calculator in self._calculators.items():
            self[attr] = calculator.calculate(item)
        self.id = item.get_id
        for getter in self.wrapped_group_by:
            self[getter.attribute] = getter.getter_function(item)
        # overwrite whatever's in group_by with the default
        self._doc['group_by'] = list(self.get_group_names())

    def diff(self, other_doc):
        """
        Get the diff between two IndicatorDocuments. Assumes that the documents are of the same type and that
        both have the same set of calculators and emitters. Doesn't support changes to group_by values.

        Return value is None for no diff or a dict with all indicator values
        that are different (added / removed / changed):
            {
                domains: ['domain1', 'domain2']
                database: 'db1',
                doc_type: 'MyIndicators',
                group_names: ['domain', 'owner_id'],
                group_values: ['test', 'abc']
                indicator_changes: [
                    {
                    calculator: 'visit_week',
                    emitter: 'all_visits',
                    emitter_type: 'date',
                    reduce_type: 'count',
                    values: [
                        {'date': '2012-09-23', 'value': 1, 'group_by': None},
                        {'date': '2012-09-24', 'value': 1, 'group_by': None}
                    ]},
                    {
                    calculator: 'visit_week',
                    emitter: 'visit_hour',
                    emitter_type: 'date',
                    reduce_type: 'sum',
                    values: [
                        {'date': '2012-09-23', 'value': 8, 'group_by': None},
                        {'date': '2012-09-24', 'value': 11, 'group_by': None}
                    ]},
                ],
                all_indicators: [
                    {
                    calculator: 'visit_week',
                    emitter: 'visit_hour',
                    emitter_type: 'date',
                    reduce_type: 'sum'
                    },
                    ....
                ]

            }
        """
        diff_keys = {}
        for calc_name in self._calculators.keys():
            if other_doc:
                calc_diff = self._shallow_dict_diff(self[calc_name], other_doc[calc_name])
                if calc_diff:
                    diff_keys[calc_name] = calc_diff
            else:
                for emitter_name, values in self[calc_name].items():
                    if values:
                        emitters = diff_keys.setdefault(calc_name, [])
                        emitters.append(emitter_name)

        if not diff_keys:
            return None

        group_by_type_map = self.group_by_type_map or {}
        for gb in self.wrapped_group_by:
            attrib = gb.attribute
            if attrib not in group_by_type_map:
                group_by_type_map[attrib] = TYPE_STRING
            else:
                assert group_by_type_map[attrib] in ALL_TYPES

        diff = dict(domains=list(self.domains),
                    database=self.Meta.app_label,
                    doc_type=self._doc_type,
                    group_names=self.get_group_names(),
                    group_values=self.get_group_values(),
<<<<<<< HEAD
                    indicator_changes=[],
                    all_indicators=[],
                    )
        indicator_changes = diff["indicator_changes"]
        all_indicators = diff["all_indicators"]
=======
                    group_type_map=group_by_type_map,
                    indicator_changes=[])
        indicators = diff["indicator_changes"]
>>>>>>> 3588e358

        for calc_name, emitter_names in diff_keys.items():
            indicator_changes.extend(self._indicator_diff(calc_name, emitter_names, other_doc))

        for calc_name in self._calculators.keys():
            for emitter_name in self[calc_name].keys():
                all_indicators.append(self._indicator_meta(calc_name, emitter_name))

        return diff

    def _indicator_meta(self, calc_name, emitter_name, values=None):
        emitter = getattr(self._calculators[calc_name], emitter_name)
        emitter_type = emitter._fluff_emitter
        reduce_type = emitter._reduce_type
        meta = dict(calculator=calc_name,
           emitter=emitter_name,
           emitter_type=emitter_type,
           reduce_type=reduce_type
        )

        if values is not None:
            meta['values'] = values

        return meta

    def _indicator_diff(self, calc_name, emitter_names, other_doc):
        indicators = []
        for emitter_name in emitter_names:
            class NormalizedEmittedValue(object):
                """Normalize the values to the dictionary form to allow comparison"""
                def __init__(self, value):
                    if isinstance(value, dict):
                        self.value = value
                    elif isinstance(value, list):
                        self.value = dict(date=value[0], value=value[1], group_by=None)

                    if self.value['date'] and not isinstance(self.value['date'], datetime.date):
                        self.value['date'] = datetime.datetime.strptime(self.value['date'], '%Y-%m-%d').date()

                def __key(self):
                    gb = self.value['group_by']
                    return self.value['date'], self.value['value'], tuple(gb) if gb else None

                def __eq__(x, y):
                    return x.__key() == y.__key()

                def __hash__(self):
                    return hash(self.__key())

                def __repr__(self):
                    return str(self.value)

            if other_doc:
                self_values = set([NormalizedEmittedValue(v) for v in self[calc_name][emitter_name]])
                other_values = set([NormalizedEmittedValue(v) for v in other_doc[calc_name][emitter_name]])
                values_diff = [v for v in list(self_values - other_values)]
            else:
                values_diff = [NormalizedEmittedValue(v) for v in self[calc_name][emitter_name]]

            values = [v.value for v in values_diff]
            indicators.append(self._indicator_meta(calc_name, emitter_name, values=values))
        return indicators

    def _shallow_dict_diff(self, left, right):
        if not left and not right:
            return None
        elif not left or not right:
            return left.keys() if left else right.keys()

        left_set, right_set = set(left.keys()), set(right.keys())
        intersect = right_set.intersection(left_set)

        added = right_set - intersect
        removed = left_set - intersect
        changed = set(o for o in intersect if left[o] != right[o])
        return added | removed | changed

    @classmethod
    def pillow(cls):
        doc_type = cls.document_class._doc_type
        extra_args = dict(doc_type=doc_type)
        if cls.domains:
            domains = ' '.join(cls.domains)
            extra_args['domains'] = domains

        document_filter = cls.document_filter
        return type(FluffPillow)(cls.__name__ + 'Pillow', (FluffPillow,), {
            'couch_filter': 'fluff_filter/domain_type',
            'extra_args': extra_args,
            'document_class': cls.document_class,
            'indicator_class': cls,
            'document_filter': document_filter,
        })

    @classmethod
    def has_calculator(cls, calc_name):
        return calc_name in cls._calculators

    @classmethod
    def get_calculator(cls, calc_name):
        return cls._calculators[calc_name]

    @classmethod
    def get_result(cls, calc_name, key, reduce=True):
        calculator = cls.get_calculator(calc_name)
        return calculator.get_result(key, reduce=reduce)

    @classmethod
    def aggregate_results(cls, calc_name, keys, reduce=True):
        calculator = cls.get_calculator(calc_name)
        return calculator.aggregate_results(keys, reduce=reduce)

    class Meta:
        app_label = 'fluff'


class FluffPillow(BasicPillow):
    document_filter = None
    indicator_class = IndicatorDocument

    def change_transform(self, doc_dict):
        doc = self.document_class.wrap(doc_dict)
        doc = ReadOnlyObject(doc)

        if self.document_filter and not self.document_filter.filter(doc):
            return None

        indicator_id = '%s-%s' % (self.indicator_class.__name__, doc.get_id)

        try:
            current_indicator = self.indicator_class.get(indicator_id)
        except ResourceNotFound:
            current_indicator = None

        if not current_indicator:
            indicator = self.indicator_class(_id=indicator_id)
        else:
            indicator = current_indicator
            current_indicator = indicator.to_json()

        indicator.calculate(doc)
        return current_indicator, indicator

    def change_transport(self, indicators):
        old_indicator, new_indicator = indicators
        new_indicator.save()

        diff = new_indicator.diff(old_indicator)
        if diff:
            indicator_document_updated.send(sender=self, diff=diff)<|MERGE_RESOLUTION|>--- conflicted
+++ resolved
@@ -373,17 +373,11 @@
                     doc_type=self._doc_type,
                     group_names=self.get_group_names(),
                     group_values=self.get_group_values(),
-<<<<<<< HEAD
+                    group_type_map=group_by_type_map,
                     indicator_changes=[],
-                    all_indicators=[],
-                    )
+                    all_indicators=[])
         indicator_changes = diff["indicator_changes"]
         all_indicators = diff["all_indicators"]
-=======
-                    group_type_map=group_by_type_map,
-                    indicator_changes=[])
-        indicators = diff["indicator_changes"]
->>>>>>> 3588e358
 
         for calc_name, emitter_names in diff_keys.items():
             indicator_changes.extend(self._indicator_diff(calc_name, emitter_names, other_doc))
