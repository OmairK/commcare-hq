#!/usr/bin/env python
# -*- coding: utf-8 -*-
"""
Server layout:
    ~/services/
        This contains two subfolders
            /apache/
            /supervisor/
        which hold the configurations for these applications
        for each environment (staging, production, etc) running on the server.
        Theses folders are included in the global /etc/apache2 and
        /etc/supervisor configurations.

    ~/www/
        This folder contains the code, python environment, and logs
        for each environment (staging, production, etc) running on the server.
        Each environment has its own subfolder named for its evironment
        (i.e. ~/www/staging/logs and ~/www/production/logs).
"""
import datetime
import json
import os
import posixpath
import sys
import time
from collections import defaultdict
from distutils.util import strtobool

from fabric import utils
from fabric.api import run, roles, execute, task, sudo, env, parallel
from fabric.colors import blue
from fabric.context_managers import settings, cd, shell_env
from fabric.contrib import files, console
from fabric.operations import require, local, prompt
import yaml


ROLES_ALL_SRC = ['pg', 'django_monolith', 'django_app', 'django_celery', 'django_pillowtop', 'formsplayer', 'staticfiles']
ROLES_ALL_SERVICES = ['django_monolith', 'django_app', 'django_celery', 'django_pillowtop', 'formsplayer']
ROLES_CELERY = ['django_monolith', 'django_celery']
ROLES_PILLOWTOP = ['django_monolith', 'django_pillowtop']
ROLES_DJANGO = ['django_monolith', 'django_app']
ROLES_TOUCHFORMS = ['django_monolith', 'formsplayer']
ROLES_STATIC = ['django_monolith', 'staticfiles']
ROLES_SMS_QUEUE = ['django_monolith', 'sms_queue']
ROLES_REMINDER_QUEUE = ['django_monolith', 'reminder_queue']
ROLES_PILLOW_RETRY_QUEUE = ['django_monolith', 'pillow_retry_queue']
ROLES_DB_ONLY = ['pg', 'django_monolith']

if env.ssh_config_path and os.path.isfile(os.path.expanduser(env.ssh_config_path)):
    env.use_ssh_config = True

PROJECT_ROOT = os.path.dirname(__file__)
RSYNC_EXCLUDE = (
    '.DS_Store',
    '.git',
    '*.pyc',
    '*.example',
    '*.db',
    )
env.linewise = True
env.colorize_errors = True

if not hasattr(env, 'code_branch'):
    print ("code_branch not specified, using 'master'. "
           "You can set it with '--set code_branch=<branch>'")
    env.code_branch = 'master'

env.roledefs = {
    'django_celery': [],
    'django_app': [],
    # for now combined with celery
    'django_pillowtop': [],
    'sms_queue': [],
    'reminder_queue': [],
    'pillow_retry_queue': [],
    # 'django_celery, 'django_app', and 'django_pillowtop' all in one
    # use this ONLY for single server config,
    # otherwise deploy() will run multiple times in parallel causing issues
    'django_monolith': [],

    'formsplayer': [],
    'staticfiles': [],

    # package level configs that are not quite config'ed yet in this fabfile
    'couch': [],
    'pg': [],
    'rabbitmq': [],
    'lb': [],
    # need a special 'deploy' role to make deploy only run once
    'deploy': [],
}


def _require_target():
    require('root', 'code_root', 'hosts', 'environment',
            provided_by=('staging', 'preview', 'production', 'india', 'zambia'))


def format_env(current_env, extra=None):
    """
    formats the current env to be a foo=bar,sna=fu type paring
    this is used for the make_supervisor_conf management command
    to pass current environment to make the supervisor conf files remotely
    instead of having to upload them from the fabfile.

    This is somewhat hacky in that we're going to
    cherry pick the env vars we want and make a custom dict to return
    """
    ret = dict()
    important_props = [
        'environment',
        'code_root',
        'log_dir',
        'sudo_user',
        'host_string',
        'project',
        'es_endpoint',
        'jython_home',
        'virtualenv_root',
        'django_port',
        'django_bind',
        'flower_port',
    ]

    host = current_env.get('host_string')
    if host in current_env.get('new_relic_enabled', []):
        ret['new_relic_command'] = '%(virtualenv_root)s/bin/newrelic-admin run-program ' % env
        ret['supervisor_env_vars'] = 'NEW_RELIC_CONFIG_FILE=../newrelic.ini,NEW_RELIC_ENVIRONMENT=%(environment)s' % env
    else:
        ret['new_relic_command'] = ''
        ret['supervisor_env_vars'] = ''

    for prop in important_props:
        ret[prop] = current_env.get(prop, '')

    if extra:
        ret.update(extra)

    return json.dumps(ret)


@task
def _setup_path():
    # using posixpath to ensure unix style slashes.
    # See bug-ticket: http://code.fabfile.org/attachments/61/posixpath.patch
    env.root = posixpath.join(env.home, 'www', env.environment)
    env.log_dir = posixpath.join(env.home, 'www', env.environment, 'log')
    env.code_root = posixpath.join(env.root, 'code_root')
    env.code_root_preindex = posixpath.join(env.root, 'code_root_preindex')
    env.project_root = posixpath.join(env.code_root, env.project)
    env.project_media = posixpath.join(env.code_root, 'media')
    env.virtualenv_root = posixpath.join(env.root, 'python_env')
    env.virtualenv_root_preindex = posixpath.join(env.root, 'python_env_preindex')
    env.services = posixpath.join(env.home, 'services')
    env.jython_home = '/usr/local/lib/jython'
    env.db = '%s_%s' % (env.project, env.environment)


@task
def _set_apache_user():
    if what_os() == 'ubuntu':
        env.apache_user = 'www-data'
    elif what_os() == 'redhat':
        env.apache_user = 'apache'


@roles('lb')
def setup_apache_dirs():
    sudo('mkdir -p %(services)s/apache' % env)


@roles(ROLES_ALL_SRC)
def setup_dirs():
    """
    create uploaded media, log, etc. directories (if needed) and make writable

    """
    sudo('mkdir -p %(log_dir)s' % env)
    sudo('chmod a+w %(log_dir)s' % env)
    sudo('mkdir -p %(services)s/supervisor' % env)


def load_env(env_name):
    def get_env_dict(path):
        if os.path.isfile(path):
            with open(path) as f:
                try:
                    return yaml.load(f)
                except Exception:
                    print 'Error in file {}'.format(path)
                    raise
        else:
            raise Exception("Environment file not found: {}".format(path))

    env_dict = get_env_dict(os.path.join('fab', 'environments.yml'))
    env.update(env_dict['base'])
    env.update(env_dict[env_name])


@task
def india():
    env.inventory = os.path.join('fab', 'inventory', 'india')
    load_env('india')
    execute(env_common)


@task
def zambia():
    """Our production server in wv zambia."""
    load_env('zambia')
    env.hosts = ['41.222.19.153']

    _setup_path()

    env.roledefs = {
        'couch': [],
        'pg': [],
        'rabbitmq': [],
        'django_celery': [],
        'sms_queue': [],
        'reminder_queue': [],
        'pillow_retry_queue': [],
        'django_app': [],
        'django_pillowtop': [],
        'formsplayer': [],
        'staticfiles': [],
        'lb': [],
        'deploy': [],

        'django_monolith': ['41.222.19.153'],
    }
    env.roles = ['django_monolith']


@task
def production():
    """www.commcarehq.org"""
    if env.code_branch != 'master':
        branch_message = (
            "Woah there bud! You're using branch {env.code_branch}. "
            "ARE YOU DOING SOMETHING EXCEPTIONAL THAT WARRANTS THIS?"
        ).format(env=env)
        if not console.confirm(branch_message, default=False):
            utils.abort('Action aborted.')

    load_env('production')
    env.inventory = os.path.join('fab', 'inventory', 'production')
    execute(env_common)


@task
def staging():
    """staging.commcarehq.org"""
    if env.code_branch == 'master':
        env.code_branch = 'autostaging'
        print ("using default branch of autostaging. you can override this with --set code_branch=<branch>")

    env.inventory = os.path.join('fab', 'inventory', 'staging')
    load_env('staging')
    execute(env_common)


@task
def preview():
    """
    preview.commcarehq.org

    production data in a safe preview environment on remote host

    """
    env.inventory = os.path.join('fab', 'inventory', 'preview')
    load_env('preview')
    execute(env_common)


def read_inventory_file(filename):
    """
    filename is a path to an ansible inventory file

    returns a mapping of group names ("webworker", "proxy", etc.)
    to lists of hosts (ip addresses)

    """
    from ansible.inventory import InventoryParser

    return {name: [host.name for host in group.get_hosts()]
            for name, group in InventoryParser(filename).groups.items()}


@task
def development():
    """
    Must pass in the 'inventory' env variable,
    which is the path to an ansible inventory file
    and an 'environment' env variable,
    which is the name of the directory to be used under /home/cchq/www/

    Example command:

        fab development awesome_deploy \
        --set inventory=/path/to/commcarehq-ansible/ansible/inventories/development,environment=dev

    """
    load_env('development')
    execute(env_common)


def env_common():
    require('inventory', 'environment')
    servers = read_inventory_file(env.inventory)

    _setup_path()

    proxy = servers['proxy']
    webworkers = servers['webworkers']
    postgresql = servers['postgresql']
    couchdb = servers['couchdb']
    touchforms = servers['touchforms']
    elasticsearch = servers['elasticsearch']
    celery = servers['celery']
    rabbitmq = servers['rabbitmq']
    # if no server specified, just don't run pillowtop
    pillowtop = servers.get('pillowtop', [])

    deploy = servers.get('deploy', servers['postgresql'])[:1]

    env.roledefs = {
        'couch': couchdb,
        'pg': postgresql,
        'rabbitmq': rabbitmq,
        'django_celery': celery,
        'sms_queue': celery,
        'reminder_queue': celery,
        'pillow_retry_queue': celery,
        'django_app': webworkers,
        'django_pillowtop': pillowtop,
        'formsplayer': touchforms,
        'staticfiles': proxy,
        'lb': [],
        # having deploy here makes it so that
        # we don't get prompted for a host or run deploy too many times
        'deploy': deploy,
        # fab complains if this doesn't exist
        'django_monolith': [],
    }
    env.roles = ['deploy']
    env.hosts = env.roledefs['deploy']


@task
@roles(ROLES_ALL_SRC)
def install_packages():
    """Install packages, given a list of package names"""
    _require_target()

    if what_os() == 'ubuntu':
        packages_list = 'apt-packages.txt'
        installer_command = 'apt-get install -y'
    else:
        return

    packages_file = posixpath.join(PROJECT_ROOT, 'requirements', packages_list)

    with open(packages_file) as f:
        packages = f.readlines()

    sudo("%s %s" % (installer_command,
                    " ".join(map(lambda x: x.strip('\n\r'), packages))), user='root')


@task
@roles(ROLES_ALL_SRC)
def install_npm_packages():
    """Install required NPM packages for server"""
    with cd(os.path.join(env.code_root, 'submodules/touchforms-src/touchforms')):
        with shell_env(HOME=env.home):
            sudo("npm install")


@task
@roles(ROLES_ALL_SRC)
@parallel
def upgrade_packages():
    """
    Bring all the installed packages up to date.
    This is a bad idea in RedHat as it can lead to an
    OS Upgrade (e.g RHEL 5.1 to RHEL 6).
    Should be avoided.  Run install packages instead.
    """
    _require_target()
    if what_os() == 'ubuntu':
        sudo("apt-get update", shell=False, user='root')
        sudo("apt-get upgrade -y", shell=False, user='root')
    else:
        return


@task
def what_os():
    with settings(warn_only=True):
        _require_target()
        if getattr(env, 'host_os_map', None) is None:
            # prior use case of setting a env.remote_os
            # did not work when doing multiple hosts with different os!
            # Need to keep state per host!
            env.host_os_map = defaultdict(lambda: '')
        if env.host_os_map[env.host_string] == '':
            print 'Testing operating system type...'
            if (files.exists('/etc/lsb-release',verbose=True) and
                    files.contains(text='DISTRIB_ID=Ubuntu', filename='/etc/lsb-release')):
                remote_os = 'ubuntu'
                print ('Found lsb-release and contains "DISTRIB_ID=Ubuntu", '
                       'this is an Ubuntu System.')
            elif files.exists('/etc/redhat-release', verbose=True):
                remote_os = 'redhat'
                print 'Found /etc/redhat-release, this is a RedHat system.'
            else:
                print 'System OS not recognized! Aborting.'
                exit()
            env.host_os_map[env.host_string] = remote_os
        return env.host_os_map[env.host_string]


@roles(ROLES_ALL_SRC)
@task
def setup_server():
    """Set up a server for the first time in preparation for deployments."""
    _require_target()
    # Install required system packages for deployment, plus some extras
    # Install pip, and use it to install virtualenv
    install_packages()
    sudo("easy_install -U pip")
    sudo("pip install -U virtualenv")
    upgrade_packages()
    execute(create_pg_user)
    execute(create_pg_db)


@roles(ROLES_DB_ONLY)
@task
def create_pg_user():
    """Create the Postgres user"""
    _require_target()
    sudo('createuser -D -R -P -s  %(sudo_user)s' % env, user='postgres')


@roles(ROLES_DB_ONLY)
@task
def create_pg_db():
    """Create the Postgres database"""
    _require_target()
    sudo('createdb -O %(sudo_user)s %(db)s' % env, user='postgres')


@task
def bootstrap():
    """Initialize remote host environment (virtualenv, deploy, update)

    Use it with a targeted -H <hostname> you want to bootstrap for django worker use.
    """
    _require_target()
    sudo('mkdir -p %(root)s' % env, shell=False)
    clone_repo()

    update_code()
    create_virtualenvs()
    update_virtualenv()
    setup_dirs()

    # copy localsettings if it doesn't already exist in case any management
    # commands we want to run now would error otherwise
    with cd(env.code_root):
        sudo('cp -n localsettings.example.py localsettings.py',
             user=env.sudo_user)
    with cd(env.code_root_preindex):
        sudo('cp -n localsettings.example.py localsettings.py',
             user=env.sudo_user)


@task
def unbootstrap():
    """Delete cloned repos and virtualenvs"""

    require('code_root', 'code_root_preindex', 'virtualenv_root',
            'virtualenv_root_preindex')

    with settings(warn_only=True):
        sudo(('rm -rf %(virtualenv_root)s %(virtualenv_root_preindex)s'
              '%(code_root)s %(code_root_preindex)s') % env)


@roles(ROLES_ALL_SRC)
def create_virtualenvs():
    """set up virtualenv on remote host"""
    require('virtualenv_root', 'virtualenv_root_preindex',
            provided_by=('staging', 'production', 'india'))

    args = '--distribute --no-site-packages'
    sudo('cd && virtualenv %s %s' % (args, env.virtualenv_root), shell=True)
    sudo('cd && virtualenv %s %s' % (args, env.virtualenv_root_preindex), shell=True)


@roles(ROLES_ALL_SRC)
def clone_repo():
    """clone a new copy of the git repository"""
    with settings(warn_only=True):
        with cd(env.root):
            exists_results = sudo('ls -d %(code_root)s' % env)
            if exists_results.strip() != env['code_root']:
                sudo('git clone %(code_repo)s %(code_root)s' % env)

            if not files.exists(env.code_root_preindex):
                sudo('git clone %(code_repo)s %(code_root_preindex)s' % env)


@task
def remove_submodule_source(path):
    """
    Remove submodule source folder.
    :param path: the name of the submodule source folder

    Example usage:
    > fab realstaging remove_submodule_source:ctable-src

    """
    if not console.confirm(
            ('Are you sure you want to delete submodules/{path} on '
             '{env.environment}?').format(path=path, env=env), default=False):
        utils.abort('Action aborted.')

    _require_target()

    execute(_remove_submodule_source_main, path)
    execute(_remove_submodule_source_preindex, path)


@roles(ROLES_ALL_SRC)
@parallel
def _remove_submodule_source_main(path):
    with cd(env.code_root):
        sudo('rm -rf submodules/%s' % path)


@roles(ROLES_DB_ONLY)
@parallel
def _remove_submodule_source_preindex(path):
    with cd(env.code_root_preindex):
        sudo('rm -rf submodules/%s' % path)


@task
@roles(ROLES_DB_ONLY)
def preindex_views():
    if not env.should_migrate:
        utils.abort((
            'Skipping preindex_views for "%s" because should_migrate = False'
        ) % env.environment)

    with cd(env.code_root_preindex):
        # update the codebase of the preindex dir
        update_code(preindex=True)
        # no update to env - the actual deploy will do
        # this may break if a new dependency is introduced in preindex
        update_virtualenv(preindex=True)

        sudo((
            'echo "%(virtualenv_root_preindex)s/bin/python '
            '%(code_root_preindex)s/manage.py preindex_everything '
            '8 %(user)s" --mail | at -t `date -d "5 seconds" '
            '+%%m%%d%%H%%M.%%S`'
        ) % env)
        version_static(preindex=True)


@roles(ROLES_ALL_SRC)
@parallel
def update_code(preindex=False):
    if preindex:
        root_to_use = env.code_root_preindex
    else:
        root_to_use = env.code_root

    with cd(root_to_use):
        sudo('git remote prune origin')
        sudo('git fetch')
        sudo("git submodule foreach 'git fetch'")
        sudo('git checkout %(code_branch)s' % env)
        sudo('git reset --hard origin/%(code_branch)s' % env)
        sudo('git submodule sync')
        sudo('git submodule update --init --recursive')
        # remove all untracked files, including submodules
        sudo("git clean -ffd")
        # remove all .pyc files in the project
        sudo("find . -name '*.pyc' -delete")


@roles(ROLES_DB_ONLY)
def mail_admins(subject, message):
    with cd(env.code_root):
        sudo((
            '%(virtualenv_root)s/bin/python manage.py '
            'mail_admins --subject "%(subject)s" "%(message)s"'
        ) % {
            'virtualenv_root': env.virtualenv_root,
            'subject': subject,
            'message': message,
        })


@roles(ROLES_DB_ONLY)
def record_successful_deploy():
    with cd(env.code_root):
        sudo((
            '%(virtualenv_root)s/bin/python manage.py '
            'record_deploy_success --user "%(user)s" --environment '
            '"%(environment)s" --mail_admins'
        ) % {
            'virtualenv_root': env.virtualenv_root,
            'user': env.user,
            'environment': env.environment,
        })


@task
def hotfix_deploy():
    """
    deploy ONLY the code with no extra cleanup or syncing

    for small python-only hotfixes

    """
    if not console.confirm('Are you sure you want to deploy to {env.environment}?'.format(env=env), default=False) or \
       not console.confirm('Did you run "fab {env.environment} preindex_views"? '.format(env=env), default=False) or \
       not console.confirm('HEY!!!! YOU ARE ONLY DEPLOYING CODE. THIS IS NOT A NORMAL DEPLOY. COOL???', default=False):
        utils.abort('Deployment aborted.')

    _require_target()
    run('echo ping!')  # workaround for delayed console response

    try:
        execute(update_code)
    except Exception:
        execute(mail_admins, "Deploy failed", "You had better check the logs.")
        # hopefully bring the server back to life
        execute(services_restart)
        raise
    else:
        execute(services_restart)
        execute(record_successful_deploy)


@task
def deploy():
    """deploy code to remote host by checking out the latest via git"""
    _require_target()
    user_confirm = (
        console.confirm("Hey girl, you sure you didn't mean to run AWESOME DEPLOY?", default=False) and
        console.confirm('Are you sure you want to deploy to {env.environment}?'.format(env=env), default=False) and
        console.confirm('Did you run "fab {env.environment} preindex_views"?'.format(env=env), default=False)
    )
    if not user_confirm:
        utils.abort('Deployment aborted.')

    run('echo ping!')  # workaround for delayed console response
    _deploy_without_asking()


def _deploy_without_asking():
    try:
        _execute_with_timing(update_code)
        _execute_with_timing(update_virtualenv)
        _execute_with_timing(install_npm_packages)
        _execute_with_timing(update_touchforms)

        # handle static files
        _execute_with_timing(version_static)
        _execute_with_timing(_do_collectstatic)
        _execute_with_timing(_do_compress)
        # initial update of manifest to make sure we have no
        # Offline Compression Issues as services restart
        _execute_with_timing(update_manifest, soft=True)

        _execute_with_timing(clear_services_dir)
        set_supervisor_config()

        do_migrate = env.should_migrate
        if do_migrate:
            _execute_with_timing(stop_pillows)
            _execute_with_timing(stop_celery_tasks)
            _execute_with_timing(_migrate)
        else:
            print(blue("No migration required, skipping."))
        _execute_with_timing(do_update_translations)
        if do_migrate:
            _execute_with_timing(flip_es_aliases)

        # hard update of manifest.json since we're about to force restart
        # all services
        _execute_with_timing(update_manifest)
    except Exception:
        _execute_with_timing(mail_admins, "Deploy failed", "You had better check the logs.")
        # hopefully bring the server back to life
        _execute_with_timing(services_restart)
        raise
    else:
        _execute_with_timing(services_restart)
        _execute_with_timing(record_successful_deploy)


@task
def force_update_static():
    _require_target()
    execute(_do_collectstatic)
    execute(_do_compress)
    execute(update_manifest)
    execute(services_restart)


@task
def awesome_deploy(confirm="yes"):
    """preindex and deploy if it completes quickly enough, otherwise abort"""
    _require_target()
    if strtobool(confirm) and not console.confirm(
            'Are you sure you want to preindex and deploy to '
            '{env.environment}?'.format(env=env), default=False):
        utils.abort('Deployment aborted.')

    if datetime.datetime.now().isoweekday() == 5:
        print('')
        print('┓┏┓┏┓┃')
        print('┛┗┛┗┛┃＼○／')
        print('┓┏┓┏┓┃  /      Friday')
        print('┛┗┛┗┛┃ノ)')
        print('┓┏┓┏┓┃         deploy,')
        print('┛┗┛┗┛┃')
        print('┓┏┓┏┓┃         good')
        print('┛┗┛┗┛┃')
        print('┓┏┓┏┓┃         luck!')
        print('┃┃┃┃┃┃')
        print('┻┻┻┻┻┻')

    max_wait = datetime.timedelta(minutes=5)
    pause_length = datetime.timedelta(seconds=5)

    _execute_with_timing(preindex_views)

    start = datetime.datetime.utcnow()

    @roles(ROLES_DB_ONLY)
    def preindex_complete():
        with settings(warn_only=True):
            return sudo(
                '%(virtualenv_root_preindex)s/bin/python '
                '%(code_root_preindex)s/manage.py preindex_everything '
                '--check' % env,
                user=env.sudo_user,
            ).succeeded

    done = False
    while not done and datetime.datetime.utcnow() - start < max_wait:
        time.sleep(pause_length.seconds)
        if preindex_complete():
            done = True
        pause_length *= 2

    if done:
        _deploy_without_asking()
    else:
        mail_admins(
            " You can't deploy yet",
            ("Preindexing is taking a while, so hold tight "
             "and wait for an email saying it's done. "
             "Thank you for using AWESOME DEPLOY.")
        )


@task
@roles(ROLES_ALL_SRC)
def update_touchforms():
    # npm bin allows you to specify the locally installed version instead of having to install grunt globally
    with cd(os.path.join(env.code_root, 'submodules/touchforms-src/touchforms')):
        sudo('PATH=$(npm bin):$PATH grunt build --force')


@task
@roles(ROLES_ALL_SRC)
@parallel
def update_virtualenv(preindex=False):
    """
    update external dependencies on remote host

    assumes you've done a code update

    """
    _require_target()
    if preindex:
        root_to_use = env.code_root_preindex
        env_to_use = env.virtualenv_root_preindex
    else:
        root_to_use = env.code_root
        env_to_use = env.virtualenv_root
    requirements = posixpath.join(root_to_use, 'requirements')
    with cd(root_to_use):
        cmd_prefix = 'export HOME=/home/%s && source %s/bin/activate && ' % (
            env.sudo_user, env_to_use)
        # uninstall requirements in uninstall-requirements.txt
        # but only the ones that are actually installed (checks pip freeze)
        sudo("%s bash scripts/uninstall-requirements.sh" % cmd_prefix,
             user=env.sudo_user)
        sudo('%s pip install --timeout 60 --requirement %s --requirement %s' % (
            cmd_prefix,
            posixpath.join(requirements, 'prod-requirements.txt'),
            posixpath.join(requirements, 'requirements.txt'),
        ))


@roles(ROLES_ALL_SERVICES)
@parallel
def clear_services_dir():
    """
    remove old confs from directory first
    the clear_supervisor_confs management command will scan the directory and find prefixed conf files of the supervisord files
    and delete them matching the prefix of the current server environment

    """
    services_dir = posixpath.join(env.services, u'supervisor')
    with cd(env.code_root):
        sudo((
            '%(virtualenv_root)s/bin/python manage.py '
            'clear_supervisor_confs --conf_location "%(conf_location)s"'
        ) % {
            'virtualenv_root': env.virtualenv_root,
            'conf_location': services_dir,
        })


@roles('lb')
def configtest():
    """test Apache configuration"""
    _require_target()
    sudo('apache2ctl configtest', user='root')


@roles('lb')
def apache_reload():
    """reload Apache on remote host"""
    _require_target()
    if what_os() == 'redhat':
        sudo('/etc/init.d/httpd reload')
    elif what_os() == 'ubuntu':
        sudo('/etc/init.d/apache2 reload', user='root')


@roles('lb')
def apache_restart():
    """restart Apache on remote host"""
    _require_target()
    sudo('/etc/init.d/apache2 restart', user='root')

@task
def netstat_plnt():
    """run netstat -plnt on a remote host"""
    _require_target()
    sudo('netstat -plnt', user='root')


@roles(ROLES_ALL_SERVICES)
def services_stop():
    """Stop the gunicorn servers"""
    _require_target()
    _supervisor_command('stop all')


@task
def restart_services():
    _require_target()
    if not console.confirm('Are you sure you want to restart the services on '
                           '{env.environment}?'.format(env=env), default=False):
        utils.abort('Task aborted.')

    execute(services_restart)


@roles(ROLES_ALL_SERVICES)
def services_restart():
    """Stop and restart all supervisord services"""
    _require_target()
    _supervisor_command('stop all')

    _supervisor_command('update')
    _supervisor_command('reload')
    time.sleep(5)
    _supervisor_command('start  all')


@roles(ROLES_DB_ONLY)
def _migrate():
    """run south migration on remote environment"""
    _require_target()
    with cd(env.code_root):
        sudo('%(virtualenv_root)s/bin/python manage.py sync_finish_couchdb_hq' % env)
        sudo('%(virtualenv_root)s/bin/python manage.py syncdb --noinput' % env)
        sudo('%(virtualenv_root)s/bin/python manage.py migrate --noinput' % env)


@task
@roles(ROLES_DB_ONLY)
def migrate():
    """run south migration on remote environment"""
    if not console.confirm(
            'Are you sure you want to run south migrations on '
            '{env.environment}? '
            'You must preindex beforehand. '.format(env=env), default=False):
        utils.abort('Task aborted.')
    _require_target()
    execute(stop_pillows)
    execute(stop_celery_tasks)
    with cd(env.code_root_preindex):
        sudo(
            '%(virtualenv_root_preindex)s/bin/python manage.py migrate --noinput ' % env
            + env.get('app', ''),
            user=env.sudo_user
        )
    _supervisor_command('start all')


@roles(ROLES_DB_ONLY)
def flip_es_aliases():
    """Flip elasticsearch aliases to the latest version"""
    _require_target()
    with cd(env.code_root):
        sudo('%(virtualenv_root)s/bin/python manage.py ptop_es_manage --flip_all_aliases' % env)


@parallel
@roles(ROLES_STATIC)
def _do_compress():
    """Run Django Compressor after a code update"""
    with cd(env.code_root):
        sudo('%(virtualenv_root)s/bin/python manage.py compress --force' % env)
    update_manifest(save=True)


@parallel
@roles(ROLES_STATIC)
def _do_collectstatic():
    """Collect static after a code update"""
    with cd(env.code_root):
        sudo('%(virtualenv_root)s/bin/python manage.py collectstatic --noinput' % env)
        sudo('%(virtualenv_root)s/bin/python manage.py fix_less_imports_collectstatic' % env)


@roles(ROLES_DJANGO)
@parallel
def update_manifest(save=False, soft=False):
    """
    Puts the manifest.json file with the references to the compressed files
    from the proxy machines to the web workers. This must be done on the WEB WORKER, since it
    governs the actual static reference.

    save=True saves the manifest.json file to redis, otherwise it grabs the
    manifest.json file from redis and inserts it into the staticfiles dir.
    """
    withpath = env.code_root
    venv = env.virtualenv_root

    args = ''
    if save:
        args = ' save'
    if soft:
        args = ' soft'
    cmd = 'update_manifest%s' % args
    with cd(withpath):
        sudo('{venv}/bin/python manage.py {cmd}'.format(venv=venv, cmd=cmd),
            user=env.sudo_user
        )


@roles(ROLES_DJANGO)
@parallel
def version_static(preindex=False):
    """
    Put refs on all static references to prevent stale browser cache hits when things change.
    This needs to be run on the WEB WORKER since the web worker governs the actual static
    reference.

    """

    if preindex:
        withpath = env.code_root_preindex
        venv = env.virtualenv_root_preindex
    else:
        withpath = env.code_root
        venv = env.virtualenv_root

    cmd = 'resource_static' if not preindex else 'resource_static clear'
    with cd(withpath):
        sudo('rm -f tmp.sh resource_versions.py; {venv}/bin/python manage.py {cmd}'.format(venv=venv, cmd=cmd),
            user=env.sudo_user
        )


@task
@roles(ROLES_STATIC)
def collectstatic():
    """run collectstatic on remote environment"""
    _require_target()
    update_code()
    _do_collectstatic()
    _do_compress()
    update_manifest(save=True)


@task
def reset_local_db():
    """Reset local database from remote host"""
    _require_target()
    if env.environment == 'production':
        utils.abort('Local DB reset is for staging environment only')
    question = ('Are you sure you want to reset your local '
                'database with the %(environment)s database?' % env)
    sys.path.append('.')
    if not console.confirm(question, default=False):
        utils.abort('Local database reset aborted.')
    local_db = loc['default']['NAME']
    remote_db = remote['default']['NAME']
    with settings(warn_only=True):
        local('dropdb %s' % local_db)
    local('createdb %s' % local_db)
    host = '%s@%s' % (env.user, env.hosts[0])
    local('ssh -C %s sudo -u commcare-hq pg_dump -Ox %s | psql %s' % (host, remote_db, local_db))


@task
def fix_locale_perms():
    """Fix the permissions on the locale directory"""
    _require_target()
    _set_apache_user()
    locale_dir = '%s/locale/' % env.code_root
    sudo('chown -R %s %s' % (env.sudo_user, locale_dir))
    sudo('chgrp -R %s %s' % (env.apache_user, locale_dir))
    sudo('chmod -R g+w %s' % locale_dir)


@task
def commit_locale_changes():
    """Commit locale changes on the remote server and pull them in locally"""
    fix_locale_perms()
    with cd(env.code_root):
        sudo('-H -u %s git add commcare-hq/locale' % env.sudo_user)
        sudo('-H -u %s git commit -m "updating translation"' % env.sudo_user)
    local('git pull ssh://%s%s' % (env.host, env.code_root))


def _rebuild_supervisor_conf_file(conf_command, filename, params=None):
    with cd(env.code_root):
        sudo((
            '%(virtualenv_root)s/bin/python manage.py '
            '%(conf_command)s --traceback --conf_file "%(filename)s" '
            '--conf_destination "%(destination)s" --params \'%(params)s\''
        ) % {

            'conf_command': conf_command,
            'virtualenv_root': env.virtualenv_root,
            'filename': filename,
            'destination': posixpath.join(env.services, 'supervisor'),
            'params': format_env(env, params)
        })


def get_celery_queues():
    host = env.get('host_string')
    if host and '.' in host:
        host = host.split('.')[0]

    queues = env.celery_processes.get('*', {})
    host_queues = env.celery_processes.get(host, {})
    queues.update(host_queues)

    return queues

@roles(ROLES_CELERY)
def set_celery_supervisorconf():
<<<<<<< HEAD
    _rebuild_supervisor_conf_file('make_supervisor_conf', 'supervisor_celery_main.conf')

    if env.celery_periodic_enabled:
        _rebuild_supervisor_conf_file('make_supervisor_conf', 'supervisor_celery_beat.conf')
        _rebuild_supervisor_conf_file('make_supervisor_conf', 'supervisor_celery_periodic.conf')
    if env.sms_queue_enabled:
        _rebuild_supervisor_conf_file('make_supervisor_conf', 'supervisor_celery_sms_queue.conf')
    if env.reminder_queue_enabled:
        _rebuild_supervisor_conf_file('make_supervisor_conf', 'supervisor_celery_reminder_queue.conf')
    if env.reminder_rule_queue_enabled:
        _rebuild_supervisor_conf_file('make_supervisor_conf', 'supervisor_celery_reminder_rule_queue.conf')
    if env.reminder_case_update_queue_enabled:
        _rebuild_supervisor_conf_file('make_supervisor_conf', 'supervisor_celery_reminder_case_update_queue.conf')
    if env.pillow_retry_queue_enabled:
        _rebuild_supervisor_conf_file('make_supervisor_conf', 'supervisor_celery_pillow_retry_queue.conf')
    _rebuild_supervisor_conf_file('make_supervisor_conf', 'supervisor_celery_background_queue.conf')
    _rebuild_supervisor_conf_file('make_supervisor_conf', 'supervisor_celery_saved_exports_queue.conf')
    _rebuild_supervisor_conf_file('make_supervisor_conf', 'supervisor_celery_flower.conf')
=======

    conf_files = {
        'main':                         ['supervisor_celery_main.conf'],
        'periodic':                     ['supervisor_celery_beat.conf', 'supervisor_celery_periodic.conf'],
        'sms_queue':                    ['supervisor_celery_sms_queue.conf'],
        'reminder_queue':               ['supervisor_celery_reminder_queue.conf'],
        'reminder_rule_queue':          ['supervisor_celery_reminder_rule_queue.conf'],
        'reminder_case_update_queue':   ['supervisor_celery_reminder_case_update_queue.conf'],
        'pillow_retry_queue':           ['supervisor_celery_pillow_retry_queue.conf'],
        'background_queue':             ['supervisor_celery_background_queue.conf'],
        'saved_exports_queue':          ['supervisor_celery_saved_exports_queue.conf'],
        'flower':                       ['supervisor_celery_flower.conf'],
        }

    queues = get_celery_queues()
    for queue, params in queues.items():
        for config_file in conf_files[queue]:
            _rebuild_supervisor_conf_file('make_supervisor_conf', config_file, {'celery_params': params})
>>>>>>> 9e98bd0b


@roles(ROLES_PILLOWTOP)
def set_pillowtop_supervisorconf():
    # Don't run for preview,
    # and also don't run if there are no hosts for the 'django_pillowtop' role.
    # If there are no matching roles, it's still run once
    # on the 'deploy' machine, db!
    # So you need to explicitly test to see if all_hosts is empty.
    if env.environment not in ['preview'] and env.all_hosts:
        # preview environment should not run pillowtop and index stuff
        # just rely on what's on staging
        _rebuild_supervisor_conf_file('make_supervisor_pillowtop_conf', 'supervisor_pillowtop.conf')


@roles(ROLES_DJANGO)
def set_djangoapp_supervisorconf():
    _rebuild_supervisor_conf_file('make_supervisor_conf', 'supervisor_django.conf')


@roles(ROLES_TOUCHFORMS)
def set_formsplayer_supervisorconf():
    _rebuild_supervisor_conf_file('make_supervisor_conf', 'supervisor_formsplayer.conf')

@roles(ROLES_SMS_QUEUE)
def set_sms_queue_supervisorconf():
    if 'sms_queue' in get_celery_queues():
        _rebuild_supervisor_conf_file('make_supervisor_conf', 'supervisor_sms_queue.conf')

@roles(ROLES_REMINDER_QUEUE)
def set_reminder_queue_supervisorconf():
    if 'reminder_queue' in get_celery_queues():
        _rebuild_supervisor_conf_file('make_supervisor_conf', 'supervisor_reminder_queue.conf')

@roles(ROLES_PILLOW_RETRY_QUEUE)
def set_pillow_retry_queue_supervisorconf():
    if 'pillow_retry_queue' in get_celery_queues():
        _rebuild_supervisor_conf_file('make_supervisor_conf', 'supervisor_pillow_retry_queue.conf')

@task
def set_supervisor_config():
    """Upload and link Supervisor configuration from the template."""
    _require_target()
    _execute_with_timing(set_celery_supervisorconf)
    _execute_with_timing(set_djangoapp_supervisorconf)
    _execute_with_timing(set_formsplayer_supervisorconf)
    _execute_with_timing(set_pillowtop_supervisorconf)
    _execute_with_timing(set_sms_queue_supervisorconf)
    _execute_with_timing(set_reminder_queue_supervisorconf)
    _execute_with_timing(set_pillow_retry_queue_supervisorconf)

    # if needing tunneled ES setup, comment this back in
    # execute(set_elasticsearch_supervisorconf)


def _supervisor_command(command):
    _require_target()
    sudo('supervisorctl %s' % (command), shell=False, user='root')


@task
def update_apache_conf():
    require('code_root', 'django_port')

    with cd(env.code_root):
        tmp = "/tmp/cchq"
        sudo('%s/bin/python manage.py mkapacheconf %s > %s'
              % (env.virtualenv_root, env.django_port, tmp))
        sudo('cp -f %s /etc/apache2/sites-available/cchq' % tmp, user='root')

    with settings(warn_only=True):
        sudo('a2dissite 000-default', user='root')
        sudo('a2dissite default', user='root')

    sudo('a2enmod proxy_http', user='root')
    sudo('a2ensite cchq', user='root')
    sudo('service apache2 reload', user='root')

@task
def update_translations():
    do_update_translations()


@roles(ROLES_PILLOWTOP)
def stop_pillows():
    _require_target()
    with cd(env.code_root):
        sudo('scripts/supervisor-group-ctl stop pillowtop')


@roles(ROLES_CELERY)
def stop_celery_tasks():
    _require_target()
    with cd(env.code_root):
        sudo('scripts/supervisor-group-ctl stop celery')


@roles(ROLES_ALL_SRC)
@parallel
def do_update_translations():
    with cd(env.code_root):
        update_locale_command = '{virtualenv_root}/bin/python manage.py update_django_locales'.format(
            virtualenv_root=env.virtualenv_root,
        )
        update_translations_command = '{virtualenv_root}/bin/python manage.py compilemessages'.format(
            virtualenv_root=env.virtualenv_root,
        )
        sudo(update_locale_command)
        sudo(update_translations_command)


@task
def reset_mvp_pillows():
    _require_target()
    mvp_pillows = [
        'MVPFormIndicatorPillow',
        'MVPCaseIndicatorPillow',
    ]
    for pillow in mvp_pillows:
        reset_pillow(pillow)


@roles(ROLES_PILLOWTOP)
def reset_pillow(pillow):
    _require_target()
    prefix = 'commcare-hq-{}-pillowtop'.format(env.environment)
    _supervisor_command('stop {prefix}-{pillow}'.format(
        prefix=prefix,
        pillow=pillow
    ))
    with cd(env.code_root):
        command = '{virtualenv_root}/bin/python manage.py ptop_reset_checkpoint {pillow} --noinput'.format(
            virtualenv_root=env.virtualenv_root,
            pillow=pillow,
        )
        sudo(command)
    _supervisor_command('start {prefix}-{pillow}'.format(
        prefix=prefix,
        pillow=pillow
    ))


def _execute_with_timing(fn, *args, **kwargs):
    start_time = datetime.datetime.utcnow()
    execute(fn, *args, **kwargs)
    if env.timing_log:
        with open(env.timing_log, 'a') as timing_log:
            duration = datetime.datetime.utcnow() - start_time
            timing_log.write('{}: {}\n'.format(fn.__name__, duration.seconds))

# tests
@task
def selenium_test():
    _require_target()
    prompt("Jenkins username:", key="jenkins_user", default="selenium")
    prompt("Jenkins password:", key="jenkins_password")
    url = env.selenium_url % {"token": "foobar", "environment": env.environment}
    local("curl --user %(user)s:%(pass)s '%(url)s'" % {
        'user': env.jenkins_user,
        'pass': env.jenkins_password,
        'url': url,
    })<|MERGE_RESOLUTION|>--- conflicted
+++ resolved
@@ -1082,26 +1082,6 @@
 
 @roles(ROLES_CELERY)
 def set_celery_supervisorconf():
-<<<<<<< HEAD
-    _rebuild_supervisor_conf_file('make_supervisor_conf', 'supervisor_celery_main.conf')
-
-    if env.celery_periodic_enabled:
-        _rebuild_supervisor_conf_file('make_supervisor_conf', 'supervisor_celery_beat.conf')
-        _rebuild_supervisor_conf_file('make_supervisor_conf', 'supervisor_celery_periodic.conf')
-    if env.sms_queue_enabled:
-        _rebuild_supervisor_conf_file('make_supervisor_conf', 'supervisor_celery_sms_queue.conf')
-    if env.reminder_queue_enabled:
-        _rebuild_supervisor_conf_file('make_supervisor_conf', 'supervisor_celery_reminder_queue.conf')
-    if env.reminder_rule_queue_enabled:
-        _rebuild_supervisor_conf_file('make_supervisor_conf', 'supervisor_celery_reminder_rule_queue.conf')
-    if env.reminder_case_update_queue_enabled:
-        _rebuild_supervisor_conf_file('make_supervisor_conf', 'supervisor_celery_reminder_case_update_queue.conf')
-    if env.pillow_retry_queue_enabled:
-        _rebuild_supervisor_conf_file('make_supervisor_conf', 'supervisor_celery_pillow_retry_queue.conf')
-    _rebuild_supervisor_conf_file('make_supervisor_conf', 'supervisor_celery_background_queue.conf')
-    _rebuild_supervisor_conf_file('make_supervisor_conf', 'supervisor_celery_saved_exports_queue.conf')
-    _rebuild_supervisor_conf_file('make_supervisor_conf', 'supervisor_celery_flower.conf')
-=======
 
     conf_files = {
         'main':                         ['supervisor_celery_main.conf'],
@@ -1120,7 +1100,6 @@
     for queue, params in queues.items():
         for config_file in conf_files[queue]:
             _rebuild_supervisor_conf_file('make_supervisor_conf', config_file, {'celery_params': params})
->>>>>>> 9e98bd0b
 
 
 @roles(ROLES_PILLOWTOP)
