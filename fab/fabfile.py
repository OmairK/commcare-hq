--- conflicted
+++ resolved
@@ -490,9 +490,6 @@
                 sudo('git clone {} {}'.format(env.code_repo, env.code_root))
 
     with cd(env.code_root if not use_current_release else env.code_current):
-<<<<<<< HEAD
-        _update_git_repo(env.code_branch)
-=======
         sudo('git remote prune origin')
         sudo('git fetch origin {}'.format(env.code_branch))
         sudo('git checkout %(code_branch)s' % env)
@@ -503,7 +500,6 @@
         sudo("git clean -ffd")
         # remove all .pyc files in the project
         sudo("find . -name '*.pyc' -delete")
->>>>>>> 9b18ac33
 
 
 @roles(ROLES_DB_ONLY)
@@ -970,11 +966,7 @@
 
 
 @roles(ROLES_ALL_SERVICES)
-<<<<<<< HEAD
-@chief_hook('Restarting services')
-=======
-@parallel
->>>>>>> 9b18ac33
+@parallel
 def services_restart():
     """Stop and restart all supervisord services"""
     _require_target()
@@ -998,11 +990,7 @@
 
 
 @roles(ROLES_DB_ONLY)
-<<<<<<< HEAD
-@chief_hook('Flip ES aliases')
-=======
-@parallel
->>>>>>> 9b18ac33
+@parallel
 def flip_es_aliases():
     """Flip elasticsearch aliases to the latest version"""
     _require_target()
@@ -1214,11 +1202,7 @@
 
 
 @roles(ROLES_CELERY)
-<<<<<<< HEAD
-@chief_hook('Stopping celery')
-=======
-@parallel
->>>>>>> 9b18ac33
+@parallel
 def stop_celery_tasks():
     _require_target()
     with cd(env.code_root):
