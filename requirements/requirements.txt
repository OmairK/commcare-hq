--- conflicted
+++ resolved
@@ -12,15 +12,8 @@
 attrs==18.2.0
 babel==2.6.0              # via django-phonenumber-field
 billiard==3.3.0.23        # via celery
-<<<<<<< HEAD
-boto3==1.4.4
-botocore==1.5.95          # via boto3, s3transfer
-cairocffi==0.9.0          # via cairosvg, weasyprint
-cairosvg==1.0.22          # via weasyprint
-=======
 boto3==1.9.91
 botocore==1.12.91         # via boto3, s3transfer
->>>>>>> 82c06a21
 celery==3.1.25
 certifi==2018.11.29       # via requests
 cffi==1.11.5              # via cairocffi, cryptography, csiphash, weasyprint
