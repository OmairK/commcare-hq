--- conflicted
+++ resolved
@@ -16,15 +16,9 @@
 billiard==3.5.0.4
 boto3==1.4.4
 botocore==1.5.95
-<<<<<<< HEAD
 cached-property==1.4.3
 celery==4.2.1
-certifi==2018.8.24
-=======
-cached-property==1.5.1
-celery==3.1.25
 certifi==2018.10.15
->>>>>>> 6642df34
 cffi==1.11.5
 chardet==3.0.4
 cloudant==2.7.0
@@ -113,14 +107,14 @@
 monotonic==1.5            # via eventlet
 msgpack-python==0.5.6     # via ddtrace
 ndg-httpsclient==0.5.1
-newrelic==4.4.1.104
+newrelic==4.2.0.100
 numpy==1.7.1
 openpyxl==2.5.8
 pathlib2==2.3.2           # via ipython, pickleshare
 pbr==4.2.0
 pexpect==4.6.0            # via ipython
 phonenumberslite==8.8.9
-pickleshare==0.7.5        # via ipython
+pickleshare==0.7.4        # via ipython
 pillow==5.2.0
 ply==3.11
 polib==1.1.0
@@ -131,7 +125,7 @@
 py-kissmetrics==1.0.1
 pyasn1==0.4.4
 pycco==0.5.1
-pycparser==2.19
+pycparser==2.18
 pycryptodome==3.6.6
 pygithub==1.35
 pygments==2.0.2
@@ -195,4 +189,4 @@
 
 # The following packages are considered to be unsafe in a requirements file:
 pip==18.0
-setuptools==40.4.3        # via django-websocket-redis, ipython, python-levenshtein+setuptools==40.2.0        # via django-websocket-redis, ipython, python-levenshtein