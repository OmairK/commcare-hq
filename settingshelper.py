--- conflicted
+++ resolved
@@ -1,8 +1,5 @@
-<<<<<<< HEAD
+import logging
 import subprocess
-=======
-import logging
->>>>>>> 97536def
 from collections import namedtuple
 import os
 import sys
@@ -11,11 +8,6 @@
 
 import re
 from django.db.backends.base.creation import TEST_DATABASE_PREFIX
-<<<<<<< HEAD
-=======
-from raven import breadcrumbs
-from raven import fetch_git_sha
->>>>>>> 97536def
 
 
 def is_testing():
