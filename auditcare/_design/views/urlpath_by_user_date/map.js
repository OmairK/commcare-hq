function (doc) {
    // these lines magically import our other javascript files.  DON'T REMOVE THEM!
    // !code util/shared_funcs.js

    //urlpath by user date
    if (doc.base_type == 'AuditEvent') {
        //by username, and the events they do
        if (doc.doc_type == "NavigationEventAudit") {
            var event_date = parse_date(doc.event_date);
            //user event dates, emit to the class
<<<<<<< HEAD
            emit([doc.user, event_date.getUTCFullYear(), event_date.getUTCMonth() + 1, event_date.getUTCDate(), event_date.getUTCHours(), event_date.getUTCMinutes(), event_date.getUTCSeconds()], doc.request_path);
=======
            emit([doc.user, event_date.getFullYear(), event_date.getMonth() + 1, event_date.getDate(), event_date.getHours(), event_date.getMinutes(), event_date.getSeconds()], {"request_path": doc.request_path, "status_code": doc.status_code});
>>>>>>> cc4e30df
        }
    }
}<|MERGE_RESOLUTION|>--- conflicted
+++ resolved
@@ -8,11 +8,8 @@
         if (doc.doc_type == "NavigationEventAudit") {
             var event_date = parse_date(doc.event_date);
             //user event dates, emit to the class
-<<<<<<< HEAD
             emit([doc.user, event_date.getUTCFullYear(), event_date.getUTCMonth() + 1, event_date.getUTCDate(), event_date.getUTCHours(), event_date.getUTCMinutes(), event_date.getUTCSeconds()], doc.request_path);
-=======
-            emit([doc.user, event_date.getFullYear(), event_date.getMonth() + 1, event_date.getDate(), event_date.getHours(), event_date.getMinutes(), event_date.getSeconds()], {"request_path": doc.request_path, "status_code": doc.status_code});
->>>>>>> cc4e30df
+            emit([doc.user, event_date.getUTCFullYear(), event_date.getUTCMonth() + 1, event_date.getUTCDate(), event_date.getUTCHours(), event_date.getUTCMinutes(), event_date.getUTCSeconds()], {"request_path": doc.request_path, "status_code": doc.status_code});
         }
     }
 }