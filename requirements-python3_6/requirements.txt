--- conflicted
+++ resolved
@@ -12,15 +12,10 @@
 attrs==18.2.0
 babel==2.6.0              # via django-phonenumber-field
 billiard==3.3.0.23        # via celery
-<<<<<<< HEAD
-boto3==1.9.91
-botocore==1.12.91         # via boto3, s3transfer
+boto3==1.9.93
+botocore==1.12.93         # via boto3, s3transfer
 cairocffi==0.9.0          # via cairosvg, weasyprint
 cairosvg==1.0.22          # via weasyprint
-=======
-boto3==1.9.93
-botocore==1.12.93         # via boto3, s3transfer
->>>>>>> 0ed01c33
 celery==3.1.25
 certifi==2018.11.29       # via requests
 cffi==1.11.5              # via cairocffi, cryptography, csiphash, weasyprint
