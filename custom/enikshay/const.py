--- conflicted
+++ resolved
@@ -53,12 +53,10 @@
 # one of values of 'adherence_closure_reason' case property
 HISTORICAL_CLOSURE_REASON = 'historical'
 
-<<<<<<< HEAD
 # Voucher Case Properties
 DATE_FULFILLED = "date_fulfilled"
 VOUCHER_ID = "voucher_id"
 FULFILLED_BY_ID = "fulfilled_by_id"
 AMOUNT_APPROVED = "amount_approved"
-=======
-ENIKSHAY_TIMEZONE = 'Asia/Kolkata'
->>>>>>> cec6a173
+
+ENIKSHAY_TIMEZONE = 'Asia/Kolkata'