--- conflicted
+++ resolved
@@ -131,18 +131,18 @@
         )
         self.factory.create_or_update_cases([episode, test])
 
-<<<<<<< HEAD
-    @run_with_all_ucr_backends
-=======
+    @run_with_all_ucr_backends
     def test_hiv_status(self):
         self._create_case_structure()
         query = self._rebuild_table_get_query_object()
         self.assertEqual(query.count(), 1)
         row = query.first()
-
-        self.assertEqual(row.hiv_status, 'reactive')
-
->>>>>>> 05e81dfe
+        if not isinstance(row, dict):
+            row = sql_row_to_dict(row)
+
+        self.assertEqual(row['hiv_status'], 'reactive')
+
+    @run_with_all_ucr_backends
     def test_sputum_positive(self):
         self._create_case_structure(lab_result="tb_detected")
         query = self._rebuild_table_get_query_object()
