--- conflicted
+++ resolved
@@ -567,10 +567,7 @@
             ])
         ])
     ]
-<<<<<<< HEAD
-=======
-
->>>>>>> f8afeb5b
+
     location_metadata = {'is_test': 'no', 'nikshay_code': 'nikshay_code'}
     return (setup_location_types_with_structure(domain_name, location_type_structure),
             setup_locations_with_structure(domain_name, location_structure, location_metadata))