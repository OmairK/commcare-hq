--- conflicted
+++ resolved
@@ -115,11 +115,7 @@
     def _get_warning(cls, spec, item):
         default = unicode(spec.get("warning", u""))
         if cls._get_language(item) == "fra":
-<<<<<<< HEAD
-            return spec.get("warning_fr", default)
-=======
-            return unicode(spec.get("french", default))
->>>>>>> ca454ac1
+            return unicode(spec.get("warning_fr", default))
         return default
 
     @classmethod
@@ -195,13 +191,8 @@
                     if unchecked:
                         # Raise a flag because there are unchecked answers.
                         docs.append({
-<<<<<<< HEAD
                             'flag': self._get_flag_name(item, spec),
-                            'warning': self._get_warning(spec, item).format(msg=", ".join(unchecked)),
-=======
-                            'flag': spec['question'][-1],
                             'warning': self._get_warning(spec, item).format(msg=u", ".join(unchecked)),
->>>>>>> ca454ac1
                             'comments': self._get_comments(partial, spec),
                             'names': names,
                         })
