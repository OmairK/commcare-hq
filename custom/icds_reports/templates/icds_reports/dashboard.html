--- conflicted
+++ resolved
@@ -23,16 +23,6 @@
     <script type="text/javascript" src="{% static 'd3/d3.js' %}"></script>
     {% endcompress %}
 
-<<<<<<< HEAD
-    <script type="text/javascript" src="{% static 'angular-bootstrap/ui-bootstrap-tpls.min.js' %}"></script>
-    <script type="text/javascript" src="{% static 'hqwebapp/js/hqModules.js'%}"></script>
-    <script type="text/javascript" src="{% static 'hqwebapp/js/urllib.js' %}"></script>
-    <script type="text/javascript" src="{% static 'js/icds_app.js' %}"></script>
-    <script type="text/javascript" src="{% static 'js/filters.js' %}"></script>
-    <script type="text/javascript" src="{% static 'js/system_usage.js' %}"></script>
-    <script type="text/javascript" src="{% static 'js/directives/underweight-children-report/underweight-children-report.directive.js' %}"></script>
-    <script type="text/javascript" src="{% static 'js/directives/awc-opened-yesterday/awc-opened-yesterday.directive.js' %}"></script>
-=======
     {% compress js %}
         <script type="text/javascript" src="{% static 'jquery/dist/jquery.js' %}"></script>
         <script type="text/javascript" src="{% static 'angular/angular.js' %}"></script>
@@ -62,7 +52,6 @@
         <script type="text/javascript" src="{% static 'js/directives/underweight-children-report/underweight-children-report.directive.js' %}"></script>
         <script type="text/javascript" src="{% static 'js/directives/indie-map/indie-map.directive.js' %}"></script>
     {% endcompress js %}
->>>>>>> 684de037
 </head>
 <body>
 <div id="app">
