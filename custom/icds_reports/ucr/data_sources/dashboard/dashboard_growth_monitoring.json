--- conflicted
+++ resolved
@@ -375,18 +375,11 @@
       },
       "primary_key": ["supervisor_id","doc_id","repeat_iteration"]
     },
-<<<<<<< HEAD
-    "sql_column_indexes": [],
-=======
     "sql_column_indexes": [
       {
         "column_ids": ["state_id", "timeend"]
-      },
-      {
-        "column_ids": ["doc_id"]
       }
     ],
->>>>>>> 12fd8fb2
     "disable_destructive_rebuild": true
   }
 }