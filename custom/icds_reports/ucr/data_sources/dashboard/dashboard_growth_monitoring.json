--- conflicted
+++ resolved
@@ -376,36 +376,11 @@
       },
       "primary_key": ["supervisor_id","doc_id","repeat_iteration"]
     },
-<<<<<<< HEAD
-    "sql_column_indexes": [],
-=======
     "sql_column_indexes": [
       {
-        "column_ids": ["state_id", "weight_child"]
-      },
-      {
-        "column_ids": ["state_id", "height_child"]
-      },
-      {
-        "column_ids": ["state_id", "zscore_grading_wfa"]
-      },
-      {
-        "column_ids": ["state_id", "zscore_grading_hfa"]
-      },
-      {
-        "column_ids": ["state_id", "zscore_grading_wfh"]
-      },
-      {
-        "column_ids": ["state_id", "muac_grading"]
-      },
-      {
-        "column_ids": ["state_id", "timeend"]
-      },
-      {
         "column_ids": ["doc_id"]
       }
     ],
->>>>>>> 2d421126
     "disable_destructive_rebuild": true
   }
 }