--- conflicted
+++ resolved
@@ -2228,12 +2228,8 @@
         ]
     }
 
-
-<<<<<<< HEAD
-def get_exclusive_breastfeeding_data_map(config, loc_level):
-=======
+  
 def get_newborn_with_low_birth_weight_map(config, loc_level):
->>>>>>> 48281354
 
     def get_data_for(filters):
         filters['month'] = datetime(*filters['month'])
@@ -2242,34 +2238,13 @@
         ).values(
             '%s_name' % loc_level
         ).annotate(
-<<<<<<< HEAD
-            in_month=Sum('ebf_in_month'),
-            eligible=Sum('ebf_eligible'),
-=======
             low_birth=Sum('low_birth_weight_in_month'),
             in_month=Sum('born_in_month'),
->>>>>>> 48281354
         )
 
     map_data = {}
     average = []
     for row in get_data_for(config):
-<<<<<<< HEAD
-        valid = row['eligible']
-        name = row['%s_name' % loc_level]
-
-        in_month = row['in_month']
-
-        value = (in_month or 0) * 100 / (valid or 1)
-        average.append(value)
-        row_values = {
-            'children': in_month or 0,
-            'all': valid or 0
-        }
-        if value < 20:
-            row_values.update({'fillKey': '0%-20%'})
-        elif 20 <= value < 60:
-=======
         name = row['%s_name' % loc_level]
 
         low_birth = row['low_birth']
@@ -2284,7 +2259,6 @@
         if value <= 20:
             row_values.update({'fillKey': '0%-20%'})
         elif 20 < value < 60:
->>>>>>> 48281354
             row_values.update({'fillKey': '20%-60%'})
         elif value >= 60:
             row_values.update({'fillKey': '60%-100%'})
@@ -2292,41 +2266,24 @@
         map_data.update({name: row_values})
 
     fills = OrderedDict()
-<<<<<<< HEAD
-    fills.update({'0%-20%': RED})
-    fills.update({'20%-60%': YELLOW})
-    fills.update({'60%-100%': GREEN})
-=======
     fills.update({'0%-20%': GREEN})
     fills.update({'20%-60%': YELLOW})
     fills.update({'60%-100%': RED})
->>>>>>> 48281354
     fills.update({'defaultFill': GREY})
 
     return [
         {
-<<<<<<< HEAD
-            "slug": "severe",
-=======
             "slug": "low_birth",
->>>>>>> 48281354
             "label": "",
             "fills": fills,
             "rightLegend": {
                 "average": sum(average) / (len(average) or 1),
                 "info": _((
-<<<<<<< HEAD
-                    "Percentage of infants 0-6 months of age who are fed exclusively with breast milk. "
-                    "<br/><br/>"
-                    "An infant is exclusively breastfed if they recieve only breastmilk with no additional food, "
-                    "liquids (even water) ensuring optimal nutrition and growth between 0 - 6 months"
-=======
                     "Percentage of newborns with born with birth weight less than 2500 grams."
                     "<br/><br/>"
                     "Newborns with Low Birth Weight are closely associated with foetal and neonatal "
                     "mortality and morbidity, inhibited growth and cognitive development, and chronic "
                     "diseases later in life"
->>>>>>> 48281354
                 )),
                 "last_modify": datetime.utcnow().strftime("%d/%m/%Y"),
             },
@@ -2335,11 +2292,7 @@
     ]
 
 
-<<<<<<< HEAD
-def get_exclusive_breastfeeding_data_chart(config, loc_level):
-=======
 def get_newborn_with_low_birth_weight_chart(config, loc_level):
->>>>>>> 48281354
     month = datetime(*config['month'])
     three_before = datetime(*config['month']) - relativedelta(months=3)
 
@@ -2351,22 +2304,13 @@
     ).values(
         'month', '%s_name' % loc_level
     ).annotate(
-<<<<<<< HEAD
-        in_month=Sum('ebf_in_month'),
-        eligible=Sum('ebf_eligible'),
-=======
         low_birth=Sum('low_birth_weight_in_month'),
         in_month=Sum('born_in_month'),
->>>>>>> 48281354
     ).order_by('month')
 
     data = {
         'blue': OrderedDict(),
-<<<<<<< HEAD
-        'green': OrderedDict()
-=======
         'red': OrderedDict()
->>>>>>> 48281354
     }
 
     dates = [dt for dt in rrule(MONTHLY, dtstart=three_before, until=month)]
@@ -2374,9 +2318,6 @@
     for date in dates:
         miliseconds = int(date.strftime("%s")) * 1000
         data['blue'][miliseconds] = {'y': 0, 'all': 0}
-<<<<<<< HEAD
-        data['green'][miliseconds] = {'y': 0, 'all': 0}
-=======
         data['red'][miliseconds] = {'y': 0, 'all': 0}
 
     best_worst = {}
@@ -2619,29 +2560,13 @@
         miliseconds = int(date.strftime("%s")) * 1000
         data['green'][miliseconds] = {'y': 0, 'all': 0}
         data['blue'][miliseconds] = {'y': 0, 'all': 0}
->>>>>>> 48281354
 
     best_worst = {}
     for row in chart_data:
         date = row['month']
         in_month = row['in_month']
         location = row['%s_name' % loc_level]
-<<<<<<< HEAD
-        valid = row['eligible']
-
-        if location in best_worst:
-            best_worst[location].append(in_month / (valid or 1))
-        else:
-            best_worst[location] = [in_month / (valid or 1)]
-
-        date_in_miliseconds = int(date.strftime("%s")) * 1000
-
-        data['green'][date_in_miliseconds]['y'] += in_month
-        data['blue'][date_in_miliseconds]['y'] += valid
-
-    top_locations = sorted(
-        [dict(loc_name=key, percent=sum(value) / len(value)) for key, value in best_worst.iteritems()],
-=======
+
         birth = row['birth']
 
         value = (birth or 0) * 100 / (in_month or 1)
@@ -2658,7 +2583,6 @@
 
     top_locations = sorted(
         [dict(loc_name=key, percent=sum(val) / len(val)) for key, val in best_worst.iteritems()],
->>>>>>> 48281354
         key=lambda x: x['percent'],
         reverse=True
     )
@@ -2669,19 +2593,11 @@
                 "values": [
                     {
                         'x': key,
-<<<<<<< HEAD
-                        'y': value['y'] / float(value['all'] or 1),
-                        'all': value['all']
-                    } for key, value in data['green'].iteritems()
-                ],
-                "key": "Total children exclusively breastfed",
-=======
                         'y': val['y'],
                         'all': val['all']
                     } for key, val in data['green'].iteritems()
                 ],
                 "key": "Children breastfed within one hour of birth",
->>>>>>> 48281354
                 "strokeWidth": 2,
                 "classed": "dashed",
                 "color": GREEN
@@ -2690,19 +2606,11 @@
                 "values": [
                     {
                         'x': key,
-<<<<<<< HEAD
-                        'y': value['y'] / float(value['all'] or 1),
-                        'all': value['all']
-                    } for key, value in data['blue'].iteritems()
-                ],
-                "key": "Total children 0-6 months",
-=======
                         'y': val['y'],
                         'all': val['all']
                     } for key, val in data['blue'].iteritems()
                 ],
                 "key": "Total births",
->>>>>>> 48281354
                 "strokeWidth": 2,
                 "classed": "dashed",
                 "color": BLUE
@@ -2715,11 +2623,7 @@
     }
 
 
-<<<<<<< HEAD
-def get_exclusive_breastfeeding_sector_data(config, loc_level):
-=======
 def get_early_initiation_breastfeeding_data(config, loc_level):
->>>>>>> 48281354
     group_by = ['%s_name' % loc_level]
     if loc_level == LocationTypes.SUPERVISOR:
         config['aggregation_level'] += 1
@@ -2731,13 +2635,8 @@
     ).values(
         *group_by
     ).annotate(
-<<<<<<< HEAD
-        in_month=Sum('ebf_in_month'),
-        eligible=Sum('ebf_eligible'),
-=======
         birth=Sum('bf_at_birth'),
         in_month=Sum('born_in_month'),
->>>>>>> 48281354
     ).order_by('%s_name' % loc_level)
 
     loc_data = {
@@ -2755,11 +2654,7 @@
     }
 
     for row in data:
-<<<<<<< HEAD
-        valid = row['eligible']
-=======
         in_month = row['in_month']
->>>>>>> 48281354
         name = row['%s_name' % loc_level]
 
         if tmp_name and name != tmp_name:
@@ -2772,18 +2667,6 @@
                 'orange': 0,
                 'red': 0
             }
-<<<<<<< HEAD
-        in_month = row['in_month']
-
-        value = (in_month or 0) * 100 / float(valid or 1)
-
-        if value < 20.0:
-            loc_data['red'] += 1
-        elif 20.0 <= value < 60.0:
-            loc_data['orange'] += 1
-        elif value >= 60.0:
-            loc_data['green'] += 1
-=======
 
         birth = row['birth']
 
@@ -2795,7 +2678,6 @@
             loc_data['orange'] += 1
         elif value < 20.0:
             loc_data['red'] += 1
->>>>>>> 48281354
 
         tmp_name = name
         rows_for_location += 1
@@ -2808,17 +2690,10 @@
         "chart_data": [
             {
                 "values": chart_data['green'],
-<<<<<<< HEAD
-                "key": "0%-20%",
-                "strokeWidth": 2,
-                "classed": "dashed",
-                "color": RED
-=======
                 "key": "60%-100%",
                 "strokeWidth": 2,
                 "classed": "dashed",
                 "color": GREEN
->>>>>>> 48281354
             },
             {
                 "values": chart_data['orange'],
@@ -2829,17 +2704,249 @@
             },
             {
                 "values": chart_data['red'],
-<<<<<<< HEAD
+                "key": "0%-20%",
+                "strokeWidth": 2,
+                "classed": "dashed",
+                "color": RED
+            }
+        ]
+    }
+ 
+
+def get_exclusive_breastfeeding_data_map(config, loc_level):
+
+    def get_data_for(filters):
+        filters['month'] = datetime(*filters['month'])
+        return AggChildHealthMonthly.objects.filter(
+            **filters
+        ).values(
+            '%s_name' % loc_level
+        ).annotate(
+            in_month=Sum('ebf_in_month'),
+            eligible=Sum('ebf_eligible'),
+        )
+
+    map_data = {}
+    average = []
+    for row in get_data_for(config):
+        valid = row['eligible']
+        name = row['%s_name' % loc_level]
+
+        in_month = row['in_month']
+
+        value = (in_month or 0) * 100 / (valid or 1)
+        average.append(value)
+        row_values = {
+            'children': in_month or 0,
+            'all': valid or 0
+        }
+        if value < 20:
+            row_values.update({'fillKey': '0%-20%'})
+        elif 20 <= value < 60:
+            row_values.update({'fillKey': '20%-60%'})
+        elif value >= 60:
+            row_values.update({'fillKey': '60%-100%'})
+
+        map_data.update({name: row_values})
+
+    fills = OrderedDict()
+    fills.update({'0%-20%': RED})
+    fills.update({'20%-60%': YELLOW})
+    fills.update({'60%-100%': GREEN})
+    fills.update({'defaultFill': GREY})
+
+    return [
+        {
+            "slug": "severe",
+            "label": "",
+            "fills": fills,
+            "rightLegend": {
+                "average": sum(average) / (len(average) or 1),
+                "info": _((
+                    "Percentage of infants 0-6 months of age who are fed exclusively with breast milk. "
+                    "<br/><br/>"
+                    "An infant is exclusively breastfed if they recieve only breastmilk with no additional food, "
+                    "liquids (even water) ensuring optimal nutrition and growth between 0 - 6 months"
+                )),
+                "last_modify": datetime.utcnow().strftime("%d/%m/%Y"),
+            },
+            "data": map_data,
+        }
+    ]
+
+
+def get_exclusive_breastfeeding_data_chart(config, loc_level):
+    month = datetime(*config['month'])
+    three_before = datetime(*config['month']) - relativedelta(months=3)
+
+    config['month__range'] = (three_before, month)
+    del config['month']
+
+    chart_data = AggChildHealthMonthly.objects.filter(
+        **config
+    ).values(
+        'month', '%s_name' % loc_level
+    ).annotate(
+        in_month=Sum('ebf_in_month'),
+        eligible=Sum('ebf_eligible'),
+    ).order_by('month')
+
+    data = {
+        'blue': OrderedDict(),
+        'green': OrderedDict()
+    }
+
+    dates = [dt for dt in rrule(MONTHLY, dtstart=three_before, until=month)]
+
+    for date in dates:
+        miliseconds = int(date.strftime("%s")) * 1000
+        data['blue'][miliseconds] = {'y': 0, 'all': 0}
+        data['green'][miliseconds] = {'y': 0, 'all': 0}
+
+    best_worst = {}
+    for row in chart_data:
+        date = row['month']
+        in_month = row['in_month']
+        location = row['%s_name' % loc_level]
+        valid = row['eligible']
+
+        if location in best_worst:
+            best_worst[location].append(in_month / (valid or 1))
+        else:
+            best_worst[location] = [in_month / (valid or 1)]
+
+        date_in_miliseconds = int(date.strftime("%s")) * 1000
+
+        data['green'][date_in_miliseconds]['y'] += in_month
+        data['blue'][date_in_miliseconds]['y'] += valid
+
+    top_locations = sorted(
+        [dict(loc_name=key, percent=sum(value) / len(value)) for key, value in best_worst.iteritems()],
+        key=lambda x: x['percent'],
+        reverse=True
+    )
+
+    return {
+        "chart_data": [
+            {
+                "values": [
+                    {
+                        'x': key,
+                        'y': value['y'] / float(value['all'] or 1),
+                        'all': value['all']
+                    } for key, value in data['green'].iteritems()
+                ],
+                "key": "Total children exclusively breastfed",
+                "strokeWidth": 2,
+                "classed": "dashed",
+                "color": GREEN
+            },
+            {
+                "values": [
+                    {
+                        'x': key,
+                        'y': value['y'] / float(value['all'] or 1),
+                        'all': value['all']
+                    } for key, value in data['blue'].iteritems()
+                ],
+                "key": "Total children 0-6 months",
+                "strokeWidth": 2,
+                "classed": "dashed",
+                "color": BLUE
+            }
+        ],
+        "all_locations": top_locations,
+        "top_three": top_locations[0:5],
+        "bottom_three": top_locations[-6:-1],
+        "location_type": loc_level.title() if loc_level != LocationTypes.SUPERVISOR else 'State'
+    }
+
+
+def get_exclusive_breastfeeding_sector_data(config, loc_level):
+    group_by = ['%s_name' % loc_level]
+    if loc_level == LocationTypes.SUPERVISOR:
+        config['aggregation_level'] += 1
+        group_by.append('%s_name' % LocationTypes.AWC)
+
+    config['month'] = datetime(*config['month'])
+    data = AggChildHealthMonthly.objects.filter(
+        **config
+    ).values(
+        *group_by
+    ).annotate(
+        in_month=Sum('ebf_in_month'),
+        eligible=Sum('ebf_eligible'),
+    ).order_by('%s_name' % loc_level)
+
+    loc_data = {
+        'green': 0,
+        'orange': 0,
+        'red': 0
+    }
+    tmp_name = ''
+    rows_for_location = 0
+
+    chart_data = {
+        'green': [],
+        'orange': [],
+        'red': []
+    }
+
+    for row in data:
+        valid = row['eligible']
+        name = row['%s_name' % loc_level]
+
+        if tmp_name and name != tmp_name:
+            chart_data['green'].append([tmp_name, (loc_data['green'] / float(rows_for_location or 1))])
+            chart_data['orange'].append([tmp_name, (loc_data['orange'] / float(rows_for_location or 1))])
+            chart_data['red'].append([tmp_name, (loc_data['red'] / float(rows_for_location or 1))])
+            rows_for_location = 0
+            loc_data = {
+                'green': 0,
+                'orange': 0,
+                'red': 0
+            }
+        in_month = row['in_month']
+
+        value = (in_month or 0) * 100 / float(valid or 1)
+
+        if value < 20.0:
+            loc_data['red'] += 1
+        elif 20.0 <= value < 60.0:
+            loc_data['orange'] += 1
+        elif value >= 60.0:
+            loc_data['green'] += 1
+
+        tmp_name = name
+        rows_for_location += 1
+
+    chart_data['green'].append([tmp_name, (loc_data['green'] / float(rows_for_location or 1))])
+    chart_data['orange'].append([tmp_name, (loc_data['orange'] / float(rows_for_location or 1))])
+    chart_data['red'].append([tmp_name, (loc_data['red'] / float(rows_for_location or 1))])
+
+    return {
+        "chart_data": [
+            {
+                "values": chart_data['green'],
+                "key": "0%-20%",
+                "strokeWidth": 2,
+                "classed": "dashed",
+                "color": RED
+            },
+            {
+                "values": chart_data['orange'],
+                "key": "20%-60%",
+                "strokeWidth": 2,
+                "classed": "dashed",
+                "color": ORANGE
+            },
+            {
+                "values": chart_data['red'],
                 "key": "60%-100%",
                 "strokeWidth": 2,
                 "classed": "dashed",
                 "color": GREEN
-=======
-                "key": "0%-20%",
-                "strokeWidth": 2,
-                "classed": "dashed",
-                "color": RED
->>>>>>> 48281354
             }
         ]
-    }+    }
+  