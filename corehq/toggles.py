from functools import wraps
import hashlib
from django.http import Http404
import math
from toggle.shortcuts import toggle_enabled


class StaticToggle(object):
    def __init__(self, slug, label, namespaces=None):
        self.slug = slug
        self.label = label
        if namespaces:
            self.namespaces = [None if n == NAMESPACE_USER else n for n in namespaces]
        else:
            self.namespaces = [None]

    def enabled(self, item, **kwargs):
        return any([toggle_enabled(self.slug, item, namespace=n, **kwargs) for n in self.namespaces])

    def required_decorator(self):
        """
        Returns a view function decorator that checks to see if the domain
        or user in the request has the appropriate toggle enabled.
        """
        def decorator(view_func):
            @wraps(view_func)
            def wrapped_view(request, *args, **kwargs):
                if (
                    (hasattr(request, 'user') and self.enabled(request.user.username))
                    or (hasattr(request, 'domain') and self.enabled(request.domain))
                ):
                    return view_func(request, *args, **kwargs)
                raise Http404()
            return wrapped_view
        return decorator


def deterministic_random(input_string):
    """
    Returns a deterministically random number between 0 and 1 based on the
    value of the string. The same input should always produce the same output.
    """
    return float.fromhex(hashlib.md5(input_string).hexdigest()) / math.pow(2, 128)


class PredicatablyRandomToggle(StaticToggle):
    """
    A toggle that is predictably random based off some axis. Useful for for doing
    a randomized rollout of a feature. E.g. "turn this on for 5% of domains", or
    "turn this on for 40% of users".

    It extends StaticToggle, so individual domains/users can also be explicitly added.
    """

    def __init__(self, slug, label, namespace, randomness):
        super(PredicatablyRandomToggle, self).__init__(slug, label, [namespace])
        assert namespace, 'namespace must be defined!'
        self.namespace = namespace
        assert 0 <= randomness <= 1, 'randomness must be between 0 and 1!'
        self.randomness = randomness

    @property
    def randomness_percent(self):
        return "{:.0f}".format(self.randomness * 100)

    def _get_identifier(self, item):
        return '{}:{}:{}'.format(self.namespace, self.slug, item)

    def enabled(self, item, **kwargs):
        return (
            (item and deterministic_random(self._get_identifier(item)) < self.randomness)
            or super(PredicatablyRandomToggle, self).enabled(item, **kwargs)
        )

# if no namespaces are specified the user namespace is assumed
NAMESPACE_USER = object()
NAMESPACE_DOMAIN = 'domain'


def all_toggles():
    """
    Loads all toggles
    """
    # trick for listing the attributes of the current module.
    # http://stackoverflow.com/a/990450/8207
    for toggle_name, toggle in globals().items():
        if not toggle_name.startswith('__'):
            if isinstance(toggle, StaticToggle):
                yield toggle


APP_BUILDER_CUSTOM_PARENT_REF = StaticToggle(
    'custom-parent-ref',
    'Custom case parent reference'
)

APP_BUILDER_CAREPLAN = StaticToggle(
    'careplan',
    'Careplan module'
)

APP_BUILDER_ADVANCED = StaticToggle(
    'advanced-app-builder',
    'Advanced Module in App-Builder'
)

APP_BUILDER_INCLUDE_MULTIMEDIA_ODK = StaticToggle(
    'include-multimedia-odk',
    'Include multimedia in ODK deploy'
)

PRBAC_DEMO = StaticToggle(
    'prbacdemo',
    'Roles and permissions'
)

BOOTSTRAP3_PREVIEW = StaticToggle(
    'bootstrap3_preview',
    'Bootstrap 3 Preview',
    [NAMESPACE_USER]
)

<<<<<<< HEAD
CASE_LIST_CUSTOM_XML = StaticToggle(
    'case_list_custom_xml',
    'Show text area for entering custom case list xml',
=======
DETAIL_LIST_TABS = StaticToggle(
    'detail-list-tabs',
    'Tabs in the case detail list',
    [NAMESPACE_DOMAIN, NAMESPACE_USER]
>>>>>>> b754c574
)

GRAPH_CREATION = StaticToggle(
    'graph-creation',
    'Case list/detail graph creation',
    [NAMESPACE_DOMAIN, NAMESPACE_USER]
)

INVOICE_TRIGGER = StaticToggle(
    'invoice_trigger',
    'Accounting Trigger Invoices',
    [NAMESPACE_USER]
)

OFFLINE_CLOUDCARE = StaticToggle(
    'offline-cloudcare',
    'Offline Cloudcare'
)

REMINDERS_UI_PREVIEW = StaticToggle(
    'reminders_ui_preview',
    'New reminders UI'
)

CASE_REBUILD = StaticToggle(
    'case_rebuild',
    'Show UI-based case rebuild option',
)

IS_DEVELOPER = StaticToggle(
    'is_developer',
    'Is developer'
)

PATHWAYS_PREVIEW = StaticToggle(
    'pathways_preview',
    'Is Pathways preview'
)

MM_CASE_PROPERTIES = StaticToggle(
    'mm_case_properties',
    'Multimedia Case Properties',
)

VISIT_SCHEDULER = StaticToggle(
    'app_builder_visit_scheduler',
    'Visit Scheduler',
    [NAMESPACE_DOMAIN, NAMESPACE_USER]
)

EDIT_SUBMISSIONS = StaticToggle(
    'edit_submissions',
    'Submission Editing on HQ'
)

USER_CONFIGURABLE_REPORTS = StaticToggle(
    'user_reports',
    'User configurable reports UI',
    [NAMESPACE_DOMAIN, NAMESPACE_USER]
)

MENU_MULTIMEDIA_UPLOAD = StaticToggle(
    'menu_multimedia_upload',
    'Menu Multimedia Upload (Module & Form)',
    [NAMESPACE_USER]
)


VIEW_SYNC_HISTORY = StaticToggle(
    'sync_history_report',
    'Enable sync history report'
)


STOCK_TRANSACTION_EXPORT = StaticToggle(
    'ledger_export',
    'Show "export transactions" link on case details page',
)


NEW_CASE_PROCESSING = PredicatablyRandomToggle(
    'new_case_processing',
    'Use new case processing/rebuild logic',
    namespace=NAMESPACE_DOMAIN,
    randomness=0.05,
)

SYNC_ALL_LOCATIONS = StaticToggle(
    'sync_all_locations',
    'Sync the full location hierarchy when syncing location fixtures',
    [NAMESPACE_DOMAIN]
)

MULTIMEDIA_EXPORT = StaticToggle(
    'multimedia_export',
    'Export multimedia from forms'
)

NO_VELLUM = StaticToggle(
    'no_vellum',
    'Allow disabling Form Builder per form '
    '(for custom forms that Vellum breaks)',
    [NAMESPACE_DOMAIN, NAMESPACE_USER]
)<|MERGE_RESOLUTION|>--- conflicted
+++ resolved
@@ -120,16 +120,16 @@
     [NAMESPACE_USER]
 )
 
-<<<<<<< HEAD
 CASE_LIST_CUSTOM_XML = StaticToggle(
     'case_list_custom_xml',
     'Show text area for entering custom case list xml',
-=======
+)
+
 DETAIL_LIST_TABS = StaticToggle(
     'detail-list-tabs',
     'Tabs in the case detail list',
     [NAMESPACE_DOMAIN, NAMESPACE_USER]
->>>>>>> b754c574
+
 )
 
 GRAPH_CREATION = StaticToggle(
