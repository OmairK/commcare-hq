from __future__ import absolute_import
from __future__ import division
from __future__ import unicode_literals

import inspect
from collections import namedtuple
from functools import wraps
import hashlib
import math

from django.contrib import messages
from django.conf import settings
from django.http import Http404
from django.urls import reverse
from django.utils.safestring import mark_safe

from couchdbkit import ResourceNotFound
from corehq.util.quickcache import quickcache
from toggle.models import Toggle
from toggle.shortcuts import toggle_enabled, set_toggle
import six

Tag = namedtuple('Tag', 'name css_class description')
TAG_CUSTOM = Tag(
    name='One-Off / Custom',
    css_class='warning',
    description="This feature flag was created for one specific project. "
    "Please don't enable it for any other projects. "
    "This is NOT SUPPORTED outside of that project and may break other features.",
)
TAG_DEPRECATED = Tag(
    name='Deprecated',
    css_class='danger',
    description="This feature flag is being removed. "
    "Do not add any new projects to this list.",
)
TAG_PRODUCT = Tag(
    name='Product',
    css_class='success',
    description="This is a core-product feature that you should feel free to "
    "use.  We've feature-flagged until release.",
)
TAG_PREVIEW = Tag(
    name='Preview',
    css_class='default',
    description='',
)
TAG_SOLUTIONS = Tag(
    name='Solutions',
    css_class='info',
    description="These features are only available for our services projects. This may affect support and "
    "pricing when the project is transitioned to a subscription."
)
TAG_INTERNAL = Tag(
    name='Internal Engineering Tools',
    css_class='default',
    description="These are tools for our engineering team to use to manage the product",
)
# Order roughly corresponds to how much we want you to use it
ALL_TAGS = [TAG_SOLUTIONS, TAG_PRODUCT, TAG_CUSTOM, TAG_INTERNAL, TAG_DEPRECATED]


class StaticToggle(object):

    def __init__(self, slug, label, tag, namespaces=None, help_link=None,
                 description=None, save_fn=None, always_enabled=None,
                 always_disabled=None, enabled_for_new_domains_after=None,
                 enabled_for_new_users_after=None, relevant_environments=None,
                 notification_emails=None):
        self.slug = slug
        self.label = label
        self.tag = tag
        self.help_link = help_link
        self.description = description
        # Optionally provide a callable to be called whenever the toggle is
        # updated.  This is only applicable to domain toggles.  It must accept
        # two parameters, `domain_name` and `toggle_is_enabled`
        self.save_fn = save_fn
        self.always_enabled = always_enabled or set()
        self.always_disabled = always_disabled or set()
        self.enabled_for_new_domains_after = enabled_for_new_domains_after
        self.enabled_for_new_users_after = enabled_for_new_users_after
        # pass in a set of environments where this toggle applies
        self.relevant_environments = relevant_environments

        if namespaces:
            self.namespaces = [None if n == NAMESPACE_USER else n for n in namespaces]
        else:
            self.namespaces = [None]
        self.notification_emails = notification_emails

    def enabled(self, item, namespace=Ellipsis):
        if self.relevant_environments and not (
            settings.SERVER_ENVIRONMENT in self.relevant_environments
            or settings.DEBUG
        ):
            # Don't even bother looking it up in the cache
            return False
        if item in self.always_enabled:
            return True
        elif item in self.always_disabled:
            return False

        if namespace == NAMESPACE_USER:
            namespace = None  # because:
            #     __init__() ... self.namespaces = [None if n == NAMESPACE_USER else n for n in namespaces]
        if namespace is not Ellipsis and namespace not in self.namespaces:
            # short circuit if we're checking an item that isn't supported by this toggle
            return False

        domain_enabled_after = self.enabled_for_new_domains_after
        if (domain_enabled_after is not None and NAMESPACE_DOMAIN in self.namespaces
                and was_domain_created_after(item, domain_enabled_after)):
            return True

        user_enabled_after = self.enabled_for_new_users_after
        if (user_enabled_after is not None and was_user_created_after(item, user_enabled_after)):
            return True

        namespaces = self.namespaces if namespace is Ellipsis else [namespace]
        return any([toggle_enabled(self.slug, item, namespace=n) for n in namespaces])

    def enabled_for_request(self, request):
        return (
            None in self.namespaces
            and hasattr(request, 'user')
            and self.enabled(request.user.username, namespace=None)
        ) or (
            NAMESPACE_DOMAIN in self.namespaces
            and hasattr(request, 'domain')
            and self.enabled(request.domain, namespace=NAMESPACE_DOMAIN)
        )

    def set(self, item, enabled, namespace=None):
        if namespace == NAMESPACE_USER:
            namespace = None  # because:
            #     __init__() ... self.namespaces = [None if n == NAMESPACE_USER else n for n in namespaces]
        set_toggle(self.slug, item, enabled, namespace)

    def required_decorator(self):
        """
        Returns a view function decorator that checks to see if the domain
        or user in the request has the appropriate toggle enabled.
        """
        def decorator(view_func):
            @wraps(view_func)
            def wrapped_view(request, *args, **kwargs):
                if (
                    (hasattr(request, 'user') and self.enabled(request.user.username, namespace=None))
                    or (hasattr(request, 'domain') and self.enabled(request.domain, namespace=NAMESPACE_DOMAIN))
                ):
                    return view_func(request, *args, **kwargs)
                if request.user.is_superuser:
                    from corehq.apps.toggle_ui.views import ToggleEditView
                    toggle_url = reverse(ToggleEditView.urlname, args=[self.slug])
                    messages.warning(request, mark_safe((
                        'This <a href="{}">feature flag</a> should be enabled '
                        'to access this URL'
                    ).format(toggle_url)))
                raise Http404()
            return wrapped_view
        return decorator

    def get_enabled_domains(self):
        try:
            toggle = Toggle.get(self.slug)
        except ResourceNotFound:
            return []

        enabled_users = toggle.enabled_users
        domains = {user.split('domain:')[1] for user in enabled_users if 'domain:' in user}
        domains |= self.always_enabled
        domains -= self.always_disabled
        return list(domains)


def was_domain_created_after(domain, checkpoint):
    """
    Return true if domain was created after checkpoint

    :param domain: Domain name (string).
    :param checkpoint: datetime object.
    """
    from corehq.apps.domain.models import Domain
    domain_obj = Domain.get_by_name(domain)
    return (
        domain_obj is not None and
        domain_obj.date_created is not None and
        domain_obj.date_created > checkpoint
    )


def was_user_created_after(username, checkpoint):
    """
    Return true if user was created after checkpoint

    :param username: Web User username (string).
    :param checkpoint: datetime object.
    """
    from corehq.apps.users.models import WebUser
    user = WebUser.get_by_username(username)
    return (
        user is not None and
        user.created_on is not None and
        user.created_on > checkpoint
    )


def deterministic_random(input_string):
    """
    Returns a deterministically random number between 0 and 1 based on the
    value of the string. The same input should always produce the same output.
    """
    if isinstance(input_string, six.text_type):
        input_string = input_string.encode('utf-8')
    return float.fromhex(hashlib.md5(input_string).hexdigest()) / math.pow(2, 128)


class PredictablyRandomToggle(StaticToggle):
    """
    A toggle that is predictably random based off some axis. Useful for for doing
    a randomized rollout of a feature. E.g. "turn this on for 5% of domains", or
    "turn this on for 40% of users".

    It extends StaticToggle, so individual domains/users can also be explicitly added.
    """

    def __init__(
        self,
        slug,
        label,
        tag,
        namespaces,
        randomness,
        help_link=None,
        description=None,
        always_disabled=None
    ):
        super(PredictablyRandomToggle, self).__init__(slug, label, tag, list(namespaces),
                                                      help_link=help_link, description=description,
                                                      always_disabled=always_disabled)
        _ensure_valid_namespaces(namespaces)
        _ensure_valid_randomness(randomness)
        self.randomness = randomness

    @property
    def randomness_percent(self):
        return "{:.0f}".format(self.randomness * 100)

    def _get_identifier(self, item):
        return '{}:{}:{}'.format(self.namespaces, self.slug, item)

    def enabled(self, item, namespace=Ellipsis):
        if namespace == NAMESPACE_USER:
            namespace = None  # because:
            # StaticToggle.__init__(): self.namespaces = [None if n == NAMESPACE_USER else n for n in namespaces]

        all_namespaces = {None if n == NAMESPACE_USER else n for n in ALL_NAMESPACES}
        if namespace is Ellipsis and set(self.namespaces) != all_namespaces:
            raise ValueError(
                'PredictablyRandomToggle.enabled() cannot be determined for toggle "{slug}" because it is not '
                'available for all namespaces and the namespace of "{item}" is not given.'.format(
                    slug=self.slug,
                    item=item,
                )
            )

        if settings.DISABLE_RANDOM_TOGGLES:
            return False
        elif item in self.always_disabled:
            return False
        elif namespace is not Ellipsis and namespace not in self.namespaces:
            return False
        return (
            (item and deterministic_random(self._get_identifier(item)) < self.randomness)
            or super(PredictablyRandomToggle, self).enabled(item, namespace)
        )


class DynamicallyPredictablyRandomToggle(PredictablyRandomToggle):
    """
    A PredictablyRandomToggle whose randomness can be configured via the database/UI.
    """
    RANDOMNESS_KEY = 'hq_dynamic_randomness'

    def __init__(
        self,
        slug,
        label,
        tag,
        namespaces,
        default_randomness=0,
        help_link=None,
        description=None,
        always_disabled=None
    ):
        super(PredictablyRandomToggle, self).__init__(slug, label, tag, list(namespaces),
                                                      help_link=help_link, description=description,
                                                      always_disabled=always_disabled)
        _ensure_valid_namespaces(namespaces)
        _ensure_valid_randomness(default_randomness)
        self.default_randomness = default_randomness

    @property
    @quickcache(vary_on=['self.slug'])
    def randomness(self):
        # a bit hacky: leverage couch's dynamic properties to just tack this onto the couch toggle doc
        try:
            toggle = Toggle.get(self.slug)
        except ResourceNotFound:
            return self.default_randomness
        dynamic_randomness = getattr(toggle, self.RANDOMNESS_KEY, self.default_randomness)
        try:
            dynamic_randomness = float(dynamic_randomness)
            return dynamic_randomness
        except ValueError:
            return self.default_randomness


# if no namespaces are specified the user namespace is assumed
NAMESPACE_USER = 'user'
NAMESPACE_DOMAIN = 'domain'
NAMESPACE_OTHER = 'other'
ALL_NAMESPACES = [NAMESPACE_USER, NAMESPACE_DOMAIN]


def any_toggle_enabled(*toggles):
    """
    Return a view decorator for allowing access if any of the given toggles are
    enabled. Example usage:

    @toggles.any_toggle_enabled(REPORT_BUILDER, USER_CONFIGURABLE_REPORTS)
    def delete_custom_report():
        pass

    """
    def decorator(view_func):
        @wraps(view_func)
        def wrapped_view(request, *args, **kwargs):
            for t in toggles:
                if t.enabled_for_request(request):
                    return view_func(request, *args, **kwargs)
            raise Http404()
        return wrapped_view
    return decorator


@quickcache([])
def all_toggles():
    """
    Loads all toggles
    """
    return list(all_toggles_by_name_in_scope(globals()).values())


def all_toggles_by_name():
    # trick for listing the attributes of the current module.
    # http://stackoverflow.com/a/990450/8207
    return all_toggles_by_name_in_scope(globals())


def all_toggles_by_name_in_scope(scope_dict):
    result = {}
    for toggle_name, toggle in scope_dict.items():
        if not toggle_name.startswith('__'):
            if isinstance(toggle, StaticToggle):
                result[toggle_name] = toggle
    return result


def toggles_dict(username=None, domain=None):
    """
    Loads all toggles into a dictionary for use in JS

    (only enabled toggles are included)
    """
    return {t.slug: True for t in all_toggles() if (t.enabled(username, NAMESPACE_USER) or
                                                    t.enabled(domain, NAMESPACE_DOMAIN))}


def toggle_values_by_name(username=None, domain=None):
    """
    Loads all toggles into a dictionary for use in JS

    all toggles (including those not enabled) are included
    """
    return {toggle_name: (toggle.enabled(username, NAMESPACE_USER) or
                          toggle.enabled(domain, NAMESPACE_DOMAIN))
            for toggle_name, toggle in all_toggles_by_name().items()}


def _ensure_valid_namespaces(namespaces):
    if not namespaces:
        raise Exception('namespaces must be defined!')


def _ensure_valid_randomness(randomness):
    if not 0 <= randomness <= 1:
        raise Exception('randomness must be between 0 and 1!')


APP_BUILDER_CUSTOM_PARENT_REF = StaticToggle(
    'custom-parent-ref',
    'ICDS: Custom case parent reference',
    TAG_CUSTOM,
    [NAMESPACE_DOMAIN],
)

APP_BUILDER_ADVANCED = StaticToggle(
    'advanced-app-builder',
    'Advanced Module in App-Builder',
    TAG_SOLUTIONS,
    [NAMESPACE_DOMAIN],
    description="Advanced Modules allow you to autoload and manage multiple case types, "
                "but may behave in unexpected ways.",
    help_link='https://confluence.dimagi.com/display/ccinternal/Advanced+Modules',
)

APP_BUILDER_SHADOW_MODULES = StaticToggle(
    'shadow-app-builder',
    'Shadow Modules',
    TAG_SOLUTIONS,
    [NAMESPACE_DOMAIN],
    help_link='https://confluence.dimagi.com/display/ccinternal/Shadow+Modules',
)

CASE_LIST_CUSTOM_XML = StaticToggle(
    'case_list_custom_xml',
    'Allow custom XML to define case lists (ex. for case tiles)',
    TAG_SOLUTIONS,
    [NAMESPACE_DOMAIN],
    help_link='https://confluence.dimagi.com/display/public/Custom+Case+XML+Overview',
)

CASE_LIST_CUSTOM_VARIABLES = StaticToggle(
    'case_list_custom_variables',
    'Show text area for entering custom variables',
    TAG_SOLUTIONS,
    [NAMESPACE_DOMAIN],
    description='Defines custom variables that can be used in case list or detail calculations',
)

CASE_LIST_TILE = StaticToggle(
    'case_list_tile',
    'REC: Allow configuration of the REC case list tile',
    TAG_CUSTOM,
    [NAMESPACE_DOMAIN]
)

SHOW_PERSIST_CASE_CONTEXT_SETTING = StaticToggle(
    'show_persist_case_context_setting',
    'Allow toggling the persistent case context tile',
    TAG_SOLUTIONS,
    [NAMESPACE_DOMAIN],
)

CASE_LIST_LOOKUP = StaticToggle(
    'case_list_lookup',
    'Allow external android callouts to search the caselist',
    TAG_SOLUTIONS,
    [NAMESPACE_DOMAIN]
)

BIOMETRIC_INTEGRATION = StaticToggle(
    'biometric_integration',
    "Enables biometric integration (simprints) features.",
    TAG_PRODUCT,
    [NAMESPACE_DOMAIN]
)

ADD_USERS_FROM_LOCATION = StaticToggle(
    'add_users_from_location',
    "Allow users to add new mobile workers from the locations page",
    TAG_PRODUCT,
    [NAMESPACE_DOMAIN]
)

CASE_DETAIL_PRINT = StaticToggle(
    'case_detail_print',
    'MLabour: Allowing printing of the case detail, based on an HTML template',
    TAG_CUSTOM,
    [NAMESPACE_DOMAIN],
)

COPY_FORM_TO_APP = StaticToggle(
    'copy_form_to_app',
    'Allow copying a form from one app to another',
    TAG_INTERNAL,
    [NAMESPACE_DOMAIN, NAMESPACE_USER],
)

DATA_FILE_DOWNLOAD = StaticToggle(
    'data_file_download',
    'Offer hosting and sharing data files for downloading from a secure dropzone',
    TAG_SOLUTIONS,
    help_link='https://confluence.dimagi.com/display/ccinternal/Offer+hosting+and+sharing+data+files+for+downloading+from+a+secure+dropzone',
    namespaces=[NAMESPACE_DOMAIN],
)

DETAIL_LIST_TAB_NODESETS = StaticToggle(
    'detail-list-tab-nodesets',
    'Associate a nodeset with a case detail tab',
    TAG_SOLUTIONS,
    help_link='https://confluence.dimagi.com/display/ccinternal/Case+Detail+Nodesets',
    namespaces=[NAMESPACE_DOMAIN]
)

DHIS2_INTEGRATION = StaticToggle(
    'dhis2_integration',
    'DHIS2 Integration',
    TAG_SOLUTIONS,
    [NAMESPACE_DOMAIN]
)

GRAPH_CREATION = StaticToggle(
    'graph-creation',
    'Case list/detail graph creation',
    TAG_SOLUTIONS,
    help_link='https://confluence.dimagi.com/display/RD/Graphing+in+HQ',
    namespaces=[NAMESPACE_DOMAIN]
)

IS_CONTRACTOR = StaticToggle(
    'is_contractor',
    'Is contractor',
    TAG_INTERNAL,
    description="Used to give non super-users access to select super-user features"
)

MM_CASE_PROPERTIES = StaticToggle(
    'mm_case_properties',
    'Multimedia Case Properties',
    TAG_DEPRECATED,
    help_link='https://confluence.dimagi.com/display/ccinternal/Multimedia+Case+Properties+Feature+Flag',
    namespaces=[NAMESPACE_DOMAIN]
)

NEW_MULTIMEDIA_UPLOADER = StaticToggle(
    'new_multimedia_uploader',
    'Display new multimedia uploader',
    TAG_INTERNAL,
    [NAMESPACE_DOMAIN]
)

VISIT_SCHEDULER = StaticToggle(
    'app_builder_visit_scheduler',
    'ICDS: Visit Scheduler',
    TAG_CUSTOM,
    [NAMESPACE_DOMAIN, NAMESPACE_USER]
)


USER_CONFIGURABLE_REPORTS = StaticToggle(
    'user_reports',
    'User configurable reports UI',
    TAG_SOLUTIONS,
    [NAMESPACE_DOMAIN, NAMESPACE_USER],
    description=(
        "A feature which will allow your domain to create User Configurable Reports."
    ),
    help_link='https://confluence.dimagi.com/display/RD/User+Configurable+Reporting',
    notification_emails=['jemord']
)

LOCATIONS_IN_UCR = StaticToggle(
    'locations_in_ucr',
    'ICDS: Add Locations as one of the Source Types for User Configurable Reports',
    TAG_CUSTOM,
    [NAMESPACE_DOMAIN]
)

REPORT_BUILDER = StaticToggle(
    'report_builder',
    'Activate Report Builder for a project without setting up a subscription.',
    TAG_DEPRECATED,
    [NAMESPACE_DOMAIN],
)

ASYNC_RESTORE = StaticToggle(
    'async_restore',
    'Generate restore response in an asynchronous task to prevent timeouts',
    TAG_INTERNAL,
    [NAMESPACE_DOMAIN],
)

REPORT_BUILDER_BETA_GROUP = StaticToggle(
    'report_builder_beta_group',
    'RB beta group',
    TAG_DEPRECATED,
    [NAMESPACE_DOMAIN],
)

SYNC_ALL_LOCATIONS = StaticToggle(
    'sync_all_locations',
    '(Deprecated) Sync the full location hierarchy when syncing location fixtures',
    TAG_DEPRECATED,
    [NAMESPACE_DOMAIN],
    description="Do not turn this feature flag. It is only used for providing compatability for old projects. "
    "We are actively trying to remove projects from this list. This functionality is now possible by using the "
    "Advanced Settings on the Organization Levels page and setting the Level to Expand From option."
)

HIERARCHICAL_LOCATION_FIXTURE = StaticToggle(
    'hierarchical_location_fixture',
    'Display Settings To Get Hierarchical Location Fixture',
    TAG_INTERNAL,
    [NAMESPACE_DOMAIN],
    description=(
        "Do not turn this feature flag.  It is only used for providing "
        "compatability for old projects.  We are actively trying to remove "
        "projects from this list."
    ),
)

EXTENSION_CASES_SYNC_ENABLED = StaticToggle(
    'extension_sync',
    'Enikshay/L10K: Enable extension syncing',
    TAG_CUSTOM,
    help_link='https://confluence.dimagi.com/display/ccinternal/Extension+Cases',
    namespaces=[NAMESPACE_DOMAIN],
    always_enabled={'enikshay'},
)


ROLE_WEBAPPS_PERMISSIONS = StaticToggle(
    'role_webapps_permissions',
    'Enikshay/ICDS: Toggle which webapps to see based on role',
    TAG_CUSTOM,
    namespaces=[NAMESPACE_DOMAIN],
)


SYNC_SEARCH_CASE_CLAIM = StaticToggle(
    'search_claim',
    'Enable synchronous mobile searching and case claiming',
    TAG_SOLUTIONS,
    help_link='https://confluence.dimagi.com/display/ccinternal/Remote+Case+Search+and+Claim',
    namespaces=[NAMESPACE_DOMAIN]
)


def _enable_search_index(domain, enabled):
    from corehq.apps.case_search.tasks import reindex_case_search_for_domain, delete_case_search_cases_for_domain
    from corehq.pillows.case_search import domains_needing_search_index
    domains_needing_search_index.clear()
    if enabled:
        reindex_case_search_for_domain.delay(domain)
    else:
        delete_case_search_cases_for_domain.delay(domain)


CASE_LIST_EXPLORER = StaticToggle(
    'case_list_explorer',
    'Show the case list explorer report',
    TAG_SOLUTIONS,
    namespaces=[NAMESPACE_DOMAIN],
    save_fn=_enable_search_index,
)

EXPLORE_CASE_DATA = StaticToggle(
    'explore_case_data',
    'Show the Explore Case Data report (in dev)',
    TAG_PRODUCT,
    namespaces=[NAMESPACE_DOMAIN],
    save_fn=_enable_search_index,
)

LIVEQUERY_SYNC = StaticToggle(
    'livequery_sync',
    'Enable livequery sync algorithm',
    TAG_INTERNAL,
    namespaces=[NAMESPACE_DOMAIN]
)

NO_VELLUM = StaticToggle(
    'no_vellum',
    'Allow disabling Form Builder per form '
    '(for custom forms that Vellum breaks)',
    TAG_INTERNAL,
    [NAMESPACE_DOMAIN, NAMESPACE_USER]
)

HIPAA_COMPLIANCE_CHECKBOX = StaticToggle(
    'hipaa_compliance_checkbox',
    'Show HIPAA compliance checkbox',
    TAG_INTERNAL,
    [NAMESPACE_USER],
)

CAN_EDIT_EULA = StaticToggle(
    'can_edit_eula',
    "Whether this user can set the custom eula and data sharing internal project options. "
    "This should be a small number of DIMAGI ONLY users",
    TAG_INTERNAL,
)

STOCK_AND_RECEIPT_SMS_HANDLER = StaticToggle(
    'stock_and_sms_handler',
    "Enable the stock report handler to accept both stock and receipt values "
    "in the format 'soh abc 100.20'",
    TAG_CUSTOM,
    [NAMESPACE_DOMAIN]
)

# This toggle offers the "multiple_apps_unlimited" mobile flag to non-Dimagi users
MOBILE_PRIVILEGES_FLAG = StaticToggle(
    'mobile_privileges_flag',
    'Offer "Enable Privileges on Mobile" flag.',
    TAG_INTERNAL,
    [NAMESPACE_USER]
)

PRODUCTS_PER_LOCATION = StaticToggle(
    'products_per_location',
    "Products Per Location: Specify products stocked at individual locations.  "
    "This doesn't actually do anything yet.",
    TAG_CUSTOM,
    [NAMESPACE_DOMAIN]
)

ALLOW_CASE_ATTACHMENTS_VIEW = StaticToggle(
    'allow_case_attachments_view',
    "Explicitly allow user to access case attachments, even if they can't view the case list report.",
    TAG_CUSTOM,
    [NAMESPACE_DOMAIN, NAMESPACE_USER]
)

LOCATION_TYPE_STOCK_RATES = StaticToggle(
    'location_type_stock_rates',
    "Specify stock rates per location type.",
    TAG_SOLUTIONS,
    [NAMESPACE_DOMAIN]
)

TRANSFER_DOMAIN = StaticToggle(
    'transfer_domain',
    'Transfer domains to different users',
    TAG_INTERNAL,
    [NAMESPACE_DOMAIN]
)


FORM_LINK_WORKFLOW = StaticToggle(
    'form_link_workflow',
    'Form linking workflow available on forms',
    TAG_SOLUTIONS,
    [NAMESPACE_DOMAIN],
)

# not referenced in code directly but passed through to vellum
# see toggles_dict

VELLUM_SAVE_TO_CASE = StaticToggle(
    'save_to_case',
    "Adds save to case as a question to the form builder",
    TAG_SOLUTIONS,
    [NAMESPACE_DOMAIN],
    description='This flag allows case management inside repeat groups',
    help_link='https://confluence.dimagi.com/display/ccinternal/Save+to+Case+Feature+Flag',
)

VELLUM_PRINTING = StaticToggle(
    'printing',
    "Enables the Print Android App Callout",
    TAG_SOLUTIONS,
    [NAMESPACE_DOMAIN],
    description='Allows printing from CommCare on the device',
    help_link='https://confluence.dimagi.com/display/ccinternal/Printing+from+a+form+in+CommCare+Android',
)

VELLUM_DATA_IN_SETVALUE = StaticToggle(
    'allow_data_reference_in_setvalue',
    "Allow data references in a setvalue",
    TAG_SOLUTIONS,
    [NAMESPACE_DOMAIN],
    description="This allows referencing other questions in the form in a setvalue. "
                "This may still cause issues if the other questions have not been calculated yet",
)

CACHE_AND_INDEX = StaticToggle(
    'cache_and_index',
    'Enikshay/REC: Enable the "Cache and Index" format option when choosing sort properties '
    'in the app builder',
    TAG_CUSTOM,
    [NAMESPACE_DOMAIN],
)

CUSTOM_PROPERTIES = StaticToggle(
    'custom_properties',
    'Allow users to add arbitrary custom properties to their application',
    TAG_SOLUTIONS,
    help_link='https://confluence.dimagi.com/display/internal/CommCare+Android+Developer+Options+--+Internal#'
              'CommCareAndroidDeveloperOptions--Internal-SettingtheValueofaDeveloperOptionfromHQ',
    namespaces=[NAMESPACE_DOMAIN]
)

WEBAPPS_CASE_MIGRATION = StaticToggle(
    'webapps_case_migration',
    "Work-in-progress to support user-written migrations",
    TAG_CUSTOM,
    namespaces=[NAMESPACE_USER]
)

ENABLE_LOADTEST_USERS = StaticToggle(
    'enable_loadtest_users',
    'Enable creating loadtest users on HQ',
    TAG_SOLUTIONS,
    namespaces=[NAMESPACE_DOMAIN],
    help_link='https://confluence.dimagi.com/display/ccinternal/Loadtest+Users',
)

MOBILE_UCR = StaticToggle(
    'mobile_ucr',
    ('Mobile UCR: Configure viewing user configurable reports on the mobile '
     'through the app builder'),
    TAG_SOLUTIONS,
    namespaces=[NAMESPACE_DOMAIN],
    always_enabled={'icds-cas'}
)

MOBILE_UCR_LINKED_DOMAIN = StaticToggle(
    'mobile_ucr_linked_domain',
    ('Mobile UCR: Configure viewing user configurable reports on the mobile when using linked domains. '
     'NOTE: This won\'t work without developer intervention'),
    TAG_CUSTOM,
    namespaces=[NAMESPACE_DOMAIN],
    always_enabled={'icds-cas', 'fmoh-echis-staging'}
)

API_THROTTLE_WHITELIST = StaticToggle(
    'api_throttle_whitelist',
    ('API throttle whitelist'),
    TAG_INTERNAL,
    namespaces=[NAMESPACE_USER],
)

API_BLACKLIST = StaticToggle(
    'API_BLACKLIST',
    ("Blacklist API access to a user or domain that spams us"),
    TAG_INTERNAL,
    namespaces=[NAMESPACE_DOMAIN, NAMESPACE_USER],
    description="For temporary, emergency use only. If a partner doesn't properly "
    "throttle their API requests, it can hammer our infrastructure, causing "
    "outages. This will cut off the tide, but we should communicate with them "
    "immediately.",
)

FORM_SUBMISSION_BLACKLIST = StaticToggle(
    'FORM_SUBMISSION_BLACKLIST',
    ("Blacklist form submissions from a domain that spams us"),
    TAG_INTERNAL,
    namespaces=[NAMESPACE_DOMAIN],
    description="This is a temporary solution to an unusually high volume of "
    "form submissions from a domain.  We have some projects that automatically "
    "send forms. If that ever causes problems, we can use this to cut them off.",
)


def _commtrackify(domain_name, toggle_is_enabled):
    from corehq.apps.domain.models import Domain
    domain_obj = Domain.get_by_name(domain_name, strict=True)
    if domain_obj and domain_obj.commtrack_enabled != toggle_is_enabled:
        if toggle_is_enabled:
            domain_obj.convert_to_commtrack()
        else:
            domain_obj.commtrack_enabled = False
            domain_obj.save()


COMMTRACK = StaticToggle(
    'commtrack',
    "CommCare Supply",
    TAG_SOLUTIONS,
    description=(
        '<a href="https://help.commcarehq.org/display/commtrack/CommCare+Supply+Home">CommCare Supply</a> '
        "is a logistics and supply chain management module. It is designed "
        "to improve the management, transport, and resupply of a variety of "
        "goods and materials, from medication to food to bednets. <br/>"
    ),
    help_link='https://help.commcarehq.org/display/commtrack/CommCare+Supply+Home',
    namespaces=[NAMESPACE_DOMAIN],
    save_fn=_commtrackify,
)

NON_COMMTRACK_LEDGERS = StaticToggle(
    'non_commtrack_ledgers',
    "Enikshay: Enable ledgers for projects not using Supply.",
    TAG_CUSTOM,
    description=(
        'Turns on the ledger fixture and ledger transaction question types in '
        'the form builder. ONLY WORKS ON SQL DOMAINS!'
    ),
    namespaces=[NAMESPACE_DOMAIN],
)

CUSTOM_INSTANCES = StaticToggle(
    'custom_instances',
    'Inject custom instance declarations',
    TAG_CUSTOM,
    description=(
        'Enables the insertion of custom instances into a case list configuration. '
        'Currently used by SimPrints-integrated projects.'
    ),
    namespaces=[NAMESPACE_DOMAIN],
)

CUSTOM_ASSERTIONS = StaticToggle(
    'custom_assertions',
    'Inject custom assertions into the suite',
    TAG_SOLUTIONS,
    description=(
        'Enables the insertion of custom assertions into the suite file. '
    ),
    namespaces=[NAMESPACE_DOMAIN],
    help_link="https://confluence.dimagi.com/display/ccinternal/User+defined+assert+blocks",
)

APPLICATION_ERROR_REPORT = StaticToggle(
    'application_error_report',
    'Show Application Error Report',
    TAG_SOLUTIONS,
    help_link='https://confluence.dimagi.com/display/ccinternal/Show+Application+Error+Report+Feature+Flag',
    namespaces=[NAMESPACE_USER],
)

OPENCLINICA = StaticToggle(
    'openclinica',
    'KEMRI: Offer OpenClinica settings and CDISC ODM export',
    TAG_CUSTOM,
    namespaces=[NAMESPACE_DOMAIN],
)

CUSTOM_MENU_BAR = StaticToggle(
    'custom_menu_bar',
    "Hide Dashboard and Applications from top menu bar "
    "for non-admin users",
    TAG_CUSTOM,
    namespaces=[NAMESPACE_DOMAIN],
)

DASHBOARD_ICDS_REPORT = StaticToggle(
    'dashboard_icds_reports',
    'ICDS: Enable access to the dashboard reports for ICDS',
    TAG_CUSTOM,
    [NAMESPACE_DOMAIN]
)

ICDS_DASHBOARD_REPORT_FEATURES = StaticToggle(
    'features_in_dashboard_icds_reports',
    'ICDS: Enable access to the features in the ICDS Dashboard reports',
    TAG_CUSTOM,
    [NAMESPACE_USER]
)

NINETYNINE_DOTS = StaticToggle(
    '99dots_integration',
    'Enikshay: Enable access to 99DOTS',
    TAG_CUSTOM,
    [NAMESPACE_DOMAIN]
)

NIKSHAY_INTEGRATION = StaticToggle(
    'nikshay_integration',
    'Enikshay: Enable patient registration in Nikshay',
    TAG_CUSTOM,
    [NAMESPACE_DOMAIN]
)

BETS_INTEGRATION = StaticToggle(
    'bets_repeaters',
    'Enikshay: Enable BETS data forwarders',
    TAG_CUSTOM,
    [NAMESPACE_DOMAIN],
    always_enabled={"enikshay"},
)

RETRY_SMS_INDEFINITELY = StaticToggle(
    'retry_sms_indefinitely',
    'Enikshay: Retry SMS indefinitely',
    TAG_CUSTOM,
    [NAMESPACE_DOMAIN],
    description='Leaves on the queue an SMS that has reached the maximum number of unsuccessful attempts.',
)

OPENMRS_INTEGRATION = StaticToggle(
    'openmrs_integration',
    'Enable OpenMRS integration',
    TAG_SOLUTIONS,
    [NAMESPACE_DOMAIN],
)

INDEX_LOCATION_DATA_DESCRIPTION = """
Add an option to the location fields page allowing you to specify fields which
should be indexed by the phone. This can provide a performance boost in
applications dealing with large location fixtures when using those fields for
filtering. The indexed fields will be made available as top level children of
the <location/> node with the prefix 'data_', and you must reference that to
take advantage of the optimization. For example, reference a field called
'is_test' like:
    instance('locations')/locations/location[data_is_test='1']
"""
INDEX_LOCATION_DATA = StaticToggle(
    'index_location_data',
    'Enikshay: Add option to index custom location fields',
    TAG_CUSTOM,
    [NAMESPACE_DOMAIN],
    description=INDEX_LOCATION_DATA_DESCRIPTION,
)

MULTIPLE_CHOICE_CUSTOM_FIELD = StaticToggle(
    'multiple_choice_custom_field',
    'EWS: Allow project to use multiple choice field in custom fields',
    TAG_CUSTOM,
    namespaces=[NAMESPACE_DOMAIN],
    description='This flag allows multiple choice fields in custom user data, location data and product data',
)

SUPPORT = StaticToggle(
    'support',
    'General toggle for support features',
    TAG_INTERNAL,
    help_link='https://confluence.dimagi.com/display/ccinternal/Support+Flag',
)

BASIC_CHILD_MODULE = StaticToggle(
    'child_module',
    'Basic modules can be child modules',
    TAG_SOLUTIONS,
    [NAMESPACE_DOMAIN]
)

LEGACY_CHILD_MODULES = StaticToggle(
    'legacy_child_modules',
    'Legacy, non-nested child modules',
    TAG_DEPRECATED,
    [NAMESPACE_DOMAIN],
    description=(
        "Child Menus are now displayed nested under their parent menu. Some "
        "apps built before this change will require that their modules be "
        "reordered to fit this paradigm. This feature flag exists to support "
        "those applications until they're transitioned."
    )
)

APP_BUILDER_CONDITIONAL_NAMES = StaticToggle(
    'APP_BUILDER_CONDITIONAL_NAMES',
    'ICDS/REACH: Conditional, calculation-based  mapping for menu and form names',
    TAG_CUSTOM,
    [NAMESPACE_DOMAIN],
)

FORMPLAYER_USE_LIVEQUERY = StaticToggle(
    'formplayer_use_livequery',
    'Use LiveQuery on Web Apps',
    TAG_INTERNAL,
    [NAMESPACE_DOMAIN],
)

FIXTURE_CASE_SELECTION = StaticToggle(
    'fixture_case',
    'ICDS: Allow a configurable case list that is filtered based on a fixture type and '
    'fixture selection (Due List)',
    TAG_CUSTOM,
    [NAMESPACE_DOMAIN],
)

EWS_INVALID_REPORT_RESPONSE = StaticToggle(
    'ews_invalid_report_response',
    'EWS: Send response about invalid stock on hand',
    TAG_CUSTOM,
    [NAMESPACE_DOMAIN]
)

USE_SMS_WITH_INACTIVE_CONTACTS = StaticToggle(
    'use_sms_with_inactive_contacts',
    'Use SMS with inactive contacts',
    TAG_CUSTOM,
    [NAMESPACE_DOMAIN]
)

SMS_LOG_CHANGES = StaticToggle(
    'sms_log_changes',
    "Message Log Report: Test new additions",
    TAG_CUSTOM,
    [NAMESPACE_USER, NAMESPACE_DOMAIN],
    description=("Include failed messages, show message status, show event. "
                 "This feature flag exists to QA on real prod data."),
)

ENABLE_INCLUDE_SMS_GATEWAY_CHARGING = StaticToggle(
    'enable_include_sms_gateway_charging',
    'Enable include SMS gateway charging',
    TAG_CUSTOM,
    [NAMESPACE_DOMAIN]
)

BROADCAST_TO_LOCATIONS = StaticToggle(
    'broadcast_to_locations',
    'Send broadcasts to locations',
    TAG_PRODUCT,
    [NAMESPACE_DOMAIN],
)

MOBILE_WORKER_SELF_REGISTRATION = StaticToggle(
    'mobile_worker_self_registration',
    'UW: Allow mobile workers to self register',
    TAG_CUSTOM,
    help_link='https://confluence.dimagi.com/display/commcarepublic/SMS+Self+Registration',
    namespaces=[NAMESPACE_DOMAIN],
)

MESSAGE_LOG_METADATA = StaticToggle(
    'message_log_metadata',
    'Include message id in Message Log export.',
    TAG_CUSTOM,
    [NAMESPACE_USER],
)

BULK_CONDITIONAL_ALERTS = StaticToggle(
    'bulk_conditional_alerts',
    'Allow bulk download and upload of conditional alerts.',
    TAG_PRODUCT,
    [NAMESPACE_DOMAIN],
)

COPY_CONDITIONAL_ALERTS = StaticToggle(
    'copy_conditional_alerts',
    'Allow copying conditional alerts to another project (or within the same project).',
    TAG_SOLUTIONS,
    [NAMESPACE_USER],
)

RUN_AUTO_CASE_UPDATES_ON_SAVE = StaticToggle(
    'run_auto_case_updates_on_save',
    'Run Auto Case Update rules on each case save.',
    TAG_INTERNAL,
    [NAMESPACE_DOMAIN],
)

EWS_BROADCAST_BY_ROLE = StaticToggle(
    'ews_broadcast_by_role',
    'EWS: Filter broadcast recipients by role',
    TAG_CUSTOM,
    [NAMESPACE_DOMAIN],
)

LEGACY_SYNC_SUPPORT = StaticToggle(
    'legacy_sync_support',
    "Support mobile sync bugs in older projects (2.9 and below).",
    TAG_DEPRECATED,
    [NAMESPACE_DOMAIN]
)

EWS_WEB_USER_EXTENSION = StaticToggle(
    'ews_web_user_extension',
    'EWS: Enable EWSGhana web user extension',
    TAG_CUSTOM,
    [NAMESPACE_DOMAIN]
)

CALL_CENTER_LOCATION_OWNERS = StaticToggle(
    'call_center_location_owners',
    'ICDS: Enable the use of locations as owners of call center cases',
    TAG_CUSTOM,
    [NAMESPACE_DOMAIN]
)

TF_DOES_NOT_USE_SQLITE_BACKEND = StaticToggle(
    'not_tf_sql_backend',
    'Domains that do not use a SQLite backend for Touchforms',
    TAG_INTERNAL,
    [NAMESPACE_DOMAIN],
)

CUSTOM_APP_BASE_URL = StaticToggle(
    'custom_app_base_url',
    'ICDS/eNikshay: Allow specifying a custom base URL for an application. Main use case is '
    'to allow migrating ICDS to a new cluster.',
    TAG_CUSTOM,
    [NAMESPACE_DOMAIN]
)


PHONE_NUMBERS_REPORT = StaticToggle(
    'phone_numbers_report',
    "Report related to the phone numbers owned by a project's contacts",
    TAG_PRODUCT,
    [NAMESPACE_DOMAIN]
)


INBOUND_SMS_LENIENCY = StaticToggle(
    'inbound_sms_leniency',
    "Inbound SMS leniency on domain-owned gateways. "
    "WARNING: This wil be rolled out slowly; do not enable on your own.",
    TAG_INTERNAL,
    [NAMESPACE_DOMAIN]
)


HIDE_MESSAGING_DASHBOARD_FROM_NON_SUPERUSERS = StaticToggle(
    'hide_messaging_dashboard',
    "Hide messaging dashboard from users who are not superusers.",
    TAG_CUSTOM,
    [NAMESPACE_DOMAIN]
)


UNLIMITED_REPORT_BUILDER_REPORTS = StaticToggle(
    'unlimited_report_builder_reports',
    'Allow unlimited reports created in report builder',
    TAG_INTERNAL,
    [NAMESPACE_DOMAIN]
)

MOBILE_USER_DEMO_MODE = StaticToggle(
    'mobile_user_demo_mode',
    'Ability to make a mobile worker into Demo only mobile worker',
    TAG_SOLUTIONS,
    help_link='https://confluence.dimagi.com/display/internal/Demo+Mobile+Workers',
    namespaces=[NAMESPACE_DOMAIN]
)


EXPORT_ZIPPED_APPS = StaticToggle(
    'export-zipped-apps',
    'Export+Import Zipped Applications',
    TAG_INTERNAL,
    [NAMESPACE_USER]
)


SEND_UCR_REBUILD_INFO = StaticToggle(
    'send_ucr_rebuild_info',
    'Notify when UCR rebuilds finish or error.',
    TAG_SOLUTIONS,
    [NAMESPACE_USER]
)

EMG_AND_REC_SMS_HANDLERS = StaticToggle(
    'emg_and_rec_sms_handlers',
    'ILS: Enable emergency and receipt sms handlers used in ILSGateway',
    TAG_CUSTOM,
    [NAMESPACE_DOMAIN]
)

ALLOW_USER_DEFINED_EXPORT_COLUMNS = StaticToggle(
    'allow_user_defined_export_columns',
    'Add user defined columns to exports',
    TAG_DEPRECATED,
    [NAMESPACE_DOMAIN],
)


CUSTOM_CALENDAR_FIXTURE = StaticToggle(
    'custom_calendar_fixture',
    'Enikshay: Send a calendar fixture down to all users (R&D)',
    TAG_CUSTOM,
    [NAMESPACE_DOMAIN],
)

DISABLE_COLUMN_LIMIT_IN_UCR = StaticToggle(
    'disable_column_limit_in_ucr',
    'Enikshay: Disable column limit in UCR',
    TAG_CUSTOM,
    [NAMESPACE_DOMAIN]
)

CLOUDCARE_LATEST_BUILD = StaticToggle(
    'use_latest_build_cloudcare',
    'Uses latest build for Web Apps instead of latest published',
    TAG_SOLUTIONS,
    [NAMESPACE_DOMAIN, NAMESPACE_USER]
)

CAUTIOUS_MULTIMEDIA = StaticToggle(
    'cautious_multimedia',
    'More cautious handling of multimedia: do not delete multimedia files, add logging, etc.',
    TAG_INTERNAL,
    [NAMESPACE_DOMAIN],
    always_enabled={'icds', 'icds-cas'},
)

LOCALE_ID_INTEGRITY = StaticToggle(
    'locale_id_integrity',
    'Verify all locale ids in suite are present in app strings before allowing CCZ download',
    TAG_CUSTOM,
    [NAMESPACE_DOMAIN],
)

BULK_UPDATE_MULTIMEDIA_PATHS = StaticToggle(
    'bulk_update_multimedia_paths',
    'Bulk multimedia path management',
    TAG_CUSTOM,
    [NAMESPACE_DOMAIN],
    help_link="https://confluence.dimagi.com/display/ICDS/Multimedia+Path+Manager"
)

USER_TESTING_SIMPLIFY = StaticToggle(
    'user_testing_simplify',
    'Simplify the UI for user testing experiments',
    TAG_INTERNAL,
    [NAMESPACE_DOMAIN]
)

# when enabled this should prevent any changes to a domains data
DATA_MIGRATION = StaticToggle(
    'data_migration',
    'Disable submissions and restores during a data migration',
    TAG_INTERNAL,
    [NAMESPACE_DOMAIN]
)

EMWF_WORKER_ACTIVITY_REPORT = StaticToggle(
    'emwf_worker_activity_report',
    'Make the Worker Activity Report use the Groups or Users or Locations filter',
    TAG_SOLUTIONS,
    namespaces=[NAMESPACE_DOMAIN],
    description=(
        "This flag allows you filter the users to display in the same way as the "
        "other reports - by individual user, group, or location.  Note that this "
        "will also force the report to always display by user."
    ),
)

ICDS = StaticToggle(
    'icds',
    "ICDS: Enable ICDS features (necessary since features are on India and ICDS envs)",
    TAG_CUSTOM,
    namespaces=[NAMESPACE_DOMAIN],
    relevant_environments={'icds', 'icds-new', 'india'},
    always_enabled={
        "icds-dashboard-qa",
        "reach-test",
        "icds-sql",
        "icds-test",
        "icds-cas",
        "icds-cas-sandbox"
    },
)

DATA_DICTIONARY = StaticToggle(
    'data_dictionary',
    'Project level data dictionary of cases',
    TAG_SOLUTIONS,
    [NAMESPACE_DOMAIN],
    description='Available in the Data section, shows the names of all properties of each case type.',
)

LOCATION_USERS = StaticToggle(
    'location_users',
    'Enikshay: Autogenerate users for each location',
    TAG_CUSTOM,
    [NAMESPACE_DOMAIN],
    description=(
        "This flag adds an option to the location types page (under 'advanced "
        "mode') to create users for all locations of a specified type."
    ),
)

LOCATION_SAFETY_EXEMPTION = StaticToggle(
    'location_safety_exemption',
    'Exemption from location restrictions for EWS and ILS',
    TAG_DEPRECATED,
    [NAMESPACE_DOMAIN],
    description=(
        "ewsghana and ilsgateway do some custom location permissions stuff. "
        "This feature flag grants them access to the web user pages, but it does "
        "not actually restrict their access at all. This is implemented strictly "
        "for backwards compatibility and should not be enabled for any other "
        "project."
    ),
    relevant_environments={'production'},
    always_enabled={'ews-ghana', 'ils-gateway'},
)

SORT_CALCULATION_IN_CASE_LIST = StaticToggle(
    'sort_calculation_in_case_list',
    'Configure a custom xpath calculation for Sort Property in Case Lists',
    TAG_SOLUTIONS,
    [NAMESPACE_DOMAIN]
)

INCLUDE_METADATA_IN_UCR_EXCEL_EXPORTS = StaticToggle(
    'include_metadata_in_ucr_excel_exports',
    'Include metadata in UCR excel exports',
    TAG_SOLUTIONS,
    [NAMESPACE_DOMAIN]
)

UATBC_ADHERENCE_TASK = StaticToggle(
    'uatbc_adherence_calculations',
    'Enikshay: This runs backend adherence calculations for enikshay domains',
    TAG_CUSTOM,
    [NAMESPACE_DOMAIN]
)

VIEW_APP_CHANGES = StaticToggle(
    'app-changes-with-improved-diff',
    'Improved app changes view',
    TAG_SOLUTIONS,
    [NAMESPACE_DOMAIN, NAMESPACE_USER],
)

COUCH_SQL_MIGRATION_BLACKLIST = StaticToggle(
    'couch_sql_migration_blacklist',
    "Domains to exclude from migrating to SQL backend because the reference legacy models in custom code. "
    "Includes the following by default: 'ews-ghana', 'ils-gateway', 'ils-gateway-train'",
    TAG_INTERNAL,
    [NAMESPACE_DOMAIN],
    always_enabled={
        'ews-ghana', 'ils-gateway', 'ils-gateway-train'
    }
)

PAGINATED_EXPORTS = StaticToggle(
    'paginated_exports',
    'Allows for pagination of exports for very large exports',
    TAG_SOLUTIONS,
    [NAMESPACE_DOMAIN]
)

LOGIN_AS_ALWAYS_OFF = StaticToggle(
    'always_turn_login_as_off',
    'Always turn login as off',
    TAG_CUSTOM,
    [NAMESPACE_DOMAIN]
)

SHOW_DEV_TOGGLE_INFO = StaticToggle(
    'highlight_feature_flags',
    'Highlight / Mark Feature Flags in the UI',
    TAG_INTERNAL,
    [NAMESPACE_USER]
)

PUBLISH_CUSTOM_REPORTS = StaticToggle(
    'publish_custom_reports',
    "Publish custom reports (No needed Authorization)",
    TAG_CUSTOM,
    [NAMESPACE_DOMAIN]
)

DISPLAY_CONDITION_ON_TABS = StaticToggle(
    'display_condition_on_nodeset',
    'Show Display Condition on Case Detail Tabs',
    TAG_SOLUTIONS,
    [NAMESPACE_DOMAIN]
)

PHONE_HEARTBEAT = StaticToggle(
    'phone_apk_heartbeat',
    "Ability to configure a mobile feature to prompt "
    "users to update to latest CommCare app and apk",
    TAG_SOLUTIONS,
    [NAMESPACE_DOMAIN]
)

SKIP_REMOVE_INDICES = StaticToggle(
    'skip_remove_indices',
    'Make _remove_indices_from_deleted_cases_task into a no-op.',
    TAG_INTERNAL,
    [NAMESPACE_DOMAIN]
)

MOBILE_RECOVERY_MEASURES = StaticToggle(
    'mobile_recovery_measures',
    'Mobile recovery measures',
    TAG_INTERNAL,
    [NAMESPACE_DOMAIN],
    description=("Used for widely deployed projects where recovery from "
                 "large-scale failures would otherwise be next to impossible."),
)

PREVENT_MOBILE_UCR_SYNC = StaticToggle(
    'prevent_mobile_ucr_sync',
    'ICDS: Used for ICDS emergencies when UCR sync is killing the DB',
    TAG_CUSTOM,
    [NAMESPACE_DOMAIN],
    description='Prevents mobile UCRs from being generated or included in the sync payload',
)

ENABLE_ALL_ADD_ONS = StaticToggle(
    'enable_all_add_ons',
    'Enable all app manager add-ons',
    TAG_SOLUTIONS,
    [NAMESPACE_DOMAIN]
)

FILTERED_BULK_USER_DOWNLOAD = StaticToggle(
    'filtered_bulk_user_download',
    "Ability to filter mobile workers based on Role and username "
    "when doing bulk download",
    TAG_SOLUTIONS,
    [NAMESPACE_DOMAIN]
)

BULK_UPLOAD_DATE_OPENED = StaticToggle(
    'bulk_upload_date_opened',
    "Allow updating of the date_opened field with the bulk uploader",
    TAG_INTERNAL,
    [NAMESPACE_DOMAIN],
)

REGEX_FIELD_VALIDATION = StaticToggle(
    'regex_field_validation',
    'Enable regex validation for custom data fields',
    TAG_SOLUTIONS,
    namespaces=[NAMESPACE_DOMAIN],
)

REMOTE_REQUEST_QUESTION_TYPE = StaticToggle(
    'remote_request_quetion_type',
    'Enikshay: Enable remote request question type in the form builder',
    TAG_CUSTOM,
    [NAMESPACE_DOMAIN]
)

TWO_FACTOR_SUPERUSER_ROLLOUT = StaticToggle(
    'two_factor_superuser_rollout',
    'Users in this list will be forced to have Two-Factor Auth enabled',
    TAG_INTERNAL,
    [NAMESPACE_USER]
)

CUSTOM_ICON_BADGES = StaticToggle(
    'custom_icon_badges',
    'eNikshay: Custom Icon Badges for modules and forms',
    TAG_CUSTOM,
    namespaces=[NAMESPACE_DOMAIN],
)

ICDS_UCR_ELASTICSEARCH_DOC_LOADING = DynamicallyPredictablyRandomToggle(
    'icds_ucr_elasticsearch_doc_loading',
    'ICDS: Load related form docs from ElasticSearch instead of Riak',
    TAG_CUSTOM,
    namespaces=[NAMESPACE_OTHER],
)

ICDS_COMPARE_QUERIES_AGAINST_CITUS = DynamicallyPredictablyRandomToggle(
    'icds_compare_queries_against_citus',
    'ICDS: Compare quereies against citus',
    TAG_CUSTOM,
    namespaces=[NAMESPACE_OTHER],
)

MOBILE_LOGIN_LOCKOUT = StaticToggle(
    'mobile_user_login_lockout',
    "On too many wrong password attempts, lock out mobile users",
    TAG_CUSTOM,
    [NAMESPACE_DOMAIN],
    always_disabled={'icds-cas'}
)

LINKED_DOMAINS = StaticToggle(
    'linked_domains',
    'Allow linking project spaces (successor to linked apps)',
    TAG_SOLUTIONS,
    [NAMESPACE_DOMAIN],
    description=(
        "Link project spaces to allow syncing apps, lookup tables, organizations etc."
    ),
    help_link='https://confluence.dimagi.com/display/ccinternal/Linked+Project+Spaces',
    notification_emails=['aking'],
)

SUMOLOGIC_LOGS = DynamicallyPredictablyRandomToggle(
    'sumologic_logs',
    'Send logs to sumologic',
    TAG_INTERNAL,
    namespaces=[NAMESPACE_OTHER],
)

TARGET_COMMCARE_FLAVOR = StaticToggle(
    'target_commcare_flavor',
    'Target CommCare Flavor.',
    TAG_CUSTOM,
    namespaces=[NAMESPACE_DOMAIN],
)

WAREHOUSE_APP_STATUS = StaticToggle(
    'warehouse_app_status',
    "User warehouse backend for the app status report. Currently only for sql domains",
    TAG_CUSTOM,
    [NAMESPACE_DOMAIN],
)

TRAINING_MODULE = StaticToggle(
    'training-module',
    'Training Modules',
    TAG_CUSTOM,
    [NAMESPACE_DOMAIN],
)


EXPORT_MULTISORT = StaticToggle(
    'export_multisort',
    'Sort multiple rows in exports at once.',
    TAG_SOLUTIONS,
    [NAMESPACE_DOMAIN],
)


EXPORT_OWNERSHIP = StaticToggle(
    'export_ownership',
    'Allow exports to have ownership.',
    TAG_SOLUTIONS,
    [NAMESPACE_DOMAIN],
)


APP_TRANSLATIONS_WITH_TRANSIFEX = StaticToggle(
    'app_trans_with_transifex',
    'Translate Application Content With Transifex',
    TAG_CUSTOM,
    namespaces=[NAMESPACE_USER]
)


VALIDATE_APP_TRANSLATIONS = StaticToggle(
    'validate_app_translations',
    'Validate app translations before uploading them',
    TAG_CUSTOM,
    namespaces=[NAMESPACE_USER]
)


AGGREGATE_UCRS = StaticToggle(
    'aggregate_ucrs',
    'Enable experimental aggregate UCR support',
    TAG_INTERNAL,  # this might change in the future
    namespaces=[NAMESPACE_DOMAIN],
    notification_emails=['czue'],
)


SHOW_RAW_DATA_SOURCES_IN_REPORT_BUILDER = StaticToggle(
    'show_raw_data_sources_in_report_builder',
    'Allow building report builder reports directly from raw UCR Data Sources',
    TAG_SOLUTIONS,
    namespaces=[NAMESPACE_DOMAIN],
)


RELATED_LOCATIONS = StaticToggle(
    'related_locations',
    'REACH: Enable experimental location many-to-many mappings',
    TAG_CUSTOM,
    namespaces=[NAMESPACE_DOMAIN],
    notification_emails=['jemord'],
    help_link='https://confluence.dimagi.com/display/RD/Related+Locations',
)

ICDS_DISHA_API = StaticToggle(
    'icds_disha_access',
    'ICDS: Access DISHA API',
    TAG_CUSTOM,
    namespaces=[NAMESPACE_USER],
    relevant_environments={'icds', 'icds-new', 'india'},
)

ALLOW_BLANK_CASE_TAGS = StaticToggle(
    'allow_blank_case_tags',
    'eCHIS/ICDS: Allow blank case tags',
    TAG_CUSTOM,
    namespaces=[NAMESPACE_DOMAIN],
)

FILTER_ON_GROUPS_AND_LOCATIONS = StaticToggle(
    'filter_on_groups_and_locations',
    '[ONSE] Change filter from groups OR locations to groups AND locations in all reports and exports in the '
    'ONSE domain with group and location filters',
    TAG_CUSTOM,
    namespaces=[NAMESPACE_DOMAIN],
    description='For reports filtered by groups and locations, change the OR logic to an AND, so that '
                '(for example): "Groups or Users: [Salima District] AND [User group Healthworkers]" '
                'returns 40 healthworkers who are also in salima. Changes this logic to all reports that '
                'have group and location filters, such as the Submissions by Form report.',
)

DONT_INDEX_SAME_CASETYPE = StaticToggle(
    'dont_index_same_casetype',
    "Don't create a parent index if the child case has the same case type as the parent case",
    TAG_DEPRECATED,
    namespaces=[NAMESPACE_DOMAIN],
    description=inspect.cleandoc("""This toggle preserves old behaviour
        of not creating a parent index on the child case if their case
        types are the same.""")
)

SORT_OUT_OF_ORDER_FORM_SUBMISSIONS_SQL = DynamicallyPredictablyRandomToggle(
    'sort_out_of_order_form_submissions_sql',
    'Sort out of order form submissions in the SQL update strategy',
    TAG_PRODUCT,
    namespaces=[NAMESPACE_DOMAIN],
)


RESTRICT_APP_RELEASE = StaticToggle(
    'restrict_app_release',
    'ICDS: Show permission to manage app releases on user roles',
    TAG_CUSTOM,
    namespaces=[NAMESPACE_DOMAIN],
)


RELEASE_BUILDS_PER_PROFILE = StaticToggle(
    'release_builds_per_profile',
    'Do not release builds for all app profiles by default. Then manage via Source files view',
    TAG_CUSTOM,
    namespaces=[NAMESPACE_DOMAIN],
)

MANAGE_RELEASES_PER_LOCATION = StaticToggle(
    'manage_releases_per_location',
    'Manage releases per location',
    TAG_CUSTOM,
    namespaces=[NAMESPACE_DOMAIN],
)


HIDE_HQ_ON_MOBILE_EXPERIENCE = StaticToggle(
    'hide_hq_on_mobile_experience',
    'Do not show modal on mobile that mobile hq experience is bad',
    TAG_PRODUCT,
    namespaces=[NAMESPACE_DOMAIN]
)


ODATA = StaticToggle(
    'odata',
    'Enable Odata feed.',
    TAG_PRODUCT,
    namespaces=[NAMESPACE_DOMAIN],
)


DASHBOARD_REACH_REPORT = StaticToggle(
    'dashboard_reach_reports',
    'REACH: Enable access to the AAA Convergence Dashboard reports for REACH',
    TAG_CUSTOM,
    [NAMESPACE_DOMAIN]
)


PARTIAL_UI_TRANSLATIONS = StaticToggle(
    'partial_ui_translations',
    'Enable uploading a subset of translations in the UI Translations Excel upload',
    TAG_PRODUCT,
    [NAMESPACE_DOMAIN]
)


DEMO_WORKFLOW_V2_AB_VARIANT = DynamicallyPredictablyRandomToggle(
    'demo_workflow_v2_ab_variant',
    'Enables the "variant" version of the Demo Workflow A/B test after login',
    TAG_INTERNAL,
    namespaces=[NAMESPACE_USER],
)


PARALLEL_MPR_ASR_REPORT = StaticToggle(
    'parallel_mpr_asr_report',
    'Release parallel loading of MPR and ASR report',
    TAG_CUSTOM,
    [NAMESPACE_DOMAIN, NAMESPACE_USER]
)

IMPROVED_ASR_REPORT = StaticToggle(
    'improved_asr_report',
    'This makes ASR report use the new asr_2_3 UCR report',
    TAG_CUSTOM,
    [NAMESPACE_USER]
)

<<<<<<< HEAD
LOAD_DASHBOARD_FROM_CITUS = StaticToggle(
    'load_dashboard_from_citus',
    'Use CitusDB for loading ICDS Dashboard',
    TAG_CUSTOM,
    [NAMESPACE_USER]
)

PARALLEL_AGGREGATION = StaticToggle(
    'parallel_agg'
    'This makes the icds dashboard aggregation run on both distributed and monolith backends',
=======
SKIP_ORM_FIXTURE_UPLOAD = StaticToggle(
    'skip_orm_fixture_upload',
    'Exposes an option in fixture api upload to skip saving through couchdbkit',
>>>>>>> 64961bf3
    TAG_CUSTOM,
    [NAMESPACE_DOMAIN]
)<|MERGE_RESOLUTION|>--- conflicted
+++ resolved
@@ -1773,7 +1773,6 @@
     [NAMESPACE_USER]
 )
 
-<<<<<<< HEAD
 LOAD_DASHBOARD_FROM_CITUS = StaticToggle(
     'load_dashboard_from_citus',
     'Use CitusDB for loading ICDS Dashboard',
@@ -1784,11 +1783,13 @@
 PARALLEL_AGGREGATION = StaticToggle(
     'parallel_agg'
     'This makes the icds dashboard aggregation run on both distributed and monolith backends',
-=======
+    TAG_CUSTOM,
+    [NAMESPACE_DOMAIN]
+)
+
 SKIP_ORM_FIXTURE_UPLOAD = StaticToggle(
     'skip_orm_fixture_upload',
     'Exposes an option in fixture api upload to skip saving through couchdbkit',
->>>>>>> 64961bf3
     TAG_CUSTOM,
     [NAMESPACE_DOMAIN]
 )