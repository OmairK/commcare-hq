from collections import namedtuple
from functools import wraps
import hashlib
from django.http import Http404
import math
from toggle.shortcuts import toggle_enabled, set_toggle

Tag = namedtuple('Tag', 'name css_class')
TAG_ONE_OFF = Tag(name='One-Off', css_class='important')
TAG_EXPERIMENTAL = Tag(name='Experimental', css_class='warning')
TAG_PRODUCT_PATH = Tag(name='Product Path', css_class='info')
TAG_PRODUCT_CORE = Tag(name='Core Product', css_class='success')
TAG_PREVIEW = Tag(name='Preview', css_class='default')
TAG_UNKNOWN = Tag(name='Unknown', css_class='inverse')
ALL_TAGS = [TAG_ONE_OFF, TAG_EXPERIMENTAL, TAG_PRODUCT_PATH, TAG_PRODUCT_CORE, TAG_PREVIEW, TAG_UNKNOWN]


class StaticToggle(object):
    def __init__(self, slug, label, tag, namespaces=None, help_link=None, description=None):
        self.slug = slug
        self.label = label
        self.tag = tag
        self.help_link = help_link
        self.description = description
        if namespaces:
            self.namespaces = [None if n == NAMESPACE_USER else n for n in namespaces]
        else:
            self.namespaces = [None]

    def enabled(self, item, **kwargs):
        return any([toggle_enabled(self.slug, item, namespace=n, **kwargs) for n in self.namespaces])

    def set(self, item, enabled, namespace=None):
        set_toggle(self.slug, item, enabled, namespace)

    def required_decorator(self):
        """
        Returns a view function decorator that checks to see if the domain
        or user in the request has the appropriate toggle enabled.
        """
        def decorator(view_func):
            @wraps(view_func)
            def wrapped_view(request, *args, **kwargs):
                if (
                    (hasattr(request, 'user') and self.enabled(request.user.username))
                    or (hasattr(request, 'domain') and self.enabled(request.domain))
                ):
                    return view_func(request, *args, **kwargs)
                raise Http404()
            return wrapped_view
        return decorator


def deterministic_random(input_string):
    """
    Returns a deterministically random number between 0 and 1 based on the
    value of the string. The same input should always produce the same output.
    """
    return float.fromhex(hashlib.md5(input_string).hexdigest()) / math.pow(2, 128)


class PredictablyRandomToggle(StaticToggle):
    """
    A toggle that is predictably random based off some axis. Useful for for doing
    a randomized rollout of a feature. E.g. "turn this on for 5% of domains", or
    "turn this on for 40% of users".

    It extends StaticToggle, so individual domains/users can also be explicitly added.
    """

    def __init__(self, slug, label, tag, namespaces, randomness, help_link=None, description=None):
        super(PredictablyRandomToggle, self).__init__(slug, label, tag, list(namespaces),
                                                      help_link=help_link, description=description)
        assert namespaces, 'namespaces must be defined!'
        assert 0 <= randomness <= 1, 'randomness must be between 0 and 1!'
        self.randomness = randomness

    @property
    def randomness_percent(self):
        return "{:.0f}".format(self.randomness * 100)

    def _get_identifier(self, item):
        return '{}:{}:{}'.format(self.namespaces, self.slug, item)

    def enabled(self, item, **kwargs):
        return (
            (item and deterministic_random(self._get_identifier(item)) < self.randomness)
            or super(PredictablyRandomToggle, self).enabled(item, **kwargs)
        )

# if no namespaces are specified the user namespace is assumed
NAMESPACE_USER = 'user'
NAMESPACE_DOMAIN = 'domain'
ALL_NAMESPACES = [NAMESPACE_USER, NAMESPACE_DOMAIN]


def all_toggles():
    """
    Loads all toggles
    """
    # trick for listing the attributes of the current module.
    # http://stackoverflow.com/a/990450/8207
    for toggle_name, toggle in globals().items():
        if not toggle_name.startswith('__'):
            if isinstance(toggle, StaticToggle):
                yield toggle


def toggles_dict(username=None, domain=None):
    """
    Loads all toggles into a dictionary for use in JS
    """
    return {t.slug: True for t in all_toggles() if (t.enabled(username) or
                                                    t.enabled(domain))}


APP_BUILDER_CUSTOM_PARENT_REF = StaticToggle(
    'custom-parent-ref',
    'Custom case parent reference',
    TAG_ONE_OFF
)

APP_BUILDER_CAREPLAN = StaticToggle(
    'careplan',
    'Careplan module',
    TAG_EXPERIMENTAL
)

APP_BUILDER_ADVANCED = StaticToggle(
    'advanced-app-builder',
    'Advanced Module in App-Builder',
    TAG_EXPERIMENTAL
)

APP_BUILDER_INCLUDE_MULTIMEDIA_ODK = StaticToggle(
    'include-multimedia-odk',
    'Include multimedia in ODK deploy',
    TAG_ONE_OFF
)

BOOTSTRAP3_PREVIEW = StaticToggle(
    'bootstrap3_preview',
    'Bootstrap 3 Preview',
    TAG_PRODUCT_PATH,
    [NAMESPACE_USER]
)

CASE_LIST_CUSTOM_XML = StaticToggle(
    'case_list_custom_xml',
    'Show text area for entering custom case list xml',
    TAG_EXPERIMENTAL,
)

CASE_LIST_TILE = StaticToggle(
    'case_list_tile',
    'Allow configuration of case list tiles',
    TAG_EXPERIMENTAL,
    [NAMESPACE_DOMAIN, NAMESPACE_USER]
)

CASE_LIST_LOOKUP = StaticToggle(
    'case_list_lookup',
    'Allow external android callouts to search the caselist',
    TAG_EXPERIMENTAL,
    [NAMESPACE_DOMAIN, NAMESPACE_USER]
)

DETAIL_LIST_TABS = StaticToggle(
    'detail-list-tabs',
    'Tabs in the case detail list',
    TAG_PRODUCT_PATH,
    [NAMESPACE_DOMAIN, NAMESPACE_USER]
)

GRAPH_CREATION = StaticToggle(
    'graph-creation',
    'Case list/detail graph creation',
    TAG_EXPERIMENTAL,
    [NAMESPACE_DOMAIN, NAMESPACE_USER]
)

OFFLINE_CLOUDCARE = StaticToggle(
    'offline-cloudcare',
    'Offline Cloudcare',
    TAG_EXPERIMENTAL
)

IS_DEVELOPER = StaticToggle(
    'is_developer',
    'Is developer',
    TAG_EXPERIMENTAL
)

MM_CASE_PROPERTIES = StaticToggle(
    'mm_case_properties',
    'Multimedia Case Properties',
    TAG_PRODUCT_PATH
)

VISIT_SCHEDULER = StaticToggle(
    'app_builder_visit_scheduler',
    'Visit Scheduler',
    TAG_EXPERIMENTAL,
    [NAMESPACE_DOMAIN, NAMESPACE_USER]
)

EDIT_SUBMISSIONS = StaticToggle(
    'edit_submissions',
    'Submission Editing on HQ',
    TAG_PRODUCT_CORE,
    [NAMESPACE_DOMAIN, NAMESPACE_USER],
)

USER_CONFIGURABLE_REPORTS = StaticToggle(
    'user_reports',
    'User configurable reports UI',
    TAG_PRODUCT_PATH,
    [NAMESPACE_DOMAIN, NAMESPACE_USER]
)

STOCK_TRANSACTION_EXPORT = StaticToggle(
    'ledger_export',
    'Show "export transactions" link on case details page',
    TAG_PRODUCT_PATH
)

SYNC_ALL_LOCATIONS = StaticToggle(
    'sync_all_locations',
    'Sync the full location hierarchy when syncing location fixtures',
    TAG_PRODUCT_PATH,
    [NAMESPACE_DOMAIN]
)

NO_VELLUM = StaticToggle(
    'no_vellum',
    'Allow disabling Form Builder per form '
    '(for custom forms that Vellum breaks)',
    TAG_EXPERIMENTAL,
    [NAMESPACE_DOMAIN, NAMESPACE_USER]
)

CAN_EDIT_EULA = StaticToggle(
    'can_edit_eula',
    "Whether this user can set the custom eula and data sharing internal project options. "
    "This should be a small number of DIMAGI ONLY users",
    TAG_EXPERIMENTAL,
)

STOCK_AND_RECEIPT_SMS_HANDLER = StaticToggle(
    'stock_and_sms_handler',
    "Enable the stock report handler to accept both stock and receipt values "
    "in the format 'soh abc 100.20'",
    TAG_ONE_OFF,
    [NAMESPACE_DOMAIN]
)

PAGINATE_WEB_USERS = StaticToggle(
    'paginate_web_users',
    'Paginate Web Users',
    TAG_PRODUCT_PATH,
    [NAMESPACE_DOMAIN]
)

LOOSE_SYNC_TOKEN_VALIDATION = StaticToggle(
    'loose_sync_token_validation',
    "Don't fail hard on missing or deleted sync tokens.",
    TAG_EXPERIMENTAL,
    [NAMESPACE_DOMAIN]
)

MULTIPLE_LOCATIONS_PER_USER = StaticToggle(
    'multiple_locations',
    "Enable multiple locations per user on domain.",
    TAG_ONE_OFF,
    [NAMESPACE_DOMAIN]
)

PRODUCTS_PER_LOCATION = StaticToggle(
    'products_per_location',
    "Products Per Location: Specify products stocked at individual locations.  "
    "This doesn't actually do anything yet.",
    TAG_PRODUCT_CORE,
    [NAMESPACE_DOMAIN]
)

ALLOW_CASE_ATTACHMENTS_VIEW = StaticToggle(
    'allow_case_attachments_view',
    "Explicitly allow user to access case attachments, even if they can't view the case list report.",
    TAG_ONE_OFF,
    [NAMESPACE_DOMAIN, NAMESPACE_USER]
)

LOCATION_TYPE_STOCK_RATES = StaticToggle(
    'location_type_stock_rates',
    "Specify stock rates per location type.",
    TAG_PRODUCT_PATH,
    [NAMESPACE_DOMAIN]
)

BULK_ARCHIVE_FORMS = StaticToggle(
    'bulk_archive_forms',
    'Bulk archive forms with excel',
    TAG_PRODUCT_PATH
)

TRANSFER_DOMAIN = StaticToggle(
    'transfer_domain',
    'Transfer domains to different users',
    TAG_PRODUCT_PATH,
    [NAMESPACE_DOMAIN]
)

DHIS2_DOMAIN = StaticToggle(
    'dhis2_domain',
    'Enable DHIS2 integration for this domain',
    TAG_ONE_OFF,
    [NAMESPACE_DOMAIN]
)

PRIME_RESTORE = StaticToggle(
    'prime_restore',
    'Prime restore cache',
    TAG_PRODUCT_PATH,
    [NAMESPACE_DOMAIN, NAMESPACE_USER]
)

FORM_LINK_WORKFLOW = StaticToggle(
    'form_link_workflow',
    'Form linking workflow available on forms',
    TAG_EXPERIMENTAL,
    [NAMESPACE_DOMAIN],
)

# not referenced in code directly but passed through to vellum
# see toggles_dict
VELLUM_TRANSACTION_QUESTION_TYPES = StaticToggle(
    'transaction_question_types',
    "Adds transaction-related question types in the form builder",
    TAG_PRODUCT_PATH,
    [NAMESPACE_DOMAIN]
)

VELLUM_HELP_MARKDOWN = StaticToggle(
    'help_markdown',
    "Use markdown for the help text in the form builder",
    TAG_UNKNOWN,
    [NAMESPACE_DOMAIN]
)

VELLUM_SAVE_TO_CASE = StaticToggle(
    'save_to_case',
    "Adds save to case as a question to the form builder",
    TAG_UNKNOWN,
    [NAMESPACE_DOMAIN]
)

VELLUM_ADVANCED_ITEMSETS = StaticToggle(
    'advanced_itemsets',
    "Allows a user to configure itemsets for more than lookup tables",
    TAG_EXPERIMENTAL,
    [NAMESPACE_DOMAIN]
)

VELLUM_EXPERIMENTAL_UI = StaticToggle(
    'experimental_ui',
    "Enables some experimental UI enhancements for the form builder",
    TAG_EXPERIMENTAL,
    [NAMESPACE_DOMAIN]
)

CACHE_AND_INDEX = StaticToggle(
    'cache_and_index',
    'Enable the "Cache and Index" format option when choosing sort properties '
    'in the app builder',
    TAG_UNKNOWN,
    [NAMESPACE_DOMAIN],
)

CUSTOM_PROPERTIES = StaticToggle(
    'custom_properties',
    'Allow users to add arbitrary custom properties to their application',
    TAG_EXPERIMENTAL,
    [NAMESPACE_DOMAIN]
)

BULK_SMS_VERIFICATION = StaticToggle(
    'bulk_sms_verification',
    'Allow initiating the SMS phone verification workflow for all users in a group.',
    TAG_ONE_OFF,
    [NAMESPACE_USER, NAMESPACE_DOMAIN],
)

BULK_PAYMENTS = StaticToggle(
    'bulk_payments',
    'Enable payment of invoices by bulk credit payments and invoice generation for wire transfers',
    TAG_PRODUCT_CORE
)


USER_AS_A_CASE = StaticToggle(
    'user_as_a_case',
    'Enable "User-As-A-Case" to store user properties in a case and use them in forms',
    TAG_PRODUCT_PATH,
    [NAMESPACE_DOMAIN]
)

ENABLE_LOADTEST_USERS = StaticToggle(
    'enable_loadtest_users',
    'Enable creating loadtest users on HQ',
    TAG_EXPERIMENTAL,
    namespaces=[NAMESPACE_DOMAIN],
    help_link='https://confluence.dimagi.com/display/ccinternal/Loadtest+Users',
)

OWNERSHIP_CLEANLINESS = PredictablyRandomToggle(
    'enable_owner_cleanliness_flags',
    'Enable tracking ownership cleanliness on submission',
    TAG_EXPERIMENTAL,
    randomness=.05,
    namespaces=[NAMESPACE_DOMAIN],
    help_link='https://docs.google.com/a/dimagi.com/document/d/12WfZLerFL832LZbMwqRAvXt82scdjDL51WZVNa31f28/edit#heading=h.gu9sjekp0u2p',
)

OWNERSHIP_CLEANLINESS_RESTORE = StaticToggle(
    'enable_owner_cleanliness_restore',
    'Enable restoring with updated owner cleanliness logic.',
    TAG_EXPERIMENTAL,
    namespaces=[NAMESPACE_DOMAIN],
    help_link='https://docs.google.com/a/dimagi.com/document/d/12WfZLerFL832LZbMwqRAvXt82scdjDL51WZVNa31f28/edit#heading=h.gu9sjekp0u2p',
)

MOBILE_UCR = StaticToggle(
    'mobile_ucr',
    ('Mobile UCR: Configure viewing user configurable reports on the mobile '
     'through the app builder'),
    TAG_EXPERIMENTAL,
    namespaces=[NAMESPACE_DOMAIN],
)

RESTRICT_WEB_USERS_BY_LOCATION = StaticToggle(
    'restrict_web_users_by_location',
    "Allow project to restrict web user permissions by location",
    TAG_PRODUCT_CORE,
    namespaces=[NAMESPACE_DOMAIN],
)

API_THROTTLE_WHITELIST = StaticToggle(
    'api_throttle_whitelist',
    ('API throttle whitelist'),
    TAG_EXPERIMENTAL,
    namespaces=[NAMESPACE_USER],
)

INSTANCE_VIEWER = StaticToggle(
    'instance_viewer',
    'CloudCare Form Debugging Tool',
    TAG_PRODUCT_PATH,
    namespaces=[NAMESPACE_USER],
)

CLOUDCARE_CACHE = StaticToggle(
    'cloudcare_cache',
    'Aggresively cache case list, can result in stale data',
    TAG_EXPERIMENTAL,
    namespaces=[NAMESPACE_DOMAIN],
)

OPENLMIS = StaticToggle(
    'openlmis',
    'Offer OpenLMIS settings',
    TAG_UNKNOWN,
    namespaces=[NAMESPACE_DOMAIN],
)

CUSTOM_MENU_BAR = StaticToggle(
    'custom_menu_bar',
    "Hide Dashboard and Applications from top menu bar "
    "for non-admin users",
    TAG_ONE_OFF,
    namespaces=[NAMESPACE_DOMAIN],
)

LINK_SUPPLY_POINT = StaticToggle(
    'link_supply_point',
    'Add a "Supply Point" tab to location pages.  This is feature flagged '
    'because this is not a great way to display additional information.',
    TAG_EXPERIMENTAL,
    namespaces=[NAMESPACE_DOMAIN],
)

REVAMPED_EXPORTS = StaticToggle(
    'revamped_exports',
    'Revamped Form and Case exports',
    TAG_PRODUCT_PATH,
)

<<<<<<< HEAD
MULTIPLE_CHOICE_CUSTOM_FIELD = StaticToggle(
    'multiple_choice_custom_field',
    'Allow project to use multiple choice field in custom fields',
    TAG_PRODUCT_PATH,
    namespaces=[NAMESPACE_DOMAIN]
=======
RESTRICT_FORM_EDIT_BY_LOCATION = StaticToggle(
    'restrict_form_edit_by_location',
    "Restrict ability to edit/archive forms by the web user's location",
    TAG_ONE_OFF,
    namespaces=[NAMESPACE_DOMAIN],
)

SUPPORT = StaticToggle(
    'support',
    'General toggle for support features',
    TAG_EXPERIMENTAL,
>>>>>>> 3dc3921b
)<|MERGE_RESOLUTION|>--- conflicted
+++ resolved
@@ -494,13 +494,13 @@
     TAG_PRODUCT_PATH,
 )
 
-<<<<<<< HEAD
 MULTIPLE_CHOICE_CUSTOM_FIELD = StaticToggle(
     'multiple_choice_custom_field',
     'Allow project to use multiple choice field in custom fields',
     TAG_PRODUCT_PATH,
     namespaces=[NAMESPACE_DOMAIN]
-=======
+)
+
 RESTRICT_FORM_EDIT_BY_LOCATION = StaticToggle(
     'restrict_form_edit_by_location',
     "Restrict ability to edit/archive forms by the web user's location",
@@ -512,5 +512,4 @@
     'support',
     'General toggle for support features',
     TAG_EXPERIMENTAL,
->>>>>>> 3dc3921b
 )