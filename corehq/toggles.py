--- conflicted
+++ resolved
@@ -1776,17 +1776,17 @@
     [NAMESPACE_DOMAIN]
 )
 
-<<<<<<< HEAD
 LOCATION_COLUMNS_APP_STATUS_REPORT = StaticToggle(
     'location_columns_app_status_report',
     'Enables location columns to app status report',
     TAG_CUSTOM,
     [NAMESPACE_DOMAIN, NAMESPACE_USER]
-=======
+)
+
 MPR_ASR_CONDITIONAL_AGG = StaticToggle(
     'mpr_asr_conditional_agg',
     'Improved MPR ASR by doing aggregation at selected level',
     TAG_CUSTOM,
     [NAMESPACE_USER]
->>>>>>> e0fc2748
+
 )