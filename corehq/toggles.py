from __future__ import absolute_import
from __future__ import division
from __future__ import unicode_literals
from collections import namedtuple
from functools import wraps
import hashlib
import math

from django.contrib import messages
from django.conf import settings
from django.http import Http404
from django.urls import reverse
from django.utils.safestring import mark_safe

from couchdbkit import ResourceNotFound
from corehq.util.quickcache import quickcache
from toggle.models import Toggle
from toggle.shortcuts import toggle_enabled, set_toggle
import six

Tag = namedtuple('Tag', 'name css_class description')
TAG_CUSTOM = Tag(
    name='One-Off / Custom',
    css_class='warning',
    description="This feature flag was created for one specific project. "
    "Please don't enable it for any other projects. "
    "This is NOT SUPPORTED outside of that project and may break other features.",
)
TAG_DEPRECATED = Tag(
    name='Deprecated',
    css_class='danger',
    description="This feature flag is being removed. "
    "Do not add any new projects to this list.",
)
TAG_PRODUCT = Tag(
    name='Product',
    css_class='success',
    description="This is a core-product feature that you should feel free to "
    "use.  We've feature-flagged until release.",
)
TAG_PREVIEW = Tag(
    name='Preview',
    css_class='default',
    description='',
)
TAG_SOLUTIONS = Tag(
    name='Solutions',
    css_class='info',
    description="These features are only available for our services projects. This may affect support and "
    "pricing when the project is transitioned to a subscription."
)
TAG_INTERNAL = Tag(
    name='Internal Engineering Tools',
    css_class='default',
    description="These are tools for our engineering team to use to manage the product",
)
ALL_TAGS = [TAG_CUSTOM, TAG_DEPRECATED, TAG_PRODUCT, TAG_SOLUTIONS, TAG_INTERNAL]


class StaticToggle(object):

    def __init__(self, slug, label, tag, namespaces=None, help_link=None,
                 description=None, save_fn=None, always_enabled=None,
                 always_disabled=None, enabled_for_new_domains_after=None,
                 enabled_for_new_users_after=None, relevant_environments=None):
        self.slug = slug
        self.label = label
        self.tag = tag
        self.help_link = help_link
        self.description = description
        # Optionally provide a callable to be called whenever the toggle is
        # updated.  This is only applicable to domain toggles.  It must accept
        # two parameters, `domain_name` and `toggle_is_enabled`
        self.save_fn = save_fn
        self.always_enabled = always_enabled or set()
        self.always_disabled = always_disabled or set()
        self.enabled_for_new_domains_after = enabled_for_new_domains_after
        self.enabled_for_new_users_after = enabled_for_new_users_after
        # pass in a set of environments where this toggle applies
        self.relevant_environments = relevant_environments
        if namespaces:
            self.namespaces = [None if n == NAMESPACE_USER else n for n in namespaces]
        else:
            self.namespaces = [None]

    def enabled(self, item, namespace=Ellipsis):
        if self.relevant_environments and not (
            settings.SERVER_ENVIRONMENT in self.relevant_environments
            or settings.DEBUG
        ):
            # Don't even bother looking it up in the cache
            return False
        if item in self.always_enabled:
            return True
        elif item in self.always_disabled:
            return False

        if namespace == NAMESPACE_USER:
            namespace = None  # because:
            #     __init__() ... self.namespaces = [None if n == NAMESPACE_USER else n for n in namespaces]
        if namespace is not Ellipsis and namespace not in self.namespaces:
            # short circuit if we're checking an item that isn't supported by this toggle
            return False

        domain_enabled_after = self.enabled_for_new_domains_after
        if (domain_enabled_after is not None and NAMESPACE_DOMAIN in self.namespaces
                and was_domain_created_after(item, domain_enabled_after)):
            return True

        user_enabled_after = self.enabled_for_new_users_after
        if (user_enabled_after is not None and was_user_created_after(item, user_enabled_after)):
            return True

        namespaces = self.namespaces if namespace is Ellipsis else [namespace]
        return any([toggle_enabled(self.slug, item, namespace=n) for n in namespaces])

    def enabled_for_request(self, request):
        return (
            None in self.namespaces
            and hasattr(request, 'user')
            and self.enabled(request.user.username, namespace=None)
        ) or (
            NAMESPACE_DOMAIN in self.namespaces
            and hasattr(request, 'domain')
            and self.enabled(request.domain, namespace=NAMESPACE_DOMAIN)
        )

    def set(self, item, enabled, namespace=None):
        if namespace == NAMESPACE_USER:
            namespace = None  # because:
            #     __init__() ... self.namespaces = [None if n == NAMESPACE_USER else n for n in namespaces]
        set_toggle(self.slug, item, enabled, namespace)

    def required_decorator(self):
        """
        Returns a view function decorator that checks to see if the domain
        or user in the request has the appropriate toggle enabled.
        """
        def decorator(view_func):
            @wraps(view_func)
            def wrapped_view(request, *args, **kwargs):
                if (
                    (hasattr(request, 'user') and self.enabled(request.user.username, namespace=None))
                    or (hasattr(request, 'domain') and self.enabled(request.domain, namespace=NAMESPACE_DOMAIN))
                ):
                    return view_func(request, *args, **kwargs)
                if request.user.is_superuser:
                    from corehq.apps.toggle_ui.views import ToggleEditView
                    toggle_url = reverse(ToggleEditView.urlname, args=[self.slug])
                    messages.warning(request, mark_safe((
                        'This <a href="{}">feature flag</a> should be enabled '
                        'to access this URL'
                    ).format(toggle_url)))
                raise Http404()
            return wrapped_view
        return decorator

    def get_enabled_domains(self):
        try:
            toggle = Toggle.get(self.slug)
        except ResourceNotFound:
            return []

        enabled_users = toggle.enabled_users
        domains = {user.split('domain:')[1] for user in enabled_users if 'domain:' in user}
        domains |= self.always_enabled
        domains -= self.always_disabled
        return list(domains)


def was_domain_created_after(domain, checkpoint):
    """
    Return true if domain was created after checkpoint

    :param domain: Domain name (string).
    :param checkpoint: datetime object.
    """
    from corehq.apps.domain.models import Domain
    domain_obj = Domain.get_by_name(domain)
    return (
        domain_obj is not None and
        domain_obj.date_created is not None and
        domain_obj.date_created > checkpoint
    )


def was_user_created_after(username, checkpoint):
    """
    Return true if user was created after checkpoint

    :param username: Web User username (string).
    :param checkpoint: datetime object.
    """
    from corehq.apps.users.models import WebUser
    user = WebUser.get_by_username(username)
    return (
        user is not None and
        user.created_on is not None and
        user.created_on > checkpoint
    )


def deterministic_random(input_string):
    """
    Returns a deterministically random number between 0 and 1 based on the
    value of the string. The same input should always produce the same output.
    """
    if isinstance(input_string, six.text_type):
        input_string = input_string.encode('utf-8')
    return float.fromhex(hashlib.md5(input_string).hexdigest()) / math.pow(2, 128)


class PredictablyRandomToggle(StaticToggle):
    """
    A toggle that is predictably random based off some axis. Useful for for doing
    a randomized rollout of a feature. E.g. "turn this on for 5% of domains", or
    "turn this on for 40% of users".

    It extends StaticToggle, so individual domains/users can also be explicitly added.
    """

    def __init__(
        self,
        slug,
        label,
        tag,
        namespaces,
        randomness,
        help_link=None,
        description=None,
        always_disabled=None
    ):
        super(PredictablyRandomToggle, self).__init__(slug, label, tag, list(namespaces),
                                                      help_link=help_link, description=description,
                                                      always_disabled=always_disabled)
        _ensure_valid_namespaces(namespaces)
        _ensure_valid_randomness(randomness)
        self.randomness = randomness

    @property
    def randomness_percent(self):
        return "{:.0f}".format(self.randomness * 100)

    def _get_identifier(self, item):
        return '{}:{}:{}'.format(self.namespaces, self.slug, item)

    def enabled(self, item, namespace=Ellipsis):
        if namespace == NAMESPACE_USER:
            namespace = None  # because:
            # StaticToggle.__init__(): self.namespaces = [None if n == NAMESPACE_USER else n for n in namespaces]

        all_namespaces = {None if n == NAMESPACE_USER else n for n in ALL_NAMESPACES}
        if namespace is Ellipsis and set(self.namespaces) != all_namespaces:
            raise ValueError(
                'PredictablyRandomToggle.enabled() cannot be determined for toggle "{slug}" because it is not '
                'available for all namespaces and the namespace of "{item}" is not given.'.format(
                    slug=self.slug,
                    item=item,
                )
            )

        if settings.DISABLE_RANDOM_TOGGLES:
            return False
        elif item in self.always_disabled:
            return False
        elif namespace is not Ellipsis and namespace not in self.namespaces:
            return False
        return (
            (item and deterministic_random(self._get_identifier(item)) < self.randomness)
            or super(PredictablyRandomToggle, self).enabled(item, namespace)
        )


class DynamicallyPredictablyRandomToggle(PredictablyRandomToggle):
    """
    A PredictablyRandomToggle whose randomness can be configured via the database/UI.
    """
    RANDOMNESS_KEY = 'hq_dynamic_randomness'

    def __init__(
        self,
        slug,
        label,
        tag,
        namespaces,
        default_randomness=0,
        help_link=None,
        description=None,
        always_disabled=None
    ):
        super(PredictablyRandomToggle, self).__init__(slug, label, tag, list(namespaces),
                                                      help_link=help_link, description=description,
                                                      always_disabled=always_disabled)
        _ensure_valid_namespaces(namespaces)
        _ensure_valid_randomness(default_randomness)
        self.default_randomness = default_randomness

    @property
    @quickcache(vary_on=['self.slug'])
    def randomness(self):
        # a bit hacky: leverage couch's dynamic properties to just tack this onto the couch toggle doc
        try:
            toggle = Toggle.get(self.slug)
        except ResourceNotFound:
            return self.default_randomness
        dynamic_randomness = getattr(toggle, self.RANDOMNESS_KEY, self.default_randomness)
        try:
            dynamic_randomness = float(dynamic_randomness)
            return dynamic_randomness
        except ValueError:
            return self.default_randomness


# if no namespaces are specified the user namespace is assumed
NAMESPACE_USER = 'user'
NAMESPACE_DOMAIN = 'domain'
NAMESPACE_OTHER = 'other'
ALL_NAMESPACES = [NAMESPACE_USER, NAMESPACE_DOMAIN]


def any_toggle_enabled(*toggles):
    """
    Return a view decorator for allowing access if any of the given toggles are
    enabled. Example usage:

    @toggles.any_toggle_enabled(REPORT_BUILDER, USER_CONFIGURABLE_REPORTS)
    def delete_custom_report():
        pass

    """
    def decorator(view_func):
        @wraps(view_func)
        def wrapped_view(request, *args, **kwargs):
            for t in toggles:
                if t.enabled_for_request(request):
                    return view_func(request, *args, **kwargs)
            raise Http404()
        return wrapped_view
    return decorator


@quickcache([])
def all_toggles():
    """
    Loads all toggles
    """
    return list(all_toggles_by_name_in_scope(globals()).values())


def all_toggles_by_name():
    # trick for listing the attributes of the current module.
    # http://stackoverflow.com/a/990450/8207
    return all_toggles_by_name_in_scope(globals())


def all_toggles_by_name_in_scope(scope_dict):
    result = {}
    for toggle_name, toggle in scope_dict.items():
        if not toggle_name.startswith('__'):
            if isinstance(toggle, StaticToggle):
                result[toggle_name] = toggle
    return result


def toggles_dict(username=None, domain=None):
    """
    Loads all toggles into a dictionary for use in JS

    (only enabled toggles are included)
    """
    return {t.slug: True for t in all_toggles() if (t.enabled(username, NAMESPACE_USER) or
                                                    t.enabled(domain, NAMESPACE_DOMAIN))}


def toggle_values_by_name(username=None, domain=None):
    """
    Loads all toggles into a dictionary for use in JS

    all toggles (including those not enabled) are included
    """
    return {toggle_name: (toggle.enabled(username, NAMESPACE_USER) or
                          toggle.enabled(domain, NAMESPACE_DOMAIN))
            for toggle_name, toggle in all_toggles_by_name().items()}


def _ensure_valid_namespaces(namespaces):
    if not namespaces:
        raise Exception('namespaces must be defined!')


def _ensure_valid_randomness(randomness):
    if not 0 <= randomness <= 1:
        raise Exception('randomness must be between 0 and 1!')


APP_BUILDER_CUSTOM_PARENT_REF = StaticToggle(
    'custom-parent-ref',
    'ICDS: Custom case parent reference',
    TAG_CUSTOM,
    [NAMESPACE_DOMAIN],
)

APP_BUILDER_ADVANCED = StaticToggle(
    'advanced-app-builder',
    'Advanced Module in App-Builder',
    TAG_SOLUTIONS,
    [NAMESPACE_DOMAIN],
    description="Advanced Modules allow you to autoload and manage multiple case types, "
                "but may behave in unexpected ways.",
    help_link='https://confluence.dimagi.com/display/ccinternal/Advanced+Modules',
)

APP_BUILDER_SHADOW_MODULES = StaticToggle(
    'shadow-app-builder',
    'Shadow Modules',
    TAG_SOLUTIONS,
    [NAMESPACE_DOMAIN],
    help_link='https://confluence.dimagi.com/display/ccinternal/Shadow+Modules',
)

CASE_LIST_CUSTOM_XML = StaticToggle(
    'case_list_custom_xml',
    'Allow custom XML to define case lists (ex. for case tiles)',
    TAG_SOLUTIONS,
    [NAMESPACE_DOMAIN],
    help_link='https://confluence.dimagi.com/display/public/Custom+Case+XML+Overview',
)

CASE_LIST_CUSTOM_VARIABLES = StaticToggle(
    'case_list_custom_variables',
    'Show text area for entering custom variables',
    TAG_SOLUTIONS,
    [NAMESPACE_DOMAIN],
    description='Defines custom variables that can be used in case list or detail calculations',
)

CASE_LIST_TILE = StaticToggle(
    'case_list_tile',
    'REC: Allow configuration of the REC case list tile',
    TAG_CUSTOM,
    [NAMESPACE_DOMAIN]
)

SHOW_PERSIST_CASE_CONTEXT_SETTING = StaticToggle(
    'show_persist_case_context_setting',
    'Allow toggling the persistent case context tile',
    TAG_SOLUTIONS,
    [NAMESPACE_DOMAIN],
)

CASE_LIST_LOOKUP = StaticToggle(
    'case_list_lookup',
    'Allow external android callouts to search the caselist',
    TAG_SOLUTIONS,
    [NAMESPACE_DOMAIN]
)

ADD_USERS_FROM_LOCATION = StaticToggle(
    'add_users_from_location',
    "Allow users to add new mobile workers from the locations page",
    TAG_PRODUCT,
    [NAMESPACE_DOMAIN]
)

CASE_DETAIL_PRINT = StaticToggle(
    'case_detail_print',
    'MLabour: Allowing printing of the case detail, based on an HTML template',
    TAG_CUSTOM,
    [NAMESPACE_DOMAIN],
)

DATA_FILE_DOWNLOAD = StaticToggle(
    'data_file_download',
    'UW: Offer hosting and sharing data files for downloading, e.g. cleaned and anonymised form exports',
    TAG_DEPRECATED,
    [NAMESPACE_DOMAIN],
    # TODO: Create Confluence docs and add help link
)


DETAIL_LIST_TAB_NODESETS = StaticToggle(
    'detail-list-tab-nodesets',
    'Associate a nodeset with a case detail tab',
    TAG_SOLUTIONS,
    help_link='https://confluence.dimagi.com/display/ccinternal/Case+Detail+Nodesets',
    namespaces=[NAMESPACE_DOMAIN]
)

DHIS2_INTEGRATION = StaticToggle(
    'dhis2_integration',
    'DHIS2 Integration',
    TAG_SOLUTIONS,
    [NAMESPACE_DOMAIN]
)

GRAPH_CREATION = StaticToggle(
    'graph-creation',
    'Case list/detail graph creation',
    TAG_SOLUTIONS,
    help_link='https://confluence.dimagi.com/display/RD/Graphing+in+HQ',
    namespaces=[NAMESPACE_DOMAIN]
)

IS_DEVELOPER = StaticToggle(
    'is_developer',
    'Is developer',
    TAG_INTERNAL,
    description="Used to give non super-users access to select super-user features"
)

MM_CASE_PROPERTIES = StaticToggle(
    'mm_case_properties',
    'Multimedia Case Properties',
    TAG_DEPRECATED,
    help_link='https://confluence.dimagi.com/display/ccinternal/Multimedia+Case+Properties+Feature+Flag',
    namespaces=[NAMESPACE_DOMAIN]
)

NEW_MULTIMEDIA_UPLOADER = StaticToggle(
    'new_multimedia_uploader',
    'Display new multimedia uploader',
    TAG_INTERNAL,
    [NAMESPACE_DOMAIN]
)

VISIT_SCHEDULER = StaticToggle(
    'app_builder_visit_scheduler',
    'ICDS: Visit Scheduler',
    TAG_CUSTOM,
    [NAMESPACE_DOMAIN, NAMESPACE_USER]
)


USER_CONFIGURABLE_REPORTS = StaticToggle(
    'user_reports',
    'User configurable reports UI',
    TAG_SOLUTIONS,
    [NAMESPACE_DOMAIN, NAMESPACE_USER],
    description=(
        "A feature which will allow your domain to create User Configurable Reports."
    ),
    help_link='https://confluence.dimagi.com/display/RD/User+Configurable+Reporting',
)

EXPORT_NO_SORT = StaticToggle(
    'export_no_sort',
    'Do not sort exports',
    TAG_CUSTOM,
    [NAMESPACE_DOMAIN],
)

LOCATIONS_IN_UCR = StaticToggle(
    'locations_in_ucr',
    'ICDS: Add Locations as one of the Source Types for User Configurable Reports',
    TAG_CUSTOM,
    [NAMESPACE_DOMAIN]
)

REPORT_BUILDER = StaticToggle(
    'report_builder',
    'Activate Report Builder for a project without setting up a subscription.',
    TAG_DEPRECATED,
    [NAMESPACE_DOMAIN],
)

ASYNC_RESTORE = StaticToggle(
    'async_restore',
    'Generate restore response in an asynchronous task to prevent timeouts',
    TAG_INTERNAL,
    [NAMESPACE_DOMAIN],
)

REPORT_BUILDER_BETA_GROUP = StaticToggle(
    'report_builder_beta_group',
    'RB beta group',
    TAG_DEPRECATED,
    [NAMESPACE_DOMAIN],
)

SYNC_ALL_LOCATIONS = StaticToggle(
    'sync_all_locations',
    '(Deprecated) Sync the full location hierarchy when syncing location fixtures',
    TAG_DEPRECATED,
    [NAMESPACE_DOMAIN],
    description="Do not turn this feature flag. It is only used for providing compatability for old projects. "
    "We are actively trying to remove projects from this list. This functionality is now possible by using the "
    "Advanced Settings on the Organization Levels page and setting the Level to Expand From option."
)

HIERARCHICAL_LOCATION_FIXTURE = StaticToggle(
    'hierarchical_location_fixture',
    'Display Settings To Get Hierarchical Location Fixture',
    TAG_INTERNAL,
    [NAMESPACE_DOMAIN],
    description=(
        "Do not turn this feature flag.  It is only used for providing "
        "compatability for old projects.  We are actively trying to remove "
        "projects from this list."
    ),
)

EXTENSION_CASES_SYNC_ENABLED = StaticToggle(
    'extension_sync',
    'Enikshay/L10K: Enable extension syncing',
    TAG_CUSTOM,
    help_link='https://confluence.dimagi.com/display/ccinternal/Extension+Cases',
    namespaces=[NAMESPACE_DOMAIN],
    always_enabled={'enikshay'},
)


ROLE_WEBAPPS_PERMISSIONS = StaticToggle(
    'role_webapps_permissions',
    'Enikshay/ICDS: Toggle which webapps to see based on role',
    TAG_CUSTOM,
    namespaces=[NAMESPACE_DOMAIN],
)


SYNC_SEARCH_CASE_CLAIM = StaticToggle(
    'search_claim',
    'Enable synchronous mobile searching and case claiming',
    TAG_SOLUTIONS,
    help_link='https://confluence.dimagi.com/display/ccinternal/Remote+Case+Search+and+Claim',
    namespaces=[NAMESPACE_DOMAIN]
)

LIVEQUERY_SYNC = StaticToggle(
    'livequery_sync',
    'Enable livequery sync algorithm',
    TAG_INTERNAL,
    namespaces=[NAMESPACE_DOMAIN]
)

NO_VELLUM = StaticToggle(
    'no_vellum',
    'Allow disabling Form Builder per form '
    '(for custom forms that Vellum breaks)',
    TAG_INTERNAL,
    [NAMESPACE_DOMAIN, NAMESPACE_USER]
)

HIPAA_COMPLIANCE_CHECKBOX = StaticToggle(
    'hipaa_compliance_checkbox',
    'Show HIPAA compliance checkbox',
    TAG_INTERNAL,
    [NAMESPACE_USER],
)

CAN_EDIT_EULA = StaticToggle(
    'can_edit_eula',
    "Whether this user can set the custom eula and data sharing internal project options. "
    "This should be a small number of DIMAGI ONLY users",
    TAG_INTERNAL,
)

STOCK_AND_RECEIPT_SMS_HANDLER = StaticToggle(
    'stock_and_sms_handler',
    "Enable the stock report handler to accept both stock and receipt values "
    "in the format 'soh abc 100.20'",
    TAG_CUSTOM,
    [NAMESPACE_DOMAIN]
)

# This toggle offers the "multiple_apps_unlimited" mobile flag to non-Dimagi users
MOBILE_PRIVILEGES_FLAG = StaticToggle(
    'mobile_privileges_flag',
    'Offer "Enable Privileges on Mobile" flag.',
    TAG_INTERNAL,
    [NAMESPACE_USER]
)

PRODUCTS_PER_LOCATION = StaticToggle(
    'products_per_location',
    "Products Per Location: Specify products stocked at individual locations.  "
    "This doesn't actually do anything yet.",
    TAG_CUSTOM,
    [NAMESPACE_DOMAIN]
)

ALLOW_CASE_ATTACHMENTS_VIEW = StaticToggle(
    'allow_case_attachments_view',
    "Explicitly allow user to access case attachments, even if they can't view the case list report.",
    TAG_CUSTOM,
    [NAMESPACE_DOMAIN, NAMESPACE_USER]
)

LOCATION_TYPE_STOCK_RATES = StaticToggle(
    'location_type_stock_rates',
    "Specify stock rates per location type.",
    TAG_SOLUTIONS,
    [NAMESPACE_DOMAIN]
)

BULK_ARCHIVE_FORMS = StaticToggle(
    'bulk_archive_forms',
    'Bulk archive forms with Excel',
    TAG_SOLUTIONS
)

TRANSFER_DOMAIN = StaticToggle(
    'transfer_domain',
    'Transfer domains to different users',
    TAG_INTERNAL,
    [NAMESPACE_DOMAIN]
)


FORM_LINK_WORKFLOW = StaticToggle(
    'form_link_workflow',
    'Form linking workflow available on forms',
    TAG_SOLUTIONS,
    [NAMESPACE_DOMAIN],
)

# not referenced in code directly but passed through to vellum
# see toggles_dict

VELLUM_SAVE_TO_CASE = StaticToggle(
    'save_to_case',
    "Adds save to case as a question to the form builder",
    TAG_SOLUTIONS,
    [NAMESPACE_DOMAIN],
    description='This flag allows case management inside repeat groups',
    help_link='https://confluence.dimagi.com/display/ccinternal/Save+to+Case+Feature+Flag',
)

VELLUM_PRINTING = StaticToggle(
    'printing',
    "Enables the Print Android App Callout",
    TAG_SOLUTIONS,
    [NAMESPACE_DOMAIN],
    description='Allows printing from CommCare on the device',
    help_link='https://confluence.dimagi.com/display/ccinternal/Printing+from+a+form+in+CommCare+Android',
)

VELLUM_DATA_IN_SETVALUE = StaticToggle(
    'allow_data_reference_in_setvalue',
    "Allow data references in a setvalue",
    TAG_SOLUTIONS,
    [NAMESPACE_DOMAIN],
    description="This allows referencing other questions in the form in a setvalue. "
                "This may still cause issues if the other questions have not been calculated yet",
)

CACHE_AND_INDEX = StaticToggle(
    'cache_and_index',
    'Enikshay/REC: Enable the "Cache and Index" format option when choosing sort properties '
    'in the app builder',
    TAG_CUSTOM,
    [NAMESPACE_DOMAIN],
)

CUSTOM_PROPERTIES = StaticToggle(
    'custom_properties',
    'Allow users to add arbitrary custom properties to their application',
    TAG_SOLUTIONS,
    help_link='https://confluence.dimagi.com/display/internal/CommCare+Android+Developer+Options+--+Internal#'
              'CommCareAndroidDeveloperOptions--Internal-SettingtheValueofaDeveloperOptionfromHQ',
    namespaces=[NAMESPACE_DOMAIN]
)

WEBAPPS_CASE_MIGRATION = StaticToggle(
    'webapps_case_migration',
    "Work-in-progress to support user-written migrations",
    TAG_CUSTOM,
    namespaces=[NAMESPACE_USER]
)

ENABLE_LOADTEST_USERS = StaticToggle(
    'enable_loadtest_users',
    'Enable creating loadtest users on HQ',
    TAG_SOLUTIONS,
    namespaces=[NAMESPACE_DOMAIN],
    help_link='https://confluence.dimagi.com/display/ccinternal/Loadtest+Users',
)

MOBILE_UCR = StaticToggle(
    'mobile_ucr',
    ('Mobile UCR: Configure viewing user configurable reports on the mobile '
     'through the app builder'),
    TAG_SOLUTIONS,
    namespaces=[NAMESPACE_DOMAIN],
    always_enabled={'icds-cas'}
)

RESTRICT_WEB_USERS_BY_LOCATION = StaticToggle(
    'restrict_web_users_by_location',
    "(Deprecated) Allow project to restrict web user permissions by location",
    TAG_DEPRECATED,
    namespaces=[NAMESPACE_DOMAIN],
    description="Don't enable this flag."
)

API_THROTTLE_WHITELIST = StaticToggle(
    'api_throttle_whitelist',
    ('API throttle whitelist'),
    TAG_INTERNAL,
    namespaces=[NAMESPACE_USER],
)

API_BLACKLIST = StaticToggle(
    'API_BLACKLIST',
    ("Blacklist API access to a user or domain that spams us"),
    TAG_INTERNAL,
    namespaces=[NAMESPACE_DOMAIN, NAMESPACE_USER],
    description="For temporary, emergency use only. If a partner doesn't properly "
    "throttle their API requests, it can hammer our infrastructure, causing "
    "outages. This will cut off the tide, but we should communicate with them "
    "immediately.",
)

FORM_SUBMISSION_BLACKLIST = StaticToggle(
    'FORM_SUBMISSION_BLACKLIST',
    ("Blacklist form submissions from a domain that spams us"),
    TAG_INTERNAL,
    namespaces=[NAMESPACE_DOMAIN],
    description="This is a temporary solution to an unusually high volume of "
    "form submissions from a domain.  We have some projects that automatically "
    "send forms. If that ever causes problems, we can use this to cut them off.",
)


def _commtrackify(domain_name, toggle_is_enabled):
    from corehq.apps.domain.models import Domain
    domain = Domain.get_by_name(domain_name, strict=True)
    if domain and domain.commtrack_enabled != toggle_is_enabled:
        if toggle_is_enabled:
            domain.convert_to_commtrack()
        else:
            domain.commtrack_enabled = False
            domain.save()


COMMTRACK = StaticToggle(
    'commtrack',
    "CommCare Supply",
    TAG_SOLUTIONS,
    description=(
        '<a href="https://help.commcarehq.org/display/commtrack/CommCare+Supply+Home">CommCare Supply</a> '
        "is a logistics and supply chain management module. It is designed "
        "to improve the management, transport, and resupply of a variety of "
        "goods and materials, from medication to food to bednets. <br/>"
    ),
    help_link='https://help.commcarehq.org/display/commtrack/CommCare+Supply+Home',
    namespaces=[NAMESPACE_DOMAIN],
    save_fn=_commtrackify,
)

NON_COMMTRACK_LEDGERS = StaticToggle(
    'non_commtrack_ledgers',
    "Enikshay: Enable ledgers for projects not using Supply.",
    TAG_CUSTOM,
    description=(
        'Turns on the ledger fixture and ledger transaction question types in '
        'the form builder. ONLY WORKS ON SQL DOMAINS!'
    ),
    namespaces=[NAMESPACE_DOMAIN],
)

CUSTOM_INSTANCES = StaticToggle(
    'custom_instances',
    'Inject custom instance declarations',
    TAG_CUSTOM,
    description=(
        'Enables the insertion of custom instances into a case list configuration. '
        'Currently used by SimPrints-integrated projects.'
    ),
    namespaces=[NAMESPACE_DOMAIN],
)

APPLICATION_ERROR_REPORT = StaticToggle(
    'application_error_report',
    'Show Application Error Report',
    TAG_SOLUTIONS,
    help_link='https://confluence.dimagi.com/display/ccinternal/Show+Application+Error+Report+Feature+Flag',
    namespaces=[NAMESPACE_USER],
)

OPENCLINICA = StaticToggle(
    'openclinica',
    'KEMRI: Offer OpenClinica settings and CDISC ODM export',
    TAG_CUSTOM,
    namespaces=[NAMESPACE_DOMAIN],
)

CUSTOM_MENU_BAR = StaticToggle(
    'custom_menu_bar',
    "Hide Dashboard and Applications from top menu bar "
    "for non-admin users",
    TAG_CUSTOM,
    namespaces=[NAMESPACE_DOMAIN],
)

ICDS_REPORTS = StaticToggle(
    'icds_reports',
    'Enable access to the Tableau dashboard for ICDS',
    TAG_DEPRECATED,
    [NAMESPACE_DOMAIN]
)

DASHBOARD_ICDS_REPORT = StaticToggle(
    'dashboard_icds_reports',
    'ICDS: Enable access to the dashboard reports for ICDS',
    TAG_CUSTOM,
    [NAMESPACE_DOMAIN]
)

ICDS_DASHBOARD_REPORT_FEATURES = StaticToggle(
    'features_in_dashboard_icds_reports',
    'ICDS: Enable access to the features in the ICDS Dashboard reports',
    TAG_CUSTOM,
    [NAMESPACE_USER]
)

NINETYNINE_DOTS = StaticToggle(
    '99dots_integration',
    'Enikshay: Enable access to 99DOTS',
    TAG_CUSTOM,
    [NAMESPACE_DOMAIN]
)

ENIKSHAY_API = StaticToggle(
    'enikshay_api',
    'Enikshay: Enable access to eNikshay api endpoints',
    TAG_CUSTOM,
    [NAMESPACE_USER],
    always_enabled={"enikshay"},
)

NIKSHAY_INTEGRATION = StaticToggle(
    'nikshay_integration',
    'Enikshay: Enable patient registration in Nikshay',
    TAG_CUSTOM,
    [NAMESPACE_DOMAIN]
)

BETS_INTEGRATION = StaticToggle(
    'bets_repeaters',
    'Enikshay: Enable BETS data forwarders',
    TAG_CUSTOM,
    [NAMESPACE_DOMAIN],
    always_enabled={"enikshay"},
)

RETRY_SMS_INDEFINITELY = StaticToggle(
    'retry_sms_indefinitely',
    'Enikshay: Retry SMS indefinitely',
    TAG_CUSTOM,
    [NAMESPACE_DOMAIN],
    description='Leaves on the queue an SMS that has reached the maximum number of unsuccessful attempts.',
)

OPENMRS_INTEGRATION = StaticToggle(
    'openmrs_integration',
    'FGH: Enable OpenMRS integration',
    TAG_CUSTOM,
    [NAMESPACE_DOMAIN],
)

INDEX_LOCATION_DATA_DESCRIPTION = """
Add an option to the location fields page allowing you to specify fields which
should be indexed by the phone. This can provide a performance boost in
applications dealing with large location fixtures when using those fields for
filtering. The indexed fields will be made available as top level children of
the <location/> node with the prefix 'data_', and you must reference that to
take advantage of the optimization. For example, reference a field called
'is_test' like:
    instance('locations')/locations/location[data_is_test='1']
"""
INDEX_LOCATION_DATA = StaticToggle(
    'index_location_data',
    'Enikshay: Add option to index custom location fields',
    TAG_CUSTOM,
    [NAMESPACE_DOMAIN],
    description=INDEX_LOCATION_DATA_DESCRIPTION,
)

MULTIPLE_CHOICE_CUSTOM_FIELD = StaticToggle(
    'multiple_choice_custom_field',
    'EWS: Allow project to use multiple choice field in custom fields',
    TAG_CUSTOM,
    namespaces=[NAMESPACE_DOMAIN],
    description='This flag allows multiple choice fields in custom user data, location data and product data',
)

RESTRICT_FORM_EDIT_BY_LOCATION = StaticToggle(
    'restrict_form_edit_by_location',
    "(Deprecated) Restrict ability to edit/archive forms by the web user's location",
    TAG_DEPRECATED,
    namespaces=[NAMESPACE_DOMAIN],
    description="Don't enable this flag."
)

SUPPORT = StaticToggle(
    'support',
    'General toggle for support features',
    TAG_INTERNAL,
    help_link='https://confluence.dimagi.com/display/ccinternal/Support+Flag',
)

BASIC_CHILD_MODULE = StaticToggle(
    'child_module',
    'Basic modules can be child modules',
    TAG_SOLUTIONS,
    [NAMESPACE_DOMAIN]
)

FORMPLAYER_USE_LIVEQUERY = StaticToggle(
    'formplayer_use_livequery',
    'Use LiveQuery on Web Apps',
    TAG_INTERNAL,
    [NAMESPACE_DOMAIN],
)

SMS_USE_FORMPLAYER = StaticToggle(
    'sms_use_formplayer',
    'Use Formplayer for SMS',
    TAG_INTERNAL,
    [NAMESPACE_DOMAIN],
)

FIXTURE_CASE_SELECTION = StaticToggle(
    'fixture_case',
    'ICDS: Allow a configurable case list that is filtered based on a fixture type and '
    'fixture selection (Due List)',
    TAG_CUSTOM,
    [NAMESPACE_DOMAIN],
)

EWS_INVALID_REPORT_RESPONSE = StaticToggle(
    'ews_invalid_report_response',
    'EWS: Send response about invalid stock on hand',
    TAG_CUSTOM,
    [NAMESPACE_DOMAIN]
)

USE_SMS_WITH_INACTIVE_CONTACTS = StaticToggle(
    'use_sms_with_inactive_contacts',
    'Use SMS with inactive contacts',
    TAG_CUSTOM,
    [NAMESPACE_DOMAIN]
)

BROADCAST_TO_LOCATIONS = StaticToggle(
    'broadcast_to_locations',
    'Send broadcasts to locations',
    TAG_PRODUCT,
    [NAMESPACE_DOMAIN],
)

MOBILE_WORKER_SELF_REGISTRATION = StaticToggle(
    'mobile_worker_self_registration',
    'UW: Allow mobile workers to self register',
    TAG_CUSTOM,
    help_link='https://confluence.dimagi.com/display/commcarepublic/SMS+Self+Registration',
    namespaces=[NAMESPACE_DOMAIN],
)

MESSAGE_LOG_METADATA = StaticToggle(
    'message_log_metadata',
    'Include message id in Message Log export.',
    TAG_CUSTOM,
    [NAMESPACE_USER],
)

ABT_REMINDER_RECIPIENT = StaticToggle(
    'abt_reminder_recipient',
    "ABT: Custom reminder recipients",
    TAG_CUSTOM,
    [NAMESPACE_DOMAIN],
)

AUTO_CASE_UPDATE_ENHANCEMENTS = StaticToggle(
    'auto_case_updates',
    'Enable enhancements to the Auto Case Update feature.',
    TAG_PRODUCT,
    [NAMESPACE_DOMAIN],
)

RUN_AUTO_CASE_UPDATES_ON_SAVE = StaticToggle(
    'run_auto_case_updates_on_save',
    'Run Auto Case Update rules on each case save.',
    TAG_INTERNAL,
    [NAMESPACE_DOMAIN],
)

EWS_BROADCAST_BY_ROLE = StaticToggle(
    'ews_broadcast_by_role',
    'EWS: Filter broadcast recipients by role',
    TAG_CUSTOM,
    [NAMESPACE_DOMAIN],
)

LEGACY_SYNC_SUPPORT = StaticToggle(
    'legacy_sync_support',
    "Support mobile sync bugs in older projects (2.9 and below).",
    TAG_DEPRECATED,
    [NAMESPACE_DOMAIN]
)

EWS_WEB_USER_EXTENSION = StaticToggle(
    'ews_web_user_extension',
    'EWS: Enable EWSGhana web user extension',
    TAG_CUSTOM,
    [NAMESPACE_DOMAIN]
)

CALL_CENTER_LOCATION_OWNERS = StaticToggle(
    'call_center_location_owners',
    'ICDS: Enable the use of locations as owners of call center cases',
    TAG_CUSTOM,
    [NAMESPACE_DOMAIN]
)

OLD_EXPORTS = StaticToggle(
    'old_exports',
    'Use old backend export infrastructure',
    TAG_DEPRECATED,
    [NAMESPACE_DOMAIN]
)

TF_DOES_NOT_USE_SQLITE_BACKEND = StaticToggle(
    'not_tf_sql_backend',
    'Domains that do not use a SQLite backend for Touchforms',
    TAG_INTERNAL,
    [NAMESPACE_DOMAIN],
)

CUSTOM_APP_BASE_URL = StaticToggle(
    'custom_app_base_url',
    'ICDS/eNikshay: Allow specifying a custom base URL for an application. Main use case is '
    'to allow migrating ICDS to a new cluster.',
    TAG_CUSTOM,
    [NAMESPACE_DOMAIN]
)


NEW_REMINDERS_MIGRATOR = StaticToggle(
    'new_reminders_migrator',
    "Enables features to handle migrating domains to the new reminders framework",
    TAG_INTERNAL,
    [NAMESPACE_USER]
)


REMINDERS_MIGRATION_IN_PROGRESS = StaticToggle(
    'reminders_migration_in_progress',
    "Disables editing of reminders so that the migration to the new framework can happen.",
    TAG_INTERNAL,
    [NAMESPACE_DOMAIN]
)


PHONE_NUMBERS_REPORT = StaticToggle(
    'phone_numbers_report',
    "Report related to the phone numbers owned by a project's contacts",
    TAG_PRODUCT,
    [NAMESPACE_DOMAIN]
)


INBOUND_SMS_LENIENCY = StaticToggle(
    'inbound_sms_leniency',
    "Inbound SMS leniency on domain-owned gateways. "
    "WARNING: This wil be rolled out slowly; do not enable on your own.",
    TAG_INTERNAL,
    [NAMESPACE_DOMAIN]
)


UNLIMITED_REPORT_BUILDER_REPORTS = StaticToggle(
    'unlimited_report_builder_reports',
    'Allow unlimited reports created in report builder',
    TAG_INTERNAL,
    [NAMESPACE_DOMAIN]
)

MOBILE_USER_DEMO_MODE = StaticToggle(
    'mobile_user_demo_mode',
    'Ability to make a mobile worker into Demo only mobile worker',
    TAG_SOLUTIONS,
    help_link='https://confluence.dimagi.com/display/internal/Demo+Mobile+Workers',
    namespaces=[NAMESPACE_DOMAIN]
)


EXPORT_ZIPPED_APPS = StaticToggle(
    'export-zipped-apps',
    'Export+Import Zipped Applications',
    TAG_INTERNAL,
    [NAMESPACE_USER]
)


SEND_UCR_REBUILD_INFO = StaticToggle(
    'send_ucr_rebuild_info',
    'Notify when UCR rebuilds finish or error.',
    TAG_SOLUTIONS,
    [NAMESPACE_USER]
)

EMG_AND_REC_SMS_HANDLERS = StaticToggle(
    'emg_and_rec_sms_handlers',
    'ILS: Enable emergency and receipt sms handlers used in ILSGateway',
    TAG_CUSTOM,
    [NAMESPACE_DOMAIN]
)

ALLOW_USER_DEFINED_EXPORT_COLUMNS = StaticToggle(
    'allow_user_defined_export_columns',
    'Add user defined columns to exports',
    TAG_DEPRECATED,
    [NAMESPACE_DOMAIN],
)


CUSTOM_CALENDAR_FIXTURE = StaticToggle(
    'custom_calendar_fixture',
    'Enikshay: Send a calendar fixture down to all users (R&D)',
    TAG_CUSTOM,
    [NAMESPACE_DOMAIN],
)

DISABLE_COLUMN_LIMIT_IN_UCR = StaticToggle(
    'disable_column_limit_in_ucr',
    'Enikshay: Disable column limit in UCR',
    TAG_CUSTOM,
    [NAMESPACE_DOMAIN]
)

CLOUDCARE_LATEST_BUILD = StaticToggle(
    'use_latest_build_cloudcare',
    'Uses latest build for Web Apps instead of latest published',
    TAG_SOLUTIONS,
    [NAMESPACE_DOMAIN, NAMESPACE_USER]
)

USER_TESTING_SIMPLIFY = StaticToggle(
    'user_testing_simplify',
    'Simplify the UI for user testing experiments',
    TAG_INTERNAL,
    [NAMESPACE_DOMAIN]
)

# when enabled this should prevent any changes to a domains data
DATA_MIGRATION = StaticToggle(
    'data_migration',
    'Disable submissions and restores during a data migration',
    TAG_INTERNAL,
    [NAMESPACE_DOMAIN]
)

EMWF_WORKER_ACTIVITY_REPORT = StaticToggle(
    'emwf_worker_activity_report',
    'Make the Worker Activity Report use the Groups or Users or Locations filter',
    TAG_SOLUTIONS,
    namespaces=[NAMESPACE_DOMAIN],
    description=(
        "This flag allows you filter the users to display in the same way as the "
        "other reports - by individual user, group, or location.  Note that this "
        "will also force the report to always display by user."
    ),
)

ENIKSHAY = StaticToggle(
    'enikshay',
    "Enikshay: Enable custom enikshay functionality: additional user and location validation",
    TAG_CUSTOM,
    namespaces=[NAMESPACE_DOMAIN],
    always_enabled={'enikshay'},
    relevant_environments={'enikshay'},
)

ICDS = StaticToggle(
    'icds',
    "ICDS: Enable ICDS features (necessary since features are on Softlayer and ICDS envs)",
    TAG_CUSTOM,
    namespaces=[NAMESPACE_DOMAIN],
    relevant_environments={'icds', 'icds-new', 'softlayer'},
    always_enabled={
        "icds-dashboard-qa",
        "icds-sql",
        "icds-test",
        "icds-cas",
        "icds-cas-sandbox"
    },
)

DATA_DICTIONARY = StaticToggle(
    'data_dictionary',
    'Project level data dictionary of cases',
    TAG_SOLUTIONS,
    [NAMESPACE_DOMAIN],
    description='Available in the Data section, shows the names of all properties of each case type.',
)

LOCATION_USERS = StaticToggle(
    'location_users',
    'Enikshay: Autogenerate users for each location',
    TAG_CUSTOM,
    [NAMESPACE_DOMAIN],
    description=(
        "This flag adds an option to the location types page (under 'advanced "
        "mode') to create users for all locations of a specified type."
    ),
)

SORT_CALCULATION_IN_CASE_LIST = StaticToggle(
    'sort_calculation_in_case_list',
    'Configure a custom xpath calculation for Sort Property in Case Lists',
    TAG_SOLUTIONS,
    [NAMESPACE_DOMAIN]
)

ANONYMOUS_WEB_APPS_USAGE = StaticToggle(
    'anonymous_web_apps_usage',
    'Infomap: Allow anonymous users to access Web Apps applications',
    TAG_CUSTOM,
    [NAMESPACE_DOMAIN],
    always_disabled={'icds-cas'},
    description='Users are automatically logged into Web Apps as a designated mobile worker.'
)

INCLUDE_METADATA_IN_UCR_EXCEL_EXPORTS = StaticToggle(
    'include_metadata_in_ucr_excel_exports',
    'Include metadata in UCR excel exports',
    TAG_SOLUTIONS,
    [NAMESPACE_DOMAIN]
)

UATBC_ADHERENCE_TASK = StaticToggle(
    'uatbc_adherence_calculations',
    'Enikshay: This runs backend adherence calculations for enikshay domains',
    TAG_CUSTOM,
    [NAMESPACE_DOMAIN]
)

VIEW_APP_CHANGES = StaticToggle(
    'app-changes-with-improved-diff',
    'Improved app changes view',
    TAG_PRODUCT,
    [NAMESPACE_DOMAIN, NAMESPACE_USER],
)

COUCH_SQL_MIGRATION_BLACKLIST = StaticToggle(
    'couch_sql_migration_blacklist',
    "Domains to exclude from migrating to SQL backend because the reference legacy models in custom code. "
    "Includes the following by default: 'ews-ghana', 'ils-gateway', 'ils-gateway-train'",
    TAG_INTERNAL,
    [NAMESPACE_DOMAIN],
    always_enabled={
        'ews-ghana', 'ils-gateway', 'ils-gateway-train'
    }
)

PAGINATED_EXPORTS = StaticToggle(
    'paginated_exports',
    'Allows for pagination of exports for very large exports',
    TAG_SOLUTIONS,
    [NAMESPACE_DOMAIN]
)

LOGIN_AS_ALWAYS_OFF = StaticToggle(
    'always_turn_login_as_off',
    'Always turn login as off',
    TAG_CUSTOM,
    [NAMESPACE_DOMAIN]
)

SHOW_DEV_TOGGLE_INFO = StaticToggle(
    'highlight_feature_flags',
    'Highlight / Mark Feature Flags in the UI',
    TAG_INTERNAL,
    [NAMESPACE_USER]
)

PUBLISH_CUSTOM_REPORTS = StaticToggle(
    'publish_custom_reports',
    "Publish custom reports (No needed Authorization)",
    TAG_CUSTOM,
    [NAMESPACE_DOMAIN]
)

DISPLAY_CONDITION_ON_TABS = StaticToggle(
    'display_condition_on_nodeset',
    'Show Display Condition on Case Detail Tabs',
    TAG_SOLUTIONS,
    [NAMESPACE_DOMAIN]
)

PHONE_HEARTBEAT = StaticToggle(
    'phone_apk_heartbeat',
    "Ability to configure a mobile feature to prompt "
    "users to update to latest CommCare app and apk",
    TAG_SOLUTIONS,
    [NAMESPACE_DOMAIN]
)

SKIP_REMOVE_INDICES = StaticToggle(
    'skip_remove_indices',
    'Make _remove_indices_from_deleted_cases_task into a no-op.',
    TAG_INTERNAL,
    [NAMESPACE_DOMAIN]
)

PREVENT_MOBILE_UCR_SYNC = StaticToggle(
    'prevent_mobile_ucr_sync',
    'ICDS: Used for ICDS emergencies when UCR sync is killing the DB',
    TAG_CUSTOM,
    [NAMESPACE_DOMAIN],
    description='Prevents mobile UCRs from being generated or included in the sync payload',
)

ENABLE_ALL_ADD_ONS = StaticToggle(
    'enable_all_add_ons',
    'Enable all app manager add-ons',
    TAG_SOLUTIONS,
    [NAMESPACE_DOMAIN]
)

FILTERED_BULK_USER_DOWNLOAD = StaticToggle(
    'filtered_bulk_user_download',
    "Ability to filter mobile workers based on Role and username "
    "when doing bulk download",
    TAG_SOLUTIONS,
    [NAMESPACE_DOMAIN]
)

BULK_UPLOAD_DATE_OPENED = StaticToggle(
    'bulk_upload_date_opened',
    "Allow updating of the date_opened field with the bulk uploader",
    TAG_INTERNAL,
    [NAMESPACE_DOMAIN],
)

REGEX_FIELD_VALIDATION = StaticToggle(
    'regex_field_validation',
    'Enable regex validation for custom data fields',
    TAG_SOLUTIONS,
    namespaces=[NAMESPACE_DOMAIN],
)

REMOTE_REQUEST_QUESTION_TYPE = StaticToggle(
    'remote_request_quetion_type',
    'Enikshay: Enable remote request question type in the form builder',
    TAG_CUSTOM,
    [NAMESPACE_DOMAIN]
)

TWO_FACTOR_SUPERUSER_ROLLOUT = StaticToggle(
    'two_factor_superuser_rollout',
    'Users in this list will be forced to have Two-Factor Auth enabled',
    TAG_INTERNAL,
    [NAMESPACE_USER]
)

CUSTOM_ICON_BADGES = StaticToggle(
    'custom_icon_badges',
    'eNikshay: Custom Icon Badges for modules and forms',
    TAG_CUSTOM,
    namespaces=[NAMESPACE_DOMAIN],
)

ICDS_UCR_ELASTICSEARCH_DOC_LOADING = DynamicallyPredictablyRandomToggle(
    'icds_ucr_elasticsearch_doc_loading',
    'ICDS: Load related form docs from ElasticSearch instead of Riak',
    TAG_CUSTOM,
    namespaces=[NAMESPACE_OTHER],
)

MOBILE_LOGIN_LOCKOUT = StaticToggle(
    'mobile_user_login_lockout',
    "On too many wrong password attempts, lock out mobile users",
    TAG_CUSTOM,
    [NAMESPACE_DOMAIN],
    always_disabled={'icds-cas'}
)

LINKED_DOMAINS = StaticToggle(
    'linked_domains',
    'Allow linking domains (successor to linked apps)',
    TAG_INTERNAL,
    [NAMESPACE_DOMAIN],
    description=(
        "Link project spaces to allow syncing apps, lookup tables, organizations etc."
    ),
    help_link='https://confluence.dimagi.com/display/ccinternal/Linked+Applications'
)

SUMOLOGIC_LOGS = DynamicallyPredictablyRandomToggle(
    'sumologic_logs',
    'Send logs to sumologic',
    TAG_INTERNAL,
    namespaces=[NAMESPACE_OTHER],
)


MOBILE_SIGNUP_REDIRECT_AB_TEST_CONTROLLER = StaticToggle(
    'mobile_signup_redirect_ab_test_controller',
    'Enable the ab test for telling mobile signups to use desktops. Set on the fly on registration if mobile',
    TAG_PRODUCT,
    namespaces=[NAMESPACE_USER]
)

TARGET_COMMCARE_FLAVOR = StaticToggle(
    'target_commcare_flavor',
    'Target CommCare Flavor.',
    TAG_CUSTOM,
    namespaces=[NAMESPACE_DOMAIN],
)


MOBILE_SIGNUP_REDIRECT_AB_TEST = PredictablyRandomToggle(
    'mobile_signup_redirect_ab_test',
    'Randomly sorts mobile users into group 1 for new mobile experience or 0 for control',
    TAG_PRODUCT,
    namespaces=[NAMESPACE_USER],
    randomness=0.5
)


APPCUES_AB_TEST = PredictablyRandomToggle(
    'appcues_ab_test',
    'True if user is in variant group for Appcues AB test. Irrelevent if user is not in test.',
    TAG_PRODUCT,
    namespaces=[NAMESPACE_USER],
    randomness=0.5
)


<<<<<<< HEAD
=======
WAREHOUSE_APP_STATUS = StaticToggle(
    'warehouse_app_status',
    "User warehouse backend for the app status report. Currently only for sql domains",
    TAG_CUSTOM,
    [NAMESPACE_DOMAIN]
)


>>>>>>> 4db88da5
TRAINING_MODULE = StaticToggle(
    'training-module',
    'Training Modules',
    TAG_CUSTOM,
    [NAMESPACE_DOMAIN],
)<|MERGE_RESOLUTION|>--- conflicted
+++ resolved
@@ -1529,8 +1529,6 @@
 )
 
 
-<<<<<<< HEAD
-=======
 WAREHOUSE_APP_STATUS = StaticToggle(
     'warehouse_app_status',
     "User warehouse backend for the app status report. Currently only for sql domains",
@@ -1539,7 +1537,6 @@
 )
 
 
->>>>>>> 4db88da5
 TRAINING_MODULE = StaticToggle(
     'training-module',
     'Training Modules',
