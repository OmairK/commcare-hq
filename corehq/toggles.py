--- conflicted
+++ resolved
@@ -1780,15 +1780,9 @@
     [NAMESPACE_USER],
 )
 
-<<<<<<< HEAD
-RATE_LIMIT_RESTORES = DynamicallyPredictablyRandomToggle(
-    'rate_limit_restores',
-    'Rate limit restores with a 429 TOO MANY REQUESTS response',
-=======
 RATE_LIMIT_SUBMISSIONS = DynamicallyPredictablyRandomToggle(
     'rate_limit_submissions',
     'Rate limit submissions with a 429 TOO MANY REQUESTS response',
->>>>>>> 90ecdb97
     TAG_INTERNAL,
     [NAMESPACE_DOMAIN],
     description="""
@@ -1799,4 +1793,19 @@
     To turn on global rate limiting, set Randomness Level to 1.
     To turn it off, set to 0.
     """
+)
+
+RATE_LIMIT_RESTORES = DynamicallyPredictablyRandomToggle(
+    'rate_limit_restores',
+    'Rate limit restores with a 429 TOO MANY REQUESTS response',
+    TAG_INTERNAL,
+    [NAMESPACE_DOMAIN],
+    description="""
+    While we are gaining an understanding of the effects of rate limiting,
+    we want to force rate limiting on certain domains, while also being to
+    toggle on and off global rate limiting quickly in response to issues.
+
+    To turn on global rate limiting, set Randomness Level to 1.
+    To turn it off, set to 0.
+    """
 )