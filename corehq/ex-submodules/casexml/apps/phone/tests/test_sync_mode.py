--- conflicted
+++ resolved
@@ -105,18 +105,12 @@
             all_ids = {}
             all_ids.update(case_id_map)
             all_ids.update(dependent_case_id_map)
-<<<<<<< HEAD
-            self.assertEqual(len(all_ids), len(sync_log.case_ids_on_phone))
-            for case_id in all_ids:
-                self.assertTrue(case_id in sync_log.case_ids_on_phone)
-=======
             self.assertEqual(set(all_ids), sync_log.case_ids_on_phone)
             # dependent cases should be in the index tree somewhere
             for dependent_id in dependent_case_id_map:
                 self.assertTrue(dependent_id in sync_log.dependent_case_ids_on_phone)
             for dependent_id in sync_log.dependent_case_ids_on_phone:
                 self.assertTrue(dependent_id in dependent_case_id_map)
->>>>>>> 1ef38bc3
         else:
             # check case map
             self.assertEqual(len(case_id_map), len(sync_log.cases_on_phone))
@@ -363,14 +357,8 @@
                       owner_id=new_owner
         ).as_xml(), self.sync_log.get_id)
         
-<<<<<<< HEAD
-        # should be moved
-        self._testUpdate(self.sync_log.get_id, {parent_id: []},
-                         {})
-=======
         # child should be moved, parent should still be there
         self._testUpdate(self.sync_log.get_id, {parent_id: []}, {})
->>>>>>> 1ef38bc3
 
     def testArchiveUpdates(self):
         """
@@ -1174,11 +1162,7 @@
     def testShouldHaveCase(self):
         case_id = "should_have"
         self._createCaseStubs([case_id])
-<<<<<<< HEAD
-        sync_log = SyncLog.get(self.sync_log._id)
-=======
         sync_log = get_properly_wrapped_sync_log(self.sync_log._id)
->>>>>>> 1ef38bc3
         cases_on_phone = sync_log.tests_only_get_cases_on_phone()
         self.assertEqual(1, len(cases_on_phone))
         self.assertEqual(case_id, cases_on_phone[0].case_id)
