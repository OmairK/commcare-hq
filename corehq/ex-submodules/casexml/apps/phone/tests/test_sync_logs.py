--- conflicted
+++ resolved
@@ -79,31 +79,6 @@
         self.assertEqual(0, len(log.get_footprint_of_cases_on_phone()))
 
 
-<<<<<<< HEAD
-class SimpleCachingResponseTest(SimpleTestCase):
-
-    def test_switch_restore_response(self):
-        '''
-        Ensures that when switching from using a FileRestoreResponse to a
-        BlobRestoreResponse that we don't use the old FileRestoreResponse
-        cache
-        '''
-
-        def get_restore_payload_path_cache_key():
-            return RestorePayloadPathCache(
-                domain='domain',
-                user_id='user_id',
-                sync_log_id='synclogid',
-                device_id='DEVICEID',
-            ).cache_key
-        key1 = get_restore_payload_path_cache_key()
-        with flag_enabled('BLOBDB_RESTORE'):
-            key2 = get_restore_payload_path_cache_key()
-        self.assertNotEqual(key1, key2)
-
-
-=======
->>>>>>> e9a1a971
 class SyncLogModelTest(TestCase):
     domain = 'sync-log-model-test'
 
