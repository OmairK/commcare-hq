from __future__ import absolute_import
from __future__ import unicode_literals
import logging
import six
import types
from hashlib import md5
from unittest import SkipTest

from nose.case import Test, FunctionTestCase
from nose.plugins import Plugin
from nose.suite import ContextSuite

log = logging.getLogger(__name__)


class DividedWeRunPlugin(Plugin):
    """Run a predictably random subset of tests

    Warning: this plugin is not compatible with other plugins that return
    something other than a `ContextSuite` from `prepareTest`.
    """

    name = "divided-we-run"

    def options(self, parser, env):
        # Do not call super to avoid adding a ``--with`` option for this plugin
        parser.add_option('--divided-we-run',
                          default=env.get('NOSE_DIVIDED_WE_RUN'),
                          help="Run a predictably random subset of tests based "
                               "on test name. The value of this option should "
                               "be one or two hexadecimal digits denoting the "
                               "first and last bucket to include, where each "
                               "bucket is a predictably random hex digit based "
                               "on the test (module) path. "
                               "[NOSE_DIVIDED_WE_RUN]")
        parser.add_option('--divide-depth',
                          default=env.get('NOSE_DIVIDE_DEPTH', '0'),
                          help="Number of suite contexts to descend into when "
                               "dividing tests. [NOSE_DIVIDE_DEPTH]")

    def configure(self, options, conf):
        if options.divided_we_run:
            self.enabled = True
            if len(options.divided_we_run) not in [1, 2]:
                raise ValueError("invalid divided-we-run value: "
                                 "expected 1 or 2 hexadecimal digits")
            self.divided_we_run = options.divided_we_run
            self.first_bucket = options.divided_we_run[0]
            self.last_bucket = options.divided_we_run[-1]
            self.divide_depth = int(options.divide_depth)
            if int(self.first_bucket, 16) > int(self.last_bucket, 16):
                raise ValueError(
                    "divided-we-run range start is after range end")

    def prepareTest(self, test):
        return self.skip_out_of_range_tests(test)

    def skip_out_of_range_tests(self, test, depth=0):
        if isinstance(test, ContextSuite):
            if depth >= self.divide_depth:
                return self.maybe_skip(test)
            depth += 1 if test.implementsAnyFixture(test.context, None) else 0
            test._tests = [self.skip_out_of_range_tests(case, depth)
                           for case in test]
        else:
            test = self.maybe_skip(test)
        return test

    def maybe_skip(self, test):
        bucket = get_score(test)
        log.debug("%s divided-we-run=%s bucket=%s",
                  name_of(test), self.divided_we_run, bucket)
        if bucket < self.first_bucket or bucket > self.last_bucket:
            def skip():
                raise SkipTest("divided-we-run: {} not in range {}".format(
                               bucket, self.divided_we_run))
            if isinstance(test, ContextSuite):
                if hasattr(test.context, "__module__"):
                    desc = test.context
                else:
                    # FunctionTestCase expects descriptor to be a function
                    desc = skip
                    name = test.context.__name__
                    if "." in name:
<<<<<<< HEAD
                        name, skip.__name__ = name.rsplit(".", 1)
                    else:
                        skip.__name__ = "*"
=======
                        name, skip.__name__ = name.rsplit("." if six.PY3 else b'.', 1)
                    else:
                        skip.__name__ = "*" if six.PY3 else b'*'
>>>>>>> 8c184ee6
                    skip.__module__ = name
            else:
                desc = test.test.descriptor
            return Test(
                FunctionTestCase(skip, descriptor=desc),
                getattr(test, 'config', None),
                getattr(test, 'resultProxy', None),
            )
        return test


def name_of(test):
    if not isinstance(test, ContextSuite):
        return str(test)
    context = test.context
    if isinstance(context, type) or isinstance(context, types.FunctionType):
        return context.__module__ + ":" + context.__name__
    if isinstance(context, types.ModuleType):
        return context.__name__
    return str(context)


def get_score(test):
    name = name_of(test)
    if isinstance(name, six.text_type):
        name = name.encode('utf-8')
    return md5(name).hexdigest()[0]<|MERGE_RESOLUTION|>--- conflicted
+++ resolved
@@ -82,15 +82,9 @@
                     desc = skip
                     name = test.context.__name__
                     if "." in name:
-<<<<<<< HEAD
-                        name, skip.__name__ = name.rsplit(".", 1)
-                    else:
-                        skip.__name__ = "*"
-=======
                         name, skip.__name__ = name.rsplit("." if six.PY3 else b'.', 1)
                     else:
                         skip.__name__ = "*" if six.PY3 else b'*'
->>>>>>> 8c184ee6
                     skip.__module__ = name
             else:
                 desc = test.test.descriptor
