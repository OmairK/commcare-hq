import uuid
from django.test import TestCase, override_settings
from corehq.apps.change_feed import topics
from corehq.apps.change_feed.consumer.feed import KafkaChangeFeed
from corehq.apps.commtrack.helpers import make_product
from corehq.apps.commtrack.tests.util import get_single_balance_block
from corehq.apps.hqcase.utils import submit_case_blocks
from corehq.apps.receiverwrapper import submit_form_locally
from corehq.form_processor.interfaces.dbaccessors import FormAccessors, CaseAccessors
from corehq.form_processor.tests.utils import FormProcessorTestUtils, run_with_all_backends
from corehq.form_processor.utils import get_simple_form_xml, should_use_sql_backend
from corehq.util.test_utils import OverridableSettingsTestMixin, create_and_save_a_case, create_and_save_a_form
from pillowtop.pillow.interface import ConstructedPillow
from pillowtop.processors.sample import TestProcessor
from testapps.test_pillowtop.utils import process_kafka_changes, process_couch_changes


@override_settings(TESTS_SHOULD_USE_SQL_BACKEND=True)
class KafkaPublishingTest(OverridableSettingsTestMixin, TestCase):

    domain = 'kafka-publishing-test'

    def setUp(self):
        super(KafkaPublishingTest, self).setUp()
<<<<<<< HEAD
        FormProcessorTestUtils.delete_all_v2_ledgers()
        FormProcessorTestUtils.delete_all_sql_cases()
        FormProcessorTestUtils.delete_all_sql_forms()
=======
        FormProcessorTestUtils.delete_all_cases_forms_ledgers()
>>>>>>> 188614ed
        self.form_accessors = FormAccessors(domain=self.domain)
        self.processor = TestProcessor()
        self.form_pillow = ConstructedPillow(
            name='test-kafka-form-feed',
            checkpoint=None,
            change_feed=KafkaChangeFeed(topics=[topics.FORM, topics.FORM_SQL], group_id='test-kafka-form-feed'),
            processor=self.processor
        )
        self.case_pillow = ConstructedPillow(
            name='test-kafka-case-feed',
            checkpoint=None,
            change_feed=KafkaChangeFeed(topics=[topics.CASE, topics.CASE_SQL], group_id='test-kafka-case-feed'),
            processor=self.processor
        )
        self.ledger_pillow = ConstructedPillow(
            name='test-kafka-ledger-feed',
            checkpoint=None,
            change_feed=KafkaChangeFeed(topics=[topics.LEDGER], group_id='test-kafka-ledger-feed'),
            processor=self.processor
        )

<<<<<<< HEAD
    def tearDown(self):
        FormProcessorTestUtils.delete_all_v2_ledgers()
        FormProcessorTestUtils.delete_all_sql_cases()
        FormProcessorTestUtils.delete_all_sql_forms()

=======
    @run_with_all_backends
>>>>>>> 188614ed
    def test_form_is_published(self):
        with process_kafka_changes(self.form_pillow):
            with process_couch_changes('DefaultChangeFeedPillow'):
                form = create_and_save_a_form(self.domain)

        self.assertEqual(1, len(self.processor.changes_seen))
        change_meta = self.processor.changes_seen[0].metadata
        self.assertEqual(form.form_id, change_meta.document_id)
        self.assertEqual(self.domain, change_meta.domain)

    @run_with_all_backends
    def test_duplicate_form_published(self):
        form_id = uuid.uuid4().hex
        form_xml = get_simple_form_xml(form_id)
        orig_form = submit_form_locally(form_xml, domain=self.domain)[1]
        self.assertEqual(form_id, orig_form.form_id)
        self.assertEqual(1, len(self.form_accessors.get_all_form_ids_in_domain()))

        with process_kafka_changes(self.form_pillow):
            with process_couch_changes('DefaultChangeFeedPillow'):
                # post an exact duplicate
                dupe_form = submit_form_locally(form_xml, domain=self.domain)[1]
                self.assertTrue(dupe_form.is_duplicate)
                self.assertNotEqual(form_id, dupe_form.form_id)
                if should_use_sql_backend(self.domain):
                    self.assertEqual(form_id, dupe_form.orig_id)

        # make sure changes made it to kafka
        dupe_form_meta = self.processor.changes_seen[0].metadata
        self.assertEqual(dupe_form.form_id, dupe_form_meta.document_id)
        self.assertEqual(dupe_form.domain, dupe_form.domain)
        if should_use_sql_backend(self.domain):
            # sql domains also republish the original form to ensure that if the server crashed
            # in the processing of the form the first time that it is still sent to kafka
            orig_form_meta = self.processor.changes_seen[1].metadata
            self.assertEqual(orig_form.form_id, orig_form_meta.document_id)
            self.assertEqual(self.domain, orig_form_meta.domain)
            self.assertEqual(dupe_form.domain, dupe_form.domain)

    @run_with_all_backends
    def test_form_soft_deletions(self):
        form = create_and_save_a_form(self.domain)
        with process_kafka_changes(self.form_pillow):
            with process_couch_changes('DefaultChangeFeedPillow'):
                form.soft_delete()

        self.assertEqual(1, len(self.processor.changes_seen))
        change_meta = self.processor.changes_seen[0].metadata
        self.assertEqual(form.form_id, change_meta.document_id)
        self.assertTrue(change_meta.is_deletion)

    @run_with_all_backends
    def test_case_is_published(self):
        with process_kafka_changes(self.case_pillow):
            with process_couch_changes('DefaultChangeFeedPillow'):
                case = create_and_save_a_case(self.domain, case_id=uuid.uuid4().hex, case_name='test case')

        self.assertEqual(1, len(self.processor.changes_seen))
        change_meta = self.processor.changes_seen[0].metadata
        self.assertEqual(case.case_id, change_meta.document_id)
        self.assertEqual(self.domain, change_meta.domain)

    @run_with_all_backends
    def test_case_deletions(self):
        case = create_and_save_a_case(self.domain, case_id=uuid.uuid4().hex, case_name='test case')
        with process_kafka_changes(self.case_pillow):
            with process_couch_changes('DefaultChangeFeedPillow'):
                case.soft_delete()

        self.assertEqual(1, len(self.processor.changes_seen))
        change_meta = self.processor.changes_seen[0].metadata
        self.assertEqual(case.case_id, change_meta.document_id)
        self.assertTrue(change_meta.is_deletion)

    def test_duplicate_case_published(self):
        # this test only runs on sql because it's handling a sql-specific edge case where duplicate
        # form submissions should cause cases to be resubmitted.
        # see: http://manage.dimagi.com/default.asp?228463 for context
        case_id = uuid.uuid4().hex
        form_xml = get_simple_form_xml(uuid.uuid4().hex, case_id)
        submit_form_locally(form_xml, domain=self.domain)[1]
        self.assertEqual(1, len(CaseAccessors(self.domain).get_case_ids_in_domain()))

        with process_kafka_changes(self.case_pillow):
            with process_couch_changes('DefaultChangeFeedPillow'):
                dupe_form = submit_form_locally(form_xml, domain=self.domain)[1]
                self.assertTrue(dupe_form.is_duplicate)

        # check the case was republished
        self.assertEqual(1, len(self.processor.changes_seen))
        case_meta = self.processor.changes_seen[0].metadata
        self.assertEqual(case_id, case_meta.document_id)
        self.assertEqual(self.domain, case_meta.domain)

    def test_duplicate_ledger_published(self):
        # this test also only runs on the sql backend for reasons described in test_duplicate_case_published
        # setup products and case
        product_a = make_product(self.domain, 'A Product', 'prodcode_a')
        product_b = make_product(self.domain, 'B Product', 'prodcode_b')
        case_id = uuid.uuid4().hex
        form_xml = get_simple_form_xml(uuid.uuid4().hex, case_id)
        submit_form_locally(form_xml, domain=self.domain)[1]

        # submit ledger data
        balances = (
            (product_a._id, 100),
            (product_b._id, 50),
        )
        ledger_blocks = [
            get_single_balance_block(case_id, prod_id, balance)
            for prod_id, balance in balances
        ]
        form = submit_case_blocks(ledger_blocks, self.domain)

        # submit duplicate
        with process_kafka_changes(self.ledger_pillow):
            with process_couch_changes('DefaultChangeFeedPillow'):
                dupe_form = submit_form_locally(form.get_xml(), domain=self.domain)[1]
                self.assertTrue(dupe_form.is_duplicate)


        # confirm republished
        ledger_meta_a = self.processor.changes_seen[0].metadata
        ledger_meta_b = self.processor.changes_seen[1].metadata
        format_id = lambda product_id: '{}/{}/{}'.format(case_id, 'stock', product_id)
        expected_ids = {format_id(product_a._id), format_id(product_b._id)}
        for meta in [ledger_meta_a, ledger_meta_b]:
            self.assertTrue(meta.document_id in expected_ids)
            expected_ids.remove(meta.document_id)
            self.assertEqual(self.domain, meta.domain)

        # cleanup
        product_a.delete()
        product_b.delete()<|MERGE_RESOLUTION|>--- conflicted
+++ resolved
@@ -22,13 +22,7 @@
 
     def setUp(self):
         super(KafkaPublishingTest, self).setUp()
-<<<<<<< HEAD
-        FormProcessorTestUtils.delete_all_v2_ledgers()
-        FormProcessorTestUtils.delete_all_sql_cases()
-        FormProcessorTestUtils.delete_all_sql_forms()
-=======
         FormProcessorTestUtils.delete_all_cases_forms_ledgers()
->>>>>>> 188614ed
         self.form_accessors = FormAccessors(domain=self.domain)
         self.processor = TestProcessor()
         self.form_pillow = ConstructedPillow(
@@ -50,15 +44,10 @@
             processor=self.processor
         )
 
-<<<<<<< HEAD
     def tearDown(self):
-        FormProcessorTestUtils.delete_all_v2_ledgers()
-        FormProcessorTestUtils.delete_all_sql_cases()
-        FormProcessorTestUtils.delete_all_sql_forms()
+        FormProcessorTestUtils.delete_all_cases_forms_ledgers()
 
-=======
     @run_with_all_backends
->>>>>>> 188614ed
     def test_form_is_published(self):
         with process_kafka_changes(self.form_pillow):
             with process_couch_changes('DefaultChangeFeedPillow'):
