import warnings
from contextlib import contextmanager

from django.conf import settings
from django.db import DEFAULT_DB_ALIAS, connections

from corehq.sql_db.config import plproxy_standby_config
from corehq.sql_db.connections import (
    AAA_DB_ENGINE_ID,
    ICDS_UCR_CITUS_ENGINE_ID,
    connection_manager,
    get_aaa_db_alias,
    get_icds_ucr_citus_db_alias,
)
from corehq.sql_db.util import select_db_for_read

from .config import plproxy_config

HINT_INSTANCE = 'instance'
HINT_PARTITION_VALUE = 'partition_value'
HINT_PLPROXY = 'plproxy'
HINT_USING = 'using'
ALL_HINTS = {HINT_INSTANCE, HINT_PARTITION_VALUE, HINT_PLPROXY, HINT_USING}

PROXY_APP = 'sql_proxy_accessors'
PROXY_STANDBY_APP = 'sql_proxy_standby_accessors'
FORM_PROCESSOR_APP = 'form_processor'
BLOB_DB_APP = 'blobs'
SQL_ACCESSORS_APP = 'sql_accessors'
ICDS_REPORTS_APP = 'icds_reports'
SCHEDULING_PARTITIONED_APP = 'scheduling_partitioned'
SYNCLOGS_APP = 'phone'
AAA_APP = 'aaa'


class MultiDBRouter(object):

    def db_for_read(self, model, **hints):
        return db_for_read_write(model, write=False, hints=hints)

    def db_for_write(self, model, **hints):
        return db_for_read_write(model, write=True, hints=hints)

    def allow_migrate(self, db, app_label, model=None, model_name=None, **hints):
        return allow_migrate(db, app_label, model_name)

    def allow_relation(self, obj1, obj2, **hints):
        from corehq.sql_db.models import PartitionedModel
        obj1_partitioned = isinstance(obj1, PartitionedModel)
        obj2_partitioned = isinstance(obj2, PartitionedModel)
        if obj1_partitioned and obj2_partitioned:
            return obj1.db == obj2.db
        elif not obj1_partitioned and not obj2_partitioned:
            app1, app2 = obj1._meta.app_label, obj2._meta.app_label
            if app1 == SYNCLOGS_APP:
                # this app lives in its own database
                return app1 == app2
            return True
        return False


def allow_migrate(db, app_label, model_name=None):
    """
    Return ``True`` if a app's migrations should be applied to the specified database otherwise
    return ``False``.

    Note: returning ``None`` is tantamount to returning ``True``

    :return: Must return a boolean value, not None.
    """
    if app_label == ICDS_REPORTS_APP:
        db_alias = get_icds_ucr_citus_db_alias()
        return bool(db_alias and db_alias == db)
    elif app_label == AAA_APP:
        db_alias = get_aaa_db_alias()
        return bool(db_alias and db_alias == db)
    elif app_label == SYNCLOGS_APP:
        return db == settings.SYNCLOGS_SQL_DB_ALIAS

    if not settings.USE_PARTITIONED_DATABASE:
        return app_label not in (PROXY_APP, PROXY_STANDBY_APP) and db in (DEFAULT_DB_ALIAS, None)

    if app_label == PROXY_APP:
        return db == plproxy_config.proxy_db
    if app_label == PROXY_STANDBY_APP:
        return plproxy_standby_config and db == plproxy_standby_config.proxy_db
    elif app_label == BLOB_DB_APP and db == DEFAULT_DB_ALIAS:
        return True
    elif app_label == BLOB_DB_APP and model_name == 'blobexpiration':
        return False
    elif app_label in (FORM_PROCESSOR_APP, SCHEDULING_PARTITIONED_APP, BLOB_DB_APP):
        return (
            db == plproxy_config.proxy_db or
            db in plproxy_config.form_processing_dbs
        )
    elif app_label == SQL_ACCESSORS_APP:
        return db in plproxy_config.form_processing_dbs
    else:
        return db == DEFAULT_DB_ALIAS


def db_for_read_write(model, write=True, hints=None):
    """
    :param model: Django model being queried
    :param write: Default to True since the DB for writes can also handle reads
    :return: Django DB alias to use for query
    """
    hints = hints or {}
    app_label = model._meta.app_label

    if app_label == SYNCLOGS_APP:
        return settings.SYNCLOGS_SQL_DB_ALIAS
    elif app_label == ICDS_REPORTS_APP:
        return connection_manager.get_django_db_alias(ICDS_UCR_CITUS_ENGINE_ID)
    elif app_label == AAA_APP:
        engine_id = AAA_DB_ENGINE_ID
        if not write:
            return connection_manager.get_load_balanced_read_db_alias(AAA_DB_ENGINE_ID)
        return connection_manager.get_django_db_alias(engine_id)

    if not settings.USE_PARTITIONED_DATABASE:
        return DEFAULT_DB_ALIAS

    if app_label == BLOB_DB_APP:
        if hasattr(model, 'partition_attr'):
            return get_db_for_plproxy_cluster(model, hints)
        return DEFAULT_DB_ALIAS
<<<<<<< HEAD
    if app_label == FORM_PROCESSOR_APP:
        # TODO SK: select standby db if necessary
        return plproxy_config.proxy_db
=======
    if app_label in (FORM_PROCESSOR_APP, SCHEDULING_PARTITIONED_APP):
        return get_db_for_plproxy_cluster(model, hints)
>>>>>>> 8d872cf8
    else:
        default_db = DEFAULT_DB_ALIAS
        if not write:
            return get_load_balanced_app_db(app_label, default_db)
        return default_db


def get_db_for_plproxy_cluster(model, hints):
    from corehq.sql_db.util import get_db_alias_for_partitioned_doc, get_db_aliases_for_partitioned_query

    if not hints:
        raise Exception(f'Routing for partitioned models requires a hint. Use one of {ALL_HINTS}')

    if len(set(hints) & ALL_HINTS) > 1:
        raise Exception(f'Unable to perform routing, multiple hints provided: {hints}')

    if HINT_INSTANCE in hints:
        partition_value = getattr(hints[HINT_INSTANCE], 'partition_value', None)
        if partition_value is not None:
            return get_db_alias_for_partitioned_doc(partition_value)
    if hints.get(HINT_PLPROXY):
        return plproxy_config.proxy_db
    if HINT_USING in hints:
        db = hints[HINT_USING]
        assert db in get_db_aliases_for_partitioned_query()
        return db
    if HINT_PARTITION_VALUE in hints:
        return get_db_alias_for_partitioned_doc(hints[HINT_PARTITION_VALUE])

    raise Exception(f'Unable to route query for {model}. No matching hints. Use one of {ALL_HINTS}')


def get_load_balanced_app_db(app_name: str, default: str) -> str:
    read_dbs = settings.LOAD_BALANCED_APPS.get(app_name)
    return select_db_for_read(read_dbs) or default


@contextmanager
def force_citus_engine(force=False):
    warnings.warn('Use of non-citus is deprecated', DeprecationWarning)
    yield<|MERGE_RESOLUTION|>--- conflicted
+++ resolved
@@ -125,14 +125,9 @@
         if hasattr(model, 'partition_attr'):
             return get_db_for_plproxy_cluster(model, hints)
         return DEFAULT_DB_ALIAS
-<<<<<<< HEAD
-    if app_label == FORM_PROCESSOR_APP:
+    if app_label in (FORM_PROCESSOR_APP, SCHEDULING_PARTITIONED_APP):
         # TODO SK: select standby db if necessary
-        return plproxy_config.proxy_db
-=======
-    if app_label in (FORM_PROCESSOR_APP, SCHEDULING_PARTITIONED_APP):
         return get_db_for_plproxy_cluster(model, hints)
->>>>>>> 8d872cf8
     else:
         default_db = DEFAULT_DB_ALIAS
         if not write:
