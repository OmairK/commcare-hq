import calendar
from decimal import Decimal
import datetime
import logging
from django.db.models import F, Q, Min, Max
from django.template.loader import render_to_string

from django.utils.translation import ugettext as _
from corehq.apps.accounting.utils import ensure_domain_instance
from dimagi.utils.decorators.memoized import memoized

from corehq import Domain
from corehq.apps.accounting.exceptions import (
    LineItemError,
    InvoiceError,
    InvoiceEmailThrottledError,
    BillingContactInfoError,
    InvoiceAlreadyCreatedError,
)
from corehq.apps.accounting.models import (
    LineItem, FeatureType, Invoice, DefaultProductPlan, Subscriber,
    Subscription, BillingAccount, SubscriptionAdjustment,
    SubscriptionAdjustmentMethod, BillingRecord,
    BillingContactInfo, SoftwarePlanEdition, CreditLine,
    EntryPoint, WireInvoice, WireBillingRecord,
<<<<<<< HEAD
    SMALL_INVOICE_THRESHOLD, WirePrepaymentBillingRecord,
    WirePrepaymentInvoice,
=======
    SMALL_INVOICE_THRESHOLD, SubscriptionType,
>>>>>>> 38f6c625
)
from corehq.apps.smsbillables.models import SmsBillable
from corehq.apps.users.models import CommCareUser

logger = logging.getLogger('accounting')


DEFAULT_DAYS_UNTIL_DUE = 30


class DomainInvoiceFactory(object):
    """
    This handles all the little details when generating an Invoice.
    """

    def __init__(self, date_start, date_end, domain):
        """
        The Invoice generated will always be for the month preceding the
        invoicing_date.
        For example, if today is July 5, 2014 then the invoice will be from
        June 1, 2014 to June 30, 2014.
        """
        self.date_start = date_start
        self.date_end = date_end
        self.domain = ensure_domain_instance(domain)
        self.logged_throttle_error = False
        if self.domain is None:
            raise InvoiceError("Domain '%s' is not a valid domain on HQ!"
                               % domain)
        self.is_community_invoice = False

    @property
    def subscriber(self):
        return Subscriber.objects.get_or_create(domain=self.domain.name)[0]

    def get_subscriptions(self):
        subscriptions = Subscription.objects.filter(
            subscriber=self.subscriber, date_start__lte=self.date_end
        ).filter(Q(date_end=None) | Q(date_end__gt=self.date_start)
        ).filter(Q(date_end=None) | Q(date_end__gt=F('date_start'))
        ).order_by('date_start', 'date_end').all()
        return list(subscriptions)

    def get_community_ranges(self, subscriptions):
        community_ranges = []
        if len(subscriptions) == 0:
            community_ranges.append((self.date_start, self.date_end))
        else:
            prev_sub_end = self.date_end
            for ind, sub in enumerate(subscriptions):
                if ind == 0 and sub.date_start > self.date_start:
                    # the first subscription started AFTER the beginning
                    # of the invoicing period
                    community_ranges.append((self.date_start, sub.date_start))

                if prev_sub_end < self.date_end and sub.date_start > prev_sub_end:
                    community_ranges.append((prev_sub_end, sub.date_start))
                prev_sub_end = sub.date_end

                if (ind == len(subscriptions) - 1
                    and sub.date_end is not None
                    and sub.date_end <= self.date_end
                ):
                    # the last subscription ended BEFORE the end of
                    # the invoicing period
                    community_ranges.append(
                        (sub.date_end, self.date_end + datetime.timedelta(days=1))
                    )
        return community_ranges

    def ensure_full_coverage(self, subscriptions):
        plan_version = DefaultProductPlan.get_default_plan_by_domain(
            self.domain, edition=SoftwarePlanEdition.COMMUNITY
        ).plan.get_version()
        if not plan_version.feature_charges_exist_for_domain(self.domain):
            return
        community_ranges = self.get_community_ranges(subscriptions)
        if not community_ranges:
            return
        do_not_invoice = any([s.do_not_invoice for s in subscriptions])
        account = BillingAccount.get_or_create_account_by_domain(
            self.domain.name,
            created_by=self.__class__.__name__,
            created_by_invoicing=True,
            entry_point=EntryPoint.SELF_STARTED,
        )[0]
        if account.date_confirmed_extra_charges is None:
            logger.info(
                "Did not generate invoice because date_confirmed_extra_charges "
                "was null for domain %s" % self.domain.name
            )
            do_not_invoice = True
        if not BillingContactInfo.objects.filter(account=account).exists():
            # No contact information exists for this account.
            # This shouldn't happen, but if it does, we can't continue
            # with the invoice generation.
            raise BillingContactInfoError(
                "Project %s has incurred charges, but does not have their "
                "Billing Contact Info filled out." % self.domain.name
            )
        # First check to make sure none of the existing subscriptions is set
        # to do not invoice. Let's be on the safe side and not send a
        # community invoice out, if that's the case.
        for c in community_ranges:
            # create a new community subscription for each
            # date range that the domain did not have a subscription
            community_subscription = Subscription(
                account=account,
                plan_version=plan_version,
                subscriber=self.subscriber,
                date_start=c[0],
                date_end=c[1],
                do_not_invoice=do_not_invoice,
            )
            community_subscription.save()
            subscriptions.append(community_subscription)

    def create_invoices(self):
        subscriptions = self.get_subscriptions()
        self.ensure_full_coverage(subscriptions)
        for subscription in subscriptions:
            self.create_invoice_for_subscription(subscription)

    def create_invoice_for_subscription(self, subscription):
        if subscription.is_trial:
            # Don't create invoices for trial subscriptions
            logger.info("[BILLING] Skipping invoicing for Subscription "
                        "%s because it's a trial." % subscription.pk)
            return

        if subscription.date_start > self.date_start:
            invoice_start = subscription.date_start
        else:
            invoice_start = self.date_start

        if (subscription.date_end is not None
           and subscription.date_end <= self.date_end):
            # Since the Subscription is actually terminated on date_end
            # have the invoice period be until the day before date_end.
            invoice_end = subscription.date_end - datetime.timedelta(days=1)
        else:
            invoice_end = self.date_end

        invoice, is_new_invoice = Invoice.objects.get_or_create(
            subscription=subscription,
            date_start=invoice_start,
            date_end=invoice_end,
            is_hidden=subscription.do_not_invoice,
        )

        if not is_new_invoice:
            raise InvoiceAlreadyCreatedError("invoice id: {id}".format(id=invoice.id))

        if subscription.subscriptionadjustment_set.count() == 0:
            # record that the subscription was created
            SubscriptionAdjustment.record_adjustment(
                subscription,
                method=SubscriptionAdjustmentMethod.TASK,
                invoice=invoice,
            )

        self.generate_line_items(invoice, subscription)
        invoice.calculate_credit_adjustments()
        invoice.update_balance()
        invoice.save()
        total_balance = sum(invoice.balance for invoice in Invoice.objects.filter(
            is_hidden=False,
            subscription__subscriber__domain=invoice.get_domain(),
        ))
        if total_balance > SMALL_INVOICE_THRESHOLD:
            days_until_due = DEFAULT_DAYS_UNTIL_DUE
            if subscription.date_delay_invoicing is not None:
                td = subscription.date_delay_invoicing - self.date_end
                days_until_due = max(days_until_due, td.days)
            invoice.date_due = self.date_end + datetime.timedelta(days_until_due)
        invoice.save()

        record = BillingRecord.generate_record(invoice)
        try:
            record.send_email()
        except InvoiceEmailThrottledError as e:
            if not self.logged_throttle_error:
                logger.error("[BILLING] %s" % e)
                self.logged_throttle_error = True

        return invoice

    def generate_line_items(self, invoice, subscription):
        for product_rate in subscription.plan_version.product_rates.all():
            product_factory = ProductLineItemFactory(subscription, product_rate, invoice)
            product_factory.create()

        for feature_rate in subscription.plan_version.feature_rates.all():
            feature_factory_class = FeatureLineItemFactory.get_factory_by_feature_type(
                feature_rate.feature.feature_type
            )
            feature_factory = feature_factory_class(subscription, feature_rate, invoice)
            feature_factory.create()


class DomainWireInvoiceFactory(object):

    def __init__(self, domain, date_start=None, date_end=None, contact_emails=None):
        self.date_start = date_start
        self.date_end = date_end
        self.contact_emails = contact_emails
        self.domain = ensure_domain_instance(domain)
        self.logged_throttle_error = False
        if self.domain is None:
            raise InvoiceError("Domain '{}' is not a valid domain on HQ!".format(self.domain))

    def create_wire_invoice(self, balance):

        # Gather relevant invoices
        invoices = Invoice.objects.filter(
            subscription__subscriber__domain=self.domain,
            is_hidden=False,
            date_paid__exact=None,
        ).order_by('-date_start')

        account = BillingAccount.get_or_create_account_by_domain(
            self.domain.name,
            created_by=self.__class__.__name__,
            created_by_invoicing=True,
            entry_point=EntryPoint.SELF_STARTED,
        )[0]

        # If no start date supplied, default earliest start date of unpaid invoices
        if self.date_start:
            date_start = self.date_start
        else:
            date_start = invoices.aggregate(Min('date_start'))['date_start__min']

        # If no end date supplied, default latest end date of unpaid invoices
        if self.date_end:
            date_end = self.date_end
        else:
            date_end = invoices.aggregate(Max('date_end'))['date_end__max']

        if not date_end:
            date_end = datetime.datetime.today()

        date_due = date_end + datetime.timedelta(DEFAULT_DAYS_UNTIL_DUE)

        # TODO: figure out how to handle line items
        wire_invoice = WireInvoice.objects.create(
            domain=self.domain.name,
            date_start=date_start,
            date_end=date_end,
            date_due=date_due,
            balance=balance,
            account=account
        )

        record = WireBillingRecord.generate_record(wire_invoice)

        try:
            record.send_email(contact_emails=self.contact_emails)
        except InvoiceEmailThrottledError as e:
            # Currently wire invoices are never throttled
            if not self.logged_throttle_error:
                logger.error("[BILLING] %s" % e)
                self.logged_throttle_error = True

        return wire_invoice

    def create_wire_credits_invoice(self, items, amount):
        account = BillingAccount.get_or_create_account_by_domain(
            self.domain.name,
            created_by=self.__class__.__name__,
            created_by_invoicing=True,
            entry_point=EntryPoint.SELF_STARTED,
        )[0]

        wire_invoice = WirePrepaymentInvoice.objects.create(
            domain=self.domain.name,
            date_start=datetime.datetime.utcnow(),
            date_end=datetime.datetime.utcnow(),
            date_due=None,
            balance=amount,
            account=account,
        )

        wire_invoice.add_items(items)
        record = WirePrepaymentBillingRecord.generate_record(wire_invoice)

        try:
            record.send_email(contact_emails=self.contact_emails)
        except InvoiceEmailThrottledError as e:
            # Currently wire invoices are never throttled
            if not self.logged_throttle_error:
                logger.error("[BILLING] %s" % e)
                self.logged_throttle_error = True

        return wire_invoice


class LineItemFactory(object):
    """
    This generates a line item based on what type of Feature or Product rate triggers it.
    """
    line_item_details_template = ""  # todo

    def __init__(self, subscription, rate, invoice):
        self.subscription = subscription
        self.rate = rate
        self.invoice = invoice

    @property
    def unit_description(self):
        """
        If this returns None then the unit unit_description, unit_cost, and quantity
        will not show up for the line item in the printed invoice.
        """
        return None

    @property
    def base_description(self):
        """
        If this returns None then the unit base_description and base_cost
        will not show up for the line item in the printed invoice.
        """
        return None

    @property
    def unit_cost(self):
        raise NotImplementedError()

    @property
    def quantity(self):
        raise NotImplementedError()

    @property
    @memoized
    def subscribed_domains(self):
        if self.subscription.subscriber.organization is None and self.subscription.subscriber.domain is None:
            raise LineItemError("No domain or organization could be obtained as the subscriber.")
        if self.subscription.subscriber.organization is not None:
            return Domain.get_by_organization(self.subscription.subscriber.organization)
        return [self.subscription.subscriber.domain]

    @property
    @memoized
    def line_item_details(self):
        return []

    def create(self):
        line_item = LineItem(
            invoice=self.invoice,
            base_description=self.base_description,
            unit_description=self.unit_description,
            unit_cost=self.unit_cost,
            quantity=self.quantity,
        )
        return line_item

    @classmethod
    def get_factory_by_feature_type(cls, feature_type):
        try:
            return {
                FeatureType.SMS: SmsLineItemFactory,
                FeatureType.USER: UserLineItemFactory,
            }[feature_type]
        except KeyError:
            raise LineItemError("No line item factory exists for the feature type '%s" % feature_type)


class ProductLineItemFactory(LineItemFactory):

    def create(self):
        line_item = super(ProductLineItemFactory, self).create()
        line_item.product_rate = self.rate
        if not self.is_prorated:
            line_item.base_cost = self.rate.monthly_fee
        line_item.save()

        if self.subscription.auto_generate_credits:
            self._auto_generate_credits(line_item)

        return line_item

    @property
    @memoized
    def is_prorated(self):
        last_day = calendar.monthrange(self.invoice.date_end.year, self.invoice.date_end.month)[1]
        return not (self.invoice.date_end.day == last_day and self.invoice.date_start.day == 1)

    @property
    def base_description(self):
        if not self.is_prorated:
            return _("One month of %(plan_name)s Software Plan.") % {
                'plan_name': self.plan_name,
            }

    @property
    def unit_description(self):
        if self.is_prorated:
            return _("%(num_days)s day%(pluralize)s of %(plan_name)s Software Plan.") % {
                'num_days': self.num_prorated_days,
                'pluralize': "" if self.num_prorated_days == 1 else "s",
                'plan_name': self.plan_name,
            }

    @property
    def num_prorated_days(self):
        return self.invoice.date_end.day - self.invoice.date_start.day + 1

    @property
    def unit_cost(self):
        if self.is_prorated:
            return Decimal("%.2f" % round(self.rate.monthly_fee / 30, 2))
        return Decimal('0.0')

    @property
    def quantity(self):
        if self.is_prorated:
            return self.num_prorated_days
        return 1

    @property
    def plan_name(self):
        return self.subscription.plan_version.plan.name

    def _auto_generate_credits(self, line_item):
        CreditLine.add_credit(
            line_item.subtotal,
            subscription=self.subscription,
            product_type=self.rate.product.product_type,
            permit_inactive=True,
        )


class FeatureLineItemFactory(LineItemFactory):

    def create(self):
        line_item = super(FeatureLineItemFactory, self).create()
        line_item.feature_rate = self.rate
        line_item.save()
        return line_item

    @property
    def unit_cost(self):
        return self.rate.per_excess_fee


class UserLineItemFactory(FeatureLineItemFactory):

    @property
    def quantity(self):
        return self.num_excess_users

    @property
    def num_excess_users(self):
        if self.rate.monthly_limit == -1:
            return 0
        else:
            return max(self.num_users - self.rate.monthly_limit, 0)

    @property
    @memoized
    def num_users(self):
        total_users = 0
        for domain in self.subscribed_domains:
            total_users += CommCareUser.total_by_domain(domain, is_active=True)
        return total_users

    @property
    def unit_description(self):
        if self.num_excess_users > 0:
            return _("Per User fee exceeding monthly limit of "
                     "%(monthly_limit)s users.") % {
                         'monthly_limit': self.rate.monthly_limit,
                     }


class SmsLineItemFactory(FeatureLineItemFactory):

    @property
    @memoized
    def unit_cost(self):
        total_excess = Decimal('0.0')
        if self.is_within_monthly_limit:
            return total_excess

        sms_count = 0
        for billable in self.sms_billables:
            sms_count += 1
            if sms_count <= self.rate.monthly_limit:
                # don't count fees until the free monthly limit is exceeded
                continue
            if billable.usage_fee:
                total_excess += billable.usage_fee.amount
            if billable.gateway_fee:
                total_excess += billable.gateway_charge
        return Decimal("%.2f" % round(total_excess, 2))

    @property
    @memoized
    def quantity(self):
        return 1

    @property
    @memoized
    def unit_description(self):
        if self.rate.monthly_limit == -1:
            return _("%(num_sms)d SMS Message%(plural)s") % {
                'num_sms': self.num_sms,
                'plural': '' if self.num_sms == 1 else 's',
            }
        elif self.is_within_monthly_limit:
            return _(
                "%(num_sms)d of %(monthly_limit)d included SMS messages"
            ) % {
                'num_sms': self.num_sms,
                'monthly_limit': self.rate.monthly_limit,
            }
        else:
            assert self.rate.monthly_limit != -1
            assert self.rate.monthly_limit < self.num_sms
            num_extra = self.num_sms - self.rate.monthly_limit
            assert num_extra > 0
            return _(
                "%(num_extra_sms)d SMS %(messages)s beyond "
                "%(monthly_limit)d messages included."
            ) % {
                'num_extra_sms': num_extra,
                'messages': (_('Messages') if num_extra == 1
                             else _('Messages')),
                'monthly_limit': self.rate.monthly_limit,
            }

    @property
    @memoized
    def sms_billables_queryset(self):
        return SmsBillable.objects.filter(
            domain__in=self.subscribed_domains,
            is_valid=True,
            date_sent__range=[self.invoice.date_start, self.invoice.date_end]
        ).order_by('-date_sent')

    @property
    @memoized
    def sms_billables(self):
        return list(self.sms_billables_queryset)

    @property
    @memoized
    def num_sms(self):
        return self.sms_billables_queryset.count()

    @property
    @memoized
    def is_within_monthly_limit(self):
        if self.rate.monthly_limit == -1:
            return True
        else:
            return self.num_sms <= self.rate.monthly_limit

    @property
    def line_item_details(self):
        details = []
        for billable in self.sms_billables:
            gateway_api = billable.gateway_fee.criteria.backend_api_id if billable.gateway_fee else "custom"
            gateway_fee = billable.gateway_charge
            usage_fee = billable.usage_fee.amount if billable.usage_fee else Decimal('0.0')
            total_fee = gateway_fee + usage_fee
            details.append(
                [billable.phone_number, billable.direction, gateway_api, total_fee]
            )
        return details<|MERGE_RESOLUTION|>--- conflicted
+++ resolved
@@ -23,12 +23,8 @@
     SubscriptionAdjustmentMethod, BillingRecord,
     BillingContactInfo, SoftwarePlanEdition, CreditLine,
     EntryPoint, WireInvoice, WireBillingRecord,
-<<<<<<< HEAD
     SMALL_INVOICE_THRESHOLD, WirePrepaymentBillingRecord,
     WirePrepaymentInvoice,
-=======
-    SMALL_INVOICE_THRESHOLD, SubscriptionType,
->>>>>>> 38f6c625
 )
 from corehq.apps.smsbillables.models import SmsBillable
 from corehq.apps.users.models import CommCareUser
