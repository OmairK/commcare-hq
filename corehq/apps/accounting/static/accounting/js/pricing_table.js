--- conflicted
+++ resolved
@@ -13,45 +13,27 @@
     utils,
     assertProperties
 ) {
-<<<<<<< HEAD
     var PricingTable = function (options) {
         assertProperties.assert(options, [
             'editions',
             'planOptions',
             'currentPlan',
-
             'isRenewal',
             'startDateAfterMinimum',
             'isSubscriptionBelowMin',
             'nextSubscriptionEdition',
             'invoicingContact'
         ]);
-=======
-    var ENTERPRISE = 'enterprise';
-    var ADVANCED = 'advanced';
-    var PRO = 'pro';
-    var STANDARD = 'standard';
-    var COMMUNITY = 'community';
-
-    var pricingTableModel = function (options) {
-        assertProperties.assert(options, ['editions', 'currentEdition', 'isRenewal', 'startDateAfterMinimum',
-            'isSubscriptionBelowMin', 'nextSubscriptionEdition', 'invoicing_contact']);
->>>>>>> 2bc774a3
 
         'use strict';
         var self = {};
 
-<<<<<<< HEAD
         self.currentPlan = ko.observable(options.currentPlan);
         self.editions = options.editions;
-=======
-        self.currentEdition = options.currentEdition;
->>>>>>> 2bc774a3
         self.isRenewal = options.isRenewal;
         self.startDateAfterMinimumSubscription = options.startDateAfterMinimum;
         self.subscriptionBelowMinimum = options.isSubscriptionBelowMin;
         self.nextSubscriptionEdition = options.nextSubscriptionEdition;
-<<<<<<< HEAD
         self.invoicingContact = options.invoicingContact;
 
         self.selectedPlan = ko.observable(options.currentPlan);
@@ -61,20 +43,6 @@
         self.refundCss = ko.computed(function () {
             if (self.showMonthlyPricing()) {
                 return "hide-refund";
-=======
-        self.invoicing_contact = options.invoicing_contact;
-        self.editions = ko.observableArray(_.map(options.editions, function (edition) {
-            return pricingTableEditionModel(edition, self.currentEdition);
-        }));
-
-        self.selected_edition = ko.observable(options.isRenewal ? options.currentEdition : false);
-        self.isSubmitVisible = ko.computed(function () {
-            if (self.isRenewal){
-                return true;
->>>>>>> 2bc774a3
-            }
-            return "";
-        });
 
         self.isSubmitVisible = ko.computed(function () {
             return !! self.selectedPlan() && !(self.selectedPlan() === self.currentPlan());
@@ -87,28 +55,6 @@
         };
         self.isDowngrade = function () {
             return self.editions.indexOf(self.selectedPlan()) < self.editions.indexOf(self.currentPlan());
-        };
-        self.isDowngrade = function (oldPlan, newPlan) {
-            if (oldPlan === ENTERPRISE) {
-                if (_.contains([ADVANCED, PRO, STANDARD, COMMUNITY], newPlan)) {
-                    return true;
-                }
-            }
-            else if (oldPlan === ADVANCED) {
-                if (_.contains([PRO, STANDARD, COMMUNITY], newPlan)) {
-                    return true;
-                }
-            }
-            else if (oldPlan === PRO) {
-                if (_.contains([STANDARD, COMMUNITY], newPlan)) {
-                    return true;
-                }
-            } else if (oldPlan === STANDARD) {
-                if (newPlan === COMMUNITY) {
-                    return true;
-                }
-            }
-            return false;
         };
 
         self.communityCss = ko.computed(function () {
@@ -130,17 +76,10 @@
         self.openMinimumSubscriptionModal = function (pricingTable, e) {
             self.form = $(e.currentTarget).closest("form");
 
-<<<<<<< HEAD
             var mailto = "<a href=\'mailto:" + self.invoicingContact + "'>billing-support@dimagi.com</a>";
             if (self.isDowngrade() && self.subscriptionBelowMinimum) {
                 var oldPlan = utils.capitalize(self.currentPlan());
                 var newPlan = utils.capitalize(self.selectedPlan());
-=======
-            var mailto = "<a href=\'mailto:" + self.invoicing_contact + "'>billing-support@dimagi.com</a>";
-            if (self.isDowngrade(self.currentEdition, self.selected_edition()) && self.subscriptionBelowMinimum) {
-                var oldPlan = utils.capitalize(self.currentEdition);
-                var newPlan = utils.capitalize(self.selected_edition());
->>>>>>> 2bc774a3
                 var newStartDate = "<strong>" + self.startDateAfterMinimumSubscription + "</strong>";
 
                 var message = "";
@@ -188,7 +127,6 @@
             if (self.form) {
                 self.form.submit();
             }
-<<<<<<< HEAD
         };
 
         self.contactSales = function (pricingTable, e) {
@@ -198,8 +136,6 @@
             self.form = $(e.currentTarget).closest("form");
             self.currentPlan = self.currentPlan + " - annual pricing";
             self.form.submit();
-=======
->>>>>>> 2bc774a3
         };
 
         self.init = function () {
@@ -209,15 +145,10 @@
         return self;
     };
 
-<<<<<<< HEAD
     var PlanOption = function (data, parent) {
-=======
-    var pricingTableEditionModel = function (data, currentEdition) {
->>>>>>> 2bc774a3
         'use strict';
         var self = this;
 
-<<<<<<< HEAD
         self.name = ko.observable(data.name);
         self.slug = ko.observable(data.name.toLowerCase());
 
@@ -264,66 +195,26 @@
                 return self.monthlyPrice();
             }
             return self.annualPrice();
-=======
-        self.slug = ko.observable(data[0]);
-        self.name = ko.observable(data[1].name);
-        self.description = ko.observable(data[1].description);
-        self.currentEdition = ko.observable(data[0] === currentEdition);
-        self.notCurrentEdition = ko.computed(function (){
-            return !self.currentEdition();
-        });
-        self.col_css = ko.computed(function () {
-            return 'col-edition col-edition-' + self.slug();
-        });
-        self.isCommunity = ko.computed(function () {
-            return self.slug() === COMMUNITY;
-        });
-        self.isStandard = ko.computed(function () {
-            return self.slug() === STANDARD;
-        });
-        self.isPro = ko.computed(function () {
-            return self.slug() === PRO;
-        });
-        self.isAdvanced = ko.computed(function () {
-            return self.slug() === ADVANCED;
-        });
-        self.isEnterprise = ko.computed(function () {
-            return self.slug() === ENTERPRISE;
->>>>>>> 2bc774a3
         });
 
     };
 
 
     $(function () {
-<<<<<<< HEAD
         var pricingTable = new PricingTable({
             editions: initialPageData.get('editions'),
             planOptions: initialPageData.get('planOptions'),
             currentPlan: initialPageData.get('currentPlan'),
-=======
-        var pricingTable = pricingTableModel({
-            editions: initialPageData.get('editions'),
-            currentEdition: initialPageData.get('current_edition'),
->>>>>>> 2bc774a3
             isRenewal: initialPageData.get('is_renewal'),
             startDateAfterMinimum: initialPageData.get('start_date_after_minimum_subscription'),
             isSubscriptionBelowMin: initialPageData.get('subscription_below_minimum'),
             nextSubscriptionEdition: initialPageData.get('next_subscription_edition'),
-<<<<<<< HEAD
             invoicingContact: initialPageData.get('invoicing_contact_email'),
-=======
-            invoicing_contact: initialPageData.get('invoicing_contact_email'),
->>>>>>> 2bc774a3
         });
 
         // Applying bindings is a bit weird here, because we need logic in the modal,
         // but the only HTML ancestor the modal shares with the pricing table is <body>.
-<<<<<<< HEAD
         $('#plans').koApplyBindings(pricingTable);
-=======
-        $('#pricing-table').koApplyBindings(pricingTable);
->>>>>>> 2bc774a3
         $('#modal-minimum-subscription').koApplyBindings(pricingTable);
 
         pricingTable.init();
