--- conflicted
+++ resolved
@@ -117,8 +117,8 @@
     program_id = StringProperty()
     cost = DecimalProperty()
     product_data = DictProperty()
-<<<<<<< HEAD
     is_archived = BooleanProperty(default=False)
+    last_modified = DateTimeProperty()
 
     def save(self, *args, **kwargs):
         """
@@ -140,8 +140,12 @@
             'product_data',
         ]
 
+        # mark modified time stamp for selective syncing
+        self.last_modified = datetime.now()
+
         result = super(Product, self).save(*args, **kwargs)
 
+        # sync properties to SQL version
         sql_product, _ = SQLProduct.objects.get_or_create(
             product_id=self._id
         )
@@ -158,13 +162,6 @@
         sql_product.save()
 
         return result
-=======
-    last_modified = DateTimeProperty()
-
-    def save(self, *args, **kwargs):
-        self.last_modified = datetime.now()
-        return super(Product, self).save(*args, **kwargs)
->>>>>>> 380021fc
 
     @property
     def code(self):
