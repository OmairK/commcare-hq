from __future__ import absolute_import
from __future__ import unicode_literals
import six
import uuid

COMMTRACK_USERNAME = 'commtrack-system'

COMMTRACK_SUPPLY_POINT_XMLNS = 'http://commtrack.org/supply_point'

META_XMLNS = 'http://openrosa.org/jr/xforms'

SMS_XMLNS = 'http://commtrack.org/sms_submission'


MOBILE_WORKER_UUID_NS = uuid.UUID(
<<<<<<< HEAD
    uuid.uuid5(uuid.NAMESPACE_URL,
=======
    uuid.uuid5(
        uuid.NAMESPACE_URL,
>>>>>>> 8c184ee6
        'www.commcarehq.org/mobile_worker' if six.PY3 else b'www.commcarehq.org/mobile_worker'
    ).hex
)


def is_supply_point_form(form):
    return form.xmlns == COMMTRACK_SUPPLY_POINT_XMLNS


SUPPLY_POINT_CASE_TYPE = 'supply-point'
REQUISITION_CASE_TYPE = 'commtrack-requisition'  # legacy case type
FULFILLMENT_CASE_TYPE = 'commtrack-fulfillment'
RECEIVED_CASE_TYPE = 'commtrack-received'
ORDER_CASE_TYPE = 'commtrack-order'

DAYS_IN_MONTH = 30.0


def is_commtrack_case(case):
    return case.type in [
        SUPPLY_POINT_CASE_TYPE,
        REQUISITION_CASE_TYPE,
        FULFILLMENT_CASE_TYPE,
        ORDER_CASE_TYPE,
    ]

ALL_PRODUCTS_TRANSACTION_TAG = '_all_products'

# supply point products --> supply points and sp product --> requisitions
PARENT_CASE_REF = 'parent'

# http://stackoverflow.com/questions/36932/whats-the-best-way-to-implement-an-enum-in-python


def enum(**enums):
    return type('Enum' if six.PY3 else b'Enum', (), enums)

StockActions = enum(
    STOCKONHAND='stockonhand',
    STOCKOUT='stockout',
    RECEIPTS='receipts',
    CONSUMPTION='consumption',
    LA='lossoradjustment'
)


def get_commtrack_user_id(domain):
    # abstracted out in case we one day want to back this
    # by a real user, but for now it's like demo_user
    return COMMTRACK_USERNAME

USER_LOCATION_OWNER_MAP_TYPE = 'user-owner-mapping-case'
<|MERGE_RESOLUTION|>--- conflicted
+++ resolved
@@ -13,12 +13,8 @@
 
 
 MOBILE_WORKER_UUID_NS = uuid.UUID(
-<<<<<<< HEAD
-    uuid.uuid5(uuid.NAMESPACE_URL,
-=======
     uuid.uuid5(
         uuid.NAMESPACE_URL,
->>>>>>> 8c184ee6
         'www.commcarehq.org/mobile_worker' if six.PY3 else b'www.commcarehq.org/mobile_worker'
     ).hex
 )
