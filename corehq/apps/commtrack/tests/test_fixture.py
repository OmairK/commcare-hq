import datetime
import doctest
import random
import string
from contextlib import contextmanager
from xml.etree import cElementTree as ElementTree
from xml.etree.ElementTree import tostring

from django.test import TestCase

import attr

from casexml.apps.phone.models import SyncLogSQL, properly_wrap_sync_log
from casexml.apps.phone.tests.utils import (
    call_fixture_generator,
    create_restore_user,
    deprecated_generate_restore_payload,
)

from corehq.apps.app_manager.tests.util import TestXmlMixin
from corehq.apps.commtrack.fixtures import simple_fixture_generator
from corehq.apps.commtrack.tests import util
from corehq.apps.products.fixtures import product_fixture_generator
<<<<<<< HEAD
from corehq.apps.products.models import SQLProduct
=======
from corehq.apps.products.models import Product, SQLProduct
>>>>>>> 140a8024
from corehq.apps.programs.fixtures import program_fixture_generator
from corehq.apps.programs.models import Program


class FixtureTest(TestCase, TestXmlMixin):
    domain = "fixture-test"

    @classmethod
    def setUpClass(cls):
        super(FixtureTest, cls).setUpClass()
        cls.domain_obj = util.bootstrap_domain(cls.domain)
        util.bootstrap_location_types(cls.domain)
        util.bootstrap_products(cls.domain)
        cls.user = create_restore_user(cls.domain)

    @classmethod
    def tearDownClass(cls):
        cls.domain_obj.delete()
        super(FixtureTest, cls).tearDownClass()

    def _random_string(self, length):
        return ''.join(random.choice(string.ascii_lowercase)
                       for _ in range(length))

    def _initialize_product_names(self, count):
        product_names = sorted([self._random_string(20) for _ in range(count)])

        def get_product_name():
            for name in product_names:
                yield name
        self.product_names = get_product_name()

    def generate_product_xml(self, user, randomize_data=True):
        products = []
        product_list = SQLProduct.active_objects.filter(domain=user.domain)
        self._initialize_product_names(len(product_list))
        for i, product in enumerate(product_list):
            product_id = product.product_id
            product_name = next(self.product_names)
            product_unit = self._random_string(20)
            product_code = self._random_string(20)
            product_description = self._random_string(20)
            product_category = self._random_string(20)
            product_program_id = self._random_string(20)
            product_cost = 0 if i == 0 else float('%g' % random.uniform(1, 100))

            # only set this on one product, so we can also test that
            # this node doesn't get sent down on every product
            if i == 0:
                product_data = {
                    'special_number': '555111'
                }

                custom_data_xml = '''
                    <product_data>
                        <special_number>555111</special_number>
                    </product_data>
                '''
            else:
                product_data = {}
                custom_data_xml = ''

            product_xml = '''
                <product id="{id}">
                    <name>{name}</name>
                    <unit>{unit}</unit>
                    <code>{code}</code>
                    <description>{description}</description>
                    <category>{category}</category>
                    <program_id>{program_id}</program_id>
                    <cost>{cost}</cost>
                    {custom_data}
                </product>
            '''.format(
                id=product_id,
                name=product_name,
                unit=product_unit,
                code=product_code,
                description=product_description,
                category=product_category,
                program_id=product_program_id,
                cost=product_cost,
                custom_data=custom_data_xml
            )

            product.name = product_name
            product.units = product_unit
            product.code = product_code
            product.description = product_description
            product.category = product_category
            product.program_id = product_program_id
            product.cost = product_cost
            product.product_data = product_data
            product.save()

            products.append((product, product_xml))

        products.sort(key=lambda p: p[0].code)
        return ''.join(product_xml for product, product_xml in products)

    def generate_product_fixture_xml(self, user, randomize_data=True):
        return """
            <fixture id="commtrack:products" indexed="true" user_id="{user_id}">
                <products>
                    {products}
                </products>
            </fixture>
        """.format(
            user_id=user.user_id,
            products=self.generate_product_xml(user, randomize_data)
        )

    def test_product_fixture(self):
        user = self.user
        fixture_xml = self.generate_product_fixture_xml(user)
        index_schema, fixture = call_fixture_generator(product_fixture_generator, user)

        self.assertXmlEqual(fixture_xml, ElementTree.tostring(fixture))

        schema_xml = """
            <schema id="commtrack:products">
                <indices>
                    <index>@id</index>
                    <index>category</index>
                    <index>code</index>
                    <index>program_id</index>
                </indices>
            </schema>
        """
        self.assertXmlEqual(schema_xml, ElementTree.tostring(index_schema))

        # test restore with different user
        user2 = create_restore_user(self.domain, username='user2')
        self.addCleanup(user2._couch_user.delete)
        fixture_xml = self.generate_product_fixture_xml(user2)
        index_schema, fixture = call_fixture_generator(product_fixture_generator, user2)

        self.assertXmlEqual(fixture_xml, ElementTree.tostring(fixture))

    def test_selective_product_sync(self):
        user = self.user

        expected_xml = self.generate_product_fixture_xml(user)

        product_list = SQLProduct.objects.filter(domain=user.domain)
        self._initialize_product_names(len(product_list))

        fixture_original = call_fixture_generator(product_fixture_generator, user)[1]
        deprecated_generate_restore_payload(self.domain_obj, user)
        self.assertXmlEqual(
            expected_xml,
            ElementTree.tostring(fixture_original)
        )

        first_sync = self._get_latest_synclog()

        # make sure the time stamp on this first sync is
        # not on the same second that the products were created
        first_sync.date += datetime.timedelta(seconds=1)

        # second sync is before any changes are made, so there should
        # be no products synced
        fixture_pre_change = call_fixture_generator(product_fixture_generator, user, last_sync=first_sync)
        deprecated_generate_restore_payload(self.domain_obj, user)
        self.assertEqual(
            [],
            fixture_pre_change,
            "Fixture was not empty on second sync"
        )

        second_sync = self._get_latest_synclog()

        self.assertTrue(first_sync._id != second_sync._id)

        # save should make the product more recently updated than the
        # last sync
        for product in product_list:
            product.save()

        # now that we've updated a product, we should get
        # product data in sync again
        fixture_post_change = call_fixture_generator(product_fixture_generator, user, last_sync=second_sync)[1]

        # regenerate the fixture xml to make sure it is still legit
        self.assertXmlEqual(
            expected_xml,
            ElementTree.tostring(fixture_post_change)
        )

    def generate_program_xml(self, program_list, user):
        program_xml = ''
        for program in program_list:
            program_xml += '''
                <program id="{id}">
                    <name>{name}</name>
                    <code>{code}</code>
                </program>
            '''.format(
                id=program.get_id,
                name=program.name,
                code=program.code
            )

        return """
            <fixture id="commtrack:programs" user_id="{user_id}">
                <programs>
                    {programs}
                </programs>
            </fixture>
        """.format(
            user_id=user.user_id,
            programs=program_xml
        )

    def _get_latest_synclog(self):
        return properly_wrap_sync_log(SyncLogSQL.objects.order_by('date').last().doc)

    def test_program_fixture(self):
        user = self.user
        Program(
            domain=user.domain,
            name="test1",
            code="t1"
        ).save()

        program_list = Program.by_domain(user.domain)
        program_xml = self.generate_program_xml(program_list, user)

        fixture = call_fixture_generator(program_fixture_generator, user)

        self.assertXmlEqual(
            program_xml,
            ElementTree.tostring(fixture[0])
        )

        # test restore with different user
        user2 = create_restore_user(self.domain, username='user2')
        self.addCleanup(user2._couch_user.delete)
        program_xml = self.generate_program_xml(program_list, user2)
        fixture = call_fixture_generator(program_fixture_generator, user2)

        self.assertXmlEqual(
            program_xml,
            ElementTree.tostring(fixture[0])
        )

    def test_selective_program_sync(self):
        user = self.user
        Program(
            domain=user.domain,
            name="test1",
            code="t1"
        ).save()

        program_list = Program.by_domain(user.domain)
        program_xml = self.generate_program_xml(program_list, user)

        fixture_original = call_fixture_generator(program_fixture_generator, user)

        deprecated_generate_restore_payload(self.domain_obj, user)
        self.assertXmlEqual(
            program_xml,
            ElementTree.tostring(fixture_original[0])
        )

        first_sync = self._get_latest_synclog()
        # make sure the time stamp on this first sync is
        # not on the same second that the programs were created
        first_sync.date += datetime.timedelta(seconds=1)

        # second sync is before any changes are made, so there should
        # be no programs synced
        fixture_pre_change = call_fixture_generator(program_fixture_generator, user, last_sync=first_sync)
        deprecated_generate_restore_payload(self.domain_obj, user)
        self.assertEqual(
            [],
            fixture_pre_change,
            "Fixture was not empty on second sync"
        )

        second_sync = self._get_latest_synclog()

        self.assertTrue(first_sync._id != second_sync._id)

        # save should make the program more recently updated than the
        # last sync
        for program in program_list:
            program.save()

        # now that we've updated a program, we should get
        # program data in sync again
        fixture_post_change = call_fixture_generator(program_fixture_generator, user, last_sync=second_sync)

        # regenerate the fixture xml to make sure it is still legit
        self.assertXmlEqual(
            program_xml,
            ElementTree.tostring(fixture_post_change[0])
        )


@attr.s(auto_attribs=True)
class MockUser:
    user_id: str


class SimpleFixtureGeneratorTests(TestCase):

    def test_product_decimal_value(self):
        products = [
            Product(
                _id="1",
                domain="test-domain",
                name="Foo",
                code_="foo",
                cost=10,
            ),
            Product(
                _id="2",
                domain="test-domain",
                name="Bar",
                code_="bar",
                cost=9.99,
            ),
            Product(
                _id="3",
                domain="test-domain",
                name="Baz",
                code_="baz",
                cost=10.0,
            ),
        ]
        fixtures = simple_fixture_generator(
            restore_user=MockUser(user_id="123456"),
            id="7890ab",
            name="test-fixture",
            fields=("name", "code", "cost"),
            data=products,
        )
        xml = tostring(fixtures[0])
        self.assertEqual(xml, self.get_expected_xml())

    def test_sqlproduct_decimal_value(self):
        with get_sql_products() as products:
            fixtures = simple_fixture_generator(
                restore_user=MockUser(user_id="123456"),
                id="7890ab",
                name="test-fixture",
                fields=("name", "code", "cost"),
                data=products,
            )
        xml = tostring(fixtures[0])
        self.assertEqual(xml, self.get_expected_xml())

    @staticmethod
    def get_expected_xml():
        _expected_xml = b"""
            <fixture id="7890ab" user_id="123456">
                <test-fixtures>
                    <test-fixture id="1">
                        <name>Foo</name>
                        <code>foo</code>
                        <cost>10</cost>
                    </test-fixture>
                    <test-fixture id="2">
                        <name>Bar</name>
                        <code>bar</code>
                        <cost>9.99</cost>
                    </test-fixture>
                    <test-fixture id="3">
                        <name>Baz</name>
                        <code>baz</code>
                        <cost>10</cost>
                    </test-fixture>
                </test-fixtures>
            </fixture>"""
        return b"".join([line.strip() for line in _expected_xml.split(b"\n")])


@contextmanager
def get_sql_products():
    products = [
        SQLProduct.objects.create(
            product_id="1",
            domain="test-domain",
            name="Foo",
            code="foo",
            cost=10,
        ),
        SQLProduct.objects.create(
            product_id="2",
            domain="test-domain",
            name="Bar",
            code="bar",
            cost=9.99,
        ),
        SQLProduct.objects.create(
            product_id="3",
            domain="test-domain",
            name="Baz",
            code="baz",
            cost=10.0,
        ),
    ]
    try:
        # We have to save and fetch them to ensure that ``cost`` is cast as Decimal
        yield SQLProduct.objects.filter(domain="test-domain").order_by("product_id")
    finally:
        for p in products:
            p.delete()


def test_doctests():
    import corehq.apps.commtrack.fixtures
    results = doctest.testmod(corehq.apps.commtrack.fixtures)
    assert results.failed == 0<|MERGE_RESOLUTION|>--- conflicted
+++ resolved
@@ -21,11 +21,7 @@
 from corehq.apps.commtrack.fixtures import simple_fixture_generator
 from corehq.apps.commtrack.tests import util
 from corehq.apps.products.fixtures import product_fixture_generator
-<<<<<<< HEAD
 from corehq.apps.products.models import SQLProduct
-=======
-from corehq.apps.products.models import Product, SQLProduct
->>>>>>> 140a8024
 from corehq.apps.programs.fixtures import program_fixture_generator
 from corehq.apps.programs.models import Program
 
@@ -335,25 +331,25 @@
 
     def test_product_decimal_value(self):
         products = [
-            Product(
-                _id="1",
+            SQLProduct(
+                product_id="1",
                 domain="test-domain",
                 name="Foo",
-                code_="foo",
+                code="foo",
                 cost=10,
             ),
-            Product(
-                _id="2",
+            SQLProduct(
+                product_id="2",
                 domain="test-domain",
                 name="Bar",
-                code_="bar",
+                code="bar",
                 cost=9.99,
             ),
-            Product(
-                _id="3",
+            SQLProduct(
+                product_id="3",
                 domain="test-domain",
                 name="Baz",
-                code_="baz",
+                code="baz",
                 cost=10.0,
             ),
         ]
