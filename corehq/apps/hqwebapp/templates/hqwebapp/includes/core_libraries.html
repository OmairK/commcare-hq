{% load hq_shared_tags %}
{% load compress %}

{% comment %}
    Template for including major JavaScript libraries, both third-party and HQ-specific.

    Options. Note that setting these to False will not necessarily exclude that library,
    as a different library may depend on it.
        underscore: Include underscore
        jquery_ui: Include jQuery UI
        ko: Include knockout
        analytics: Include Google Analytics, Kissmetrics, etc.
        hq: Include initial_page_data and hq.helpers.js, needed for most HQ pages.
{% endcomment %}

{% if underscore or analytics or hq %}
    <script src="{% static 'underscore/underscore-min.js' %}"></script>
{% endif %}

{% if request.use_legacy_jquery %}
    <script src="{% static 'jquery-2.2.4/dist/jquery.min.js' %}"></script>
{% else %}
    <script src="{% static 'jquery/dist/jquery.min.js' %}"></script>
{% endif %}
{% compress js %}
    <script src="{% static 'jquery-form/dist/jquery.form.min.js' %}"></script>
    <script src="{% static 'jquery.cookie/jquery.cookie.js' %}"></script>
    <script src="{% static 'jquery.rmi/jquery.rmi.js' %}"></script>
{% endcompress %}

{% if jquery_ui %}
    {% compress js %}
        <!-- UI libraries needed for all other widgets and interactions -->
        <script src="{% static 'jquery-ui/ui/core.js' %}"></script>
        <script src="{% static 'jquery-ui/ui/widget.js' %}"></script>
        <script src="{% static 'jquery-ui/ui/mouse.js' %}"></script>
        <script src="{% static 'jquery-ui/ui/position.js' %}"></script>

        <!-- Individual widgets and interactions -->
        <script src="{% static 'jquery-ui/ui/menu.js' %}"></script>
        <script src="{% static 'jquery-ui/ui/autocomplete.js' %}"></script>
        <script src="{% static 'jquery-ui/ui/button.js' %}"></script>
        <script src="{% static 'jquery-ui/ui/datepicker.js' %}"></script>
        <script src="{% static 'jquery-ui/ui/draggable.js' %}"></script>
        <script src="{% static 'jquery-ui/ui/resizable.js' %}"></script>
        <script src="{% static 'jquery-ui/ui/droppable.js' %}"></script>
        <script src="{% static 'jquery-ui/ui/sortable.js' %}"></script>
    {% endcompress %}
{% endif %}

{% comment %}
    jQuery UI, if included, needs to appear before bootstrap's JavaScript;
    otherwise the two tooltip widgets and two button widgets conflict.
{% endcomment %}
<script src="{% static 'bootstrap/dist/js/bootstrap.min.js' %}"></script>

{% comment %}
    Required for inline edit widget. Also used by cloudcare.
    Including globally rather than increasing complexity of this template.
    File is 11 KB.
{% endcomment %}
<script src="{% static 'DOMPurify/dist/purify.min.js' %}"></script>

{% comment %}
    HQ-specific knockout code, initial page data, analytics, and helpers all depend on this;
    including globally rather than increasing complexity of this template.
    File is 4 KB before compression.
{% endcomment %}
{% compress js %}
    <script src="{% static 'hqwebapp/js/hqModules.js' %}"></script>
{% endcompress %}

{% if ko or hq %}
    <script src="{% static 'knockout/dist/knockout.js' %}"></script>{# already minified #}

    {% if hq %}
<<<<<<< HEAD
        {% include 'hqwebapp/ko_pagination.html' %}
=======
        {% include 'hqwebapp/partials/ko_inline_edit.html' %}
>>>>>>> e980ec02
        {% compress js %}
            <script src="{% static 'hqwebapp/js/lib/knockout_plugins/knockout_mapping.ko.min.js' %}"></script>
            <script src="{% static 'hqwebapp/js/knockout_bindings.ko.js' %}"></script>
            <script src="{% static 'hqwebapp/js/knockout_subscribables.ko.js' %}"></script>
            <script src="{% static 'hqwebapp/js/components/inline_edit.js' %}"></script>
            <script src="{% static 'hqwebapp/js/components/pagination.js' %}"></script>
            <script src="{% static 'hqwebapp/js/components.ko.js' %}"></script>
        {% endcompress %}
    {% endif %}
{% endif %}

{% comment %}
    Analytics depend on initial page data, and hq.helpers depends on analytics.
{% endcomment %}
{% if analytics or hq %}
    {% compress js %}
        <script src="{% static 'hqwebapp/js/initial_page_data.js' %}"></script>
    {% endcompress %}
    {% include 'analytics/analytics_js.html' %}
{% endif %}

{% if hq %}
    {% compress js %}
        <script src="{% static 'hqwebapp/js/assert_properties.js' %}"></script>
        <script src="{% static 'hqwebapp/js/sticky_tabs.js' %}"></script>
        <script src="{% static 'hqwebapp/js/hq.helpers.js' %}"></script>
    {% endcompress %}
{% endif %}<|MERGE_RESOLUTION|>--- conflicted
+++ resolved
@@ -74,11 +74,8 @@
     <script src="{% static 'knockout/dist/knockout.js' %}"></script>{# already minified #}
 
     {% if hq %}
-<<<<<<< HEAD
         {% include 'hqwebapp/ko_pagination.html' %}
-=======
         {% include 'hqwebapp/partials/ko_inline_edit.html' %}
->>>>>>> e980ec02
         {% compress js %}
             <script src="{% static 'hqwebapp/js/lib/knockout_plugins/knockout_mapping.ko.min.js' %}"></script>
             <script src="{% static 'hqwebapp/js/knockout_bindings.ko.js' %}"></script>
