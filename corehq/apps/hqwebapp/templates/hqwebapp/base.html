{% load menu_tags %}{% load i18n %}{% load hq_shared_tags %}{% load cache %}{% load compress %}{% load statici18n %}<!DOCTYPE html>
{% get_current_language as LANGUAGE_CODE %}
{% requirejs_main %}
<!--[if lt IE 7]><html lang="{{ LANGUAGE_CODE }}" class="lt-ie9 lt-ie8 lt-ie7"><![endif]-->
<!--[if IE 7]><html lang="{{ LANGUAGE_CODE }}" class="lt-ie9 lt-ie8"><![endif]-->
<!--[if IE 8]><html lang="{{ LANGUAGE_CODE }}" class="lt-ie9"><![endif]-->
<!--[if gt IE 8]><!--><html lang="{{ LANGUAGE_CODE }}"><!--<![endif]-->
    <head>
        {% if ANALYTICS_IDS.GTM_ID %}
            {# This is fine as an inline script; it's independent of all HQ code and all third-party libraries #}
            <!-- Google Tag Manager -->
            <script>(function(w,d,s,l,i){w[l]=w[l]||[];w[l].push({'gtm.start':
            new Date().getTime(),event:'gtm.js'});var f=d.getElementsByTagName(s)[0],
            j=d.createElement(s),dl=l!='dataLayer'?'&l='+l:'';j.async=true;j.src=
            'https://www.googletagmanager.com/gtm.js?id='+i+dl;f.parentNode.insertBefore(j,f);
            })(window,document,'script','dataLayer','{{ ANALYTICS_IDS.GTM_ID }}');</script>
            <!-- End Google Tag Manager -->
        {% endif %}

        {% captureas title_block %}{% block title %}{% endblock title %}{% endcaptureas %}
        {% captureas title_context_block %}{% block title_context %}{% endblock title_context %}{% endcaptureas %}
        <title>
            {% if title_block %}{{ title_block }}{% endif %}
            {% if title_block %}{% if title_context_block.strip or not title_context_block %}- {{ title_context_block }}{% endif %}{% endif %}
            {% if not title_context_block %}CommCare HQ{% endif %}
        </title>

        <meta charset="utf-8">
        <meta name="viewport" content="width=device-width, initial-scale=1">
        <meta http-equiv="content-language" content="{{ LANGUAGE_CODE }}">

        {# link tags #}
        <link rel="shortcut icon" href="{% static 'hqwebapp/images/favicon.png' %}" />
        <link type="application/opensearchdescription+xml"
              rel="search"
              href="{% url 'osdd' %}"
              title="CommCare HQ{% if env %} - {{env}}{% endif %}" />

        {% include 'hqwebapp/includes/less.html' with debug=less_debug %}

        {% block stylesheets %}{% endblock stylesheets %}
        {% block csrf_token_block %}
          <input id="csrfTokenContainer" type="hidden" value="{{ csrf_token }}">
        {% endblock %}
        {% if request.use_select2 %}
        {% compress css %}
            <link type="text/css"
                   rel="stylesheet"
                   media="all"
                   href="{% static 'select2-3.5.2-legacy/select2.css' %}" />
            <link type="text/css"
                   rel="stylesheet"
                   media="all"
                   href="{% static 'select2-3.5.2-legacy/select2-bootstrap.css' %}" />
        {% endcompress %}
        {% endif %}

        {% if request.use_select2_v4 %}
        {% compress css %}
            <link type="text/css"
                  rel="stylesheet"
                  media="all"
                  href="{% static 'select2/dist/css/select2.min.css' %}" />
        {% endcompress %}
        {% endif %}

        {% if request.use_nvd3 or request.use_nvd3_v3 %}
        {% compress css %}
            <link type="text/css"
                  rel="stylesheet"
                  media="all"
                  href="{% static 'nvd3/src/nv.d3.css' %}" />
        {% endcompress %}
        {% endif %}

        {% if request.use_daterangepicker %}
        {% compress css %}
            <link type="text/css"
                  rel="stylesheet"
                  media="screen"
                  href="{% static "bootstrap-daterangepicker/daterangepicker.css" %}" />
        {% endcompress %}
        {% endif %}

        {% if request.use_timepicker %}
        {% compress css %}
            <link type="text/less"
                  rel="stylesheet"
                  media="screen"
                  href="{% static "bootstrap-timepicker/less/timepicker.less" %}" />
        {% endcompress %}
        {% endif %}

        {% if request.use_jquery_ui %}
        {% compress css %}
            <link type="text/css"
                  rel="stylesheet"
                  media="screen"
                  href="{% static "jquery-ui/themes/redmond/jquery-ui.min.css" %}" />
        {% endcompress %}
        {% endif %}

        {% if request.use_datatables %}
        {% compress css %}
            <link type="text/css"
                  rel="stylesheet"
                  media="all"
                  href="{% static 'datatables-bootstrap3/BS3/assets/css/datatables.css' %}" />
        {% endcompress %}
        {% endif %}

        {% if request.use_multiselect %}
        {% compress css %}
            <link type="text/css"
                  rel="stylesheet"
                  media="screen"
                  href="{% static "multiselect/css/multi-select.css" %}" />
            <link type="text/less"
                  rel="stylesheet"
                  media="screen"
                  href="{% static "hqwebapp/less/components/multiselect/multiselect.less" %}" />
        {% endcompress %}
        {% endif %}


        {% if request.use_maps %}
        {% compress css %}
        <link rel="stylesheet" href="{% static 'leaflet/dist/leaflet.css' %}" />
        <link rel="stylesheet" href="{% static 'reports/css/maps.css' %}" />
        {% endcompress %}
        {% endif %}

        {% if not requirejs_main %}
            {% javascript_libraries underscore=True jquery_ui=request.use_jquery_ui ko=True hq=True analytics=True %}
        {% endif %}

        {# Up here because if daterangepicker is called from within a form widget, #}
        {# the javascript requiring the config file is run before js-inline #}
        {% if request.use_daterangepicker and not requirejs_main %}
        {% compress js %}
        <script src="{% static 'moment/moment.js' %}"></script>
        <script src="{% static 'bootstrap-daterangepicker/daterangepicker.js' %}"></script>
        <script src="{% static 'hqwebapp/js/daterangepicker.config.js' %}"></script>
        {% endcompress %}
        {% endif %}

        {% block head %}
        {% endblock %}

        {# This is fine as an inline script; it'll be removed once form designer is migrated to RequireJS #}
        <script>
            // hqModules.js uses `typeof define` and `define.amd` to determine whether or not to use RequireJS, but
            // this fails for form designer, which currently uses RequireJS for vellum but not for the surrounding page.
            window.USE_REQUIREJS = {{ requirejs_main|BOOL }};
        </script>

        {% if less_debug %}
            {# This is fine as an inline script; it's independent of all HQ code and all third-party libraries #}
            <script>
                less = {
                    env: "development",
                    useFileCache: true,
                    logLevel: 2,
                    errorReporting: 'console',
                    async: false,
                    fileAsync: false,
                    poll: 1000,
                    functions: {},
                    dumpLineNumbers: "comments",
                    relativeUrls: false
                };
            </script>
            <script src="{% static 'less/dist/less-1.7.3.min.js' %}"></script>
        {% endif %}
    </head>
    <body>
        {% if ANALYTICS_IDS.GTM_ID %}
        <!-- Google Tag Manager (noscript) -->
        <noscript><iframe src="https://www.googletagmanager.com/ns.html?id={{ ANALYTICS_IDS.GTM_ID }}"
        height="0" width="0" style="display:none;visibility:hidden"></iframe></noscript>
        <!-- End Google Tag Manager (noscript) -->
        {% endif %}
        {% block background_content %}{% endblock %}
        {% maintenance_alert %}
        {% if request.user.is_authenticated and is_demo_visible %}
          {% include "hqwebapp/partials/get_demo_banner.html" %}
        {% endif %}
        <!-- .hide used for A/B test of account creation page -->
        <div class="hq-container{% if is_register_user %} molly{% endif %}">
            {% block navigation %}
            <div id="hq-navigation"
                 class="navbar navbar-default navbar-static-top navbar-hq-main-menu">
                <div class="container-fluid">

                    {% if not request|toggle_enabled:"USER_TESTING_SIMPLIFY" and request.user.is_authenticated  %}
                        <ul class="nav navbar-nav collapse-fullmenu-toggle" id="hq-fullmenu-responsive" role="menu">
                            <li>
                                <a href="#hq-full-menu" data-toggle="collapse">
                                    <i class="fa fa-bars"></i>
                                    {% trans "Menu" %}
                                </a>
                            </li>
                        </ul>
                    {% endif %}

                    {% if not request.user.is_authenticated %}
                      <nav class="navbar-menus navbar-signin" role="navigation">

                        <div class="nav-settings-bar pull-right">
                          <a href="{% url "login" %}" class="btn btn-primary navbar-btn">{% trans 'Sign In' %}</a>
                          {% if is_saas_environment and ANALYTICS_IDS.HUBSPOT_API_ID %}

                            <span class="optimize-abtest">

                              <a href="#cta-form-get-demo"
                                 target="_blank"
                                 data-toggle="modal"
                                 id="cta-form-get-demo-button"
                                 class="optimize-abtest-control btn btn-purple navbar-btn">{% trans 'Get Demo' %}</a>

                              {# hubspot #}
                              <a href="#cta-form-get-demo-new"
                                 data-toggle="modal"
                                 id="cta-form-get-demo-button-new"
                                 class="optimize-abtest-variant-a btn btn-purple navbar-btn">{% trans 'Schedule a Demo' %}</a>

                              {# drift #}
                              <a href="#demo-request"
                                 id="cta-form-get-demo-button-drift"
                                 class="optimize-abtest-variant-b btn btn-purple navbar-btn">{% trans 'Schedule a Demo' %}</a>

                            </span>

                          {% endif %}
                        </div>
                      </nav>
                    {% endif %}

                    <div class="navbar-header hq-header">
                        <a href="{% if request|toggle_enabled:"USER_TESTING_SIMPLIFY" %}#{% else %}{% url "homepage" %}{% endif %}" class="navbar-brand">
                            {% if CUSTOM_LOGO_URL %}
                                <img src="{{ CUSTOM_LOGO_URL }}" alt="CommCare HQ Logo" />
                            {% else %}
                                <!-- navbar.less supplies the default logo -->
                                <div></div>
                            {% endif %}
                        </a>
                    </div>

                    {% if not request|toggle_enabled:"USER_TESTING_SIMPLIFY" and request.user.is_authenticated %}
                      <ul class="nav navbar-nav collapse-mainmenu-toggle" id="hq-mainmenu-responsive" role="menu">
                          <li>
                              <a href="#hq-main-tabs" data-toggle="collapse">
                                  <i class="fa fa-bars"></i>
                                  {% trans "Menu" %}
                              </a>
                          </li>
                      </ul>

                      <nav class="navbar-menus fullmenu collapse" id="hq-full-menu" role="navigation">
                          <div class="nav-settings-bar pull-right">
                            {% include 'hqwebapp/includes/global_navigation_bar.html' %}
                          </div>
                          {% block tabs %}
                              {% format_main_menu %}
                          {% endblock %}
                      </nav>
                    {% endif %}

                </div>
            </div>
            {% endblock navigation %}
            {% if request.project.is_snapshot %}
                <div class="alert alert-info">
                    {% trans "This is a snapshot of " %}{{ request.project.copied_from.display_name }}
                </div>
            {% endif %}

            <!--[if IE]>
                <div id="unsupported-browser" class="alert alert-danger alert-block alert-full">
                    <p><i class="fa fa-warning-sign"></i><strong>{% trans 'CommCare HQ does not work well with Internet Explorer.'%}</strong></p>
                    <p>
                        {% blocktrans %}
                        We recommend
                        <a href="https://www.google.com/chrome">Chrome</a>
                        or <a href="http://www.mozilla.org/">Firefox</a>.
                        {% endblocktrans %}
                    </p>
                </div>
            <![endif]-->
            {% block messages %}
            <div id="hq-messages-container" class="container-fluid messages-container">
                <div class="row">
                    <div class="col-sm-12">
                       {% if messages %}
                            {% for message in messages %}
                                <div class="alert alert-margin-top fade in alert-block alert-full page-level-alert{% if message.tags %} {{ message.tags }}{% endif %}">
                                    <a class="close" data-dismiss="alert" href="#">&times;</a>
                                    {% if 'html' in message.tags %}{{ message|safe }}{% else %}{{ message }}{% endif %}
                                </div>
                            {% endfor %}
                        {% endif %}
                        <div id="message-alerts" class="ko-template" data-bind="foreach: alerts">
                            <div data-bind="attr: {'class': alert_class}">
                                <a class="close" data-dismiss="alert" href="#">&times;</a>
                                <span data-bind="html: message"></span>
                            </div>
                        </div>
                    </div>
                </div>
            </div>
            {% endblock messages %}
            {% block content %}{% endblock content %}
        </div>
        {% if not enterprise_mode %}
        {% block footer %}
        {% include 'hqwebapp/partials/footer.html' %}
        {% endblock %}
        {% endif %}
        {# modals #}
        {% block modals %}{% endblock modals %}

        {% if show_mobile_ux_warning %}
          {% include "hqwebapp/partials/mobile_ux_warning.html" %}
        {% endif %}

        {# Report Issue #}
        {% include 'hqwebapp/includes/modal_report_issue.html' %}

        {% if EULA_COMPLIANCE %}
            {% if request.couch_user and not request.couch_user.is_eula_signed %}
                {% registerurl 'agree_to_eula' %}
                {% include 'hqwebapp/includes/modal_eula.html' %}
            {% endif %}
        {% endif %}

        {# 30 Day Trial #}
        {% include 'hqwebapp/includes/modal_30_day_trial.html' %}


        {% block additional_initial_page_data %}
            {% comment %}
                fallback place to put initial page data for templates where it's
                awkward or impossible to include it in another block
            {% endcomment %}
        {% endblock %}
        {% initial_page_data 'mobile_ux_cookie_name' mobile_ux_cookie_name %}
        {% initial_page_data 'show_mobile_ux_warning' show_mobile_ux_warning %}
<<<<<<< HEAD
        {% initial_page_data 'toggles_dict' TOGGLES_DICT %}
        {% initial_page_data 'previews_dict' PREVIEWS_DICT %}
=======
        {% initial_page_data 'toggles_dict' toggles_dict %}
        {% initial_page_data 'previews_dict' previews_dict %}
>>>>>>> 94f27b07
        <div class="initial-page-data" class="hide">
        {% block initial_page_data %}
            {# do not override this block, use initial_page_data template tag to populate #}
        {% endblock %}
        </div>
        {% registerurl 'notifications_service' %}   {# used by notifications_service.js below #}
        {% registerurl 'send_mobile_reminder' %}  {# used by mobile reminder popup below #}
        <div class="commcarehq-urls" class="hide">
        {% block registered_urls %}
            {# do not override this block, use registerurl template tag to populate #}
        {% endblock %}
        </div>
        {% include 'analytics/initial/all.html' %}
        {% include 'analytics/initial/drift.html' %}
        <div class="initial-analytics-data hide">
        {% block initial_analytics_data %}
            {# do not override this block, use initial_analytics_data template tag to populate #}
        {% endblock %}
        </div>
        <div class="analytics-ab-tests hide">
        {% block analytics_ab_test %}
            {# do not override this block, use analytics_ab_test template tag to populate #}
        {% endblock %}
        </div>

        {# javascript below this line #}

        {% if requirejs_main %}
            <script src="{% statici18n LANGUAGE_CODE %}"></script> {# DO NOT COMPRESS #}
            <script src="{% static 'requirejs/require.js' %}"></script>
            <script src="{% static 'hqwebapp/js/hqModules.js' %}"></script>
            <script src="{% static 'hqwebapp/js/requirejs_config.js' %}"></script>
            <script src="{% static 'hqwebapp/js/resource_versions.js' %}"></script>
            <script>
                requirejs.config({
                    deps: ['knockout', 'ko.mapping'],
                    callback: function (ko, mapping) {
                        ko.mapping = mapping;
                    },
                });
                requirejs([
                    'hqwebapp/js/common',
                ], function() {
                    requirejs([
                        'hqwebapp/js/base_main',
                    ], function () {
                        requirejs(['{{ requirejs_main }}']);
                    });
                });
            </script>
        {% endif %}

        {# HQ Specific Libraries #}
        {% if not requirejs_main %}
            <script src="{% statici18n LANGUAGE_CODE %}"></script> {# DO NOT COMPRESS #}

            {% compress js %}
                <script src="{% static 'hqwebapp/js/hq_extensions.jquery.js' %}"></script>
                <script src="{% static 'hqwebapp/js/hq-bug-report.js' %}"></script>
                <script src="{% static 'hqwebapp/js/layout.js' %}"></script>
                <script src="{% static 'hqwebapp/js/toggles.js' %}"></script>
                <script src="{% static 'hqwebapp/js/alert_user.js' %}"></script>
                <script src="{% static 'hqwebapp/js/main.js' %}"></script>
                <script src="{% static 'hqwebapp/js/mobile_experience_warning.js' %}"></script>
            {% endcompress %}
        {% endif %}

        {# JavaScript Display Logic Libaries #}

        {% if request.couch_user and not requirejs_main %}
            <script src="{% static 'notifications/js/notifications_service.js' %}"></script>
            <script src="{% static 'notifications/js/notifications_service_main.js' %}"></script>
        {% endif %}

        {% if request.use_angular_js and not requirejs_main %}
        {% compress js %}
        {% include "hqwebapp/includes/angular.html" %}
        {% endcompress %}
        {% endif %}

        {% if request.use_select2 and not requirejs_main %}
        {% compress js %}
        <script src="{% static 'select2-3.5.2-legacy/select2.js' %}"></script>
        {% endcompress %}
        {% endif %}

        {% if request.use_select2_v4 and not requirejs_main %}
        {% compress js %}
        <script src="{% static 'select2/dist/js/select2.full.min.js' %}"></script>
        {% endcompress %}
        {% endif %}

        {% if request.use_nvd3 and not requirejs_main %}
        {% compress js %}
        <script src="{% static 'nvd3/lib/d3.v2.js' %}"></script>
        <script src="{% static 'nvd3/lib/fisheye.js' %}"></script>
        <script src="{% static 'd3/d3.min.js' %}"></script>
        <script src="{% static 'nvd3/nv.d3.min.js' %}"></script>
        {% endcompress %}
        {% endif %}

        {% if request.use_nvd3_v3 and not requirejs_main %}
        {% compress js %}
        <script src="{% static 'nvd3/lib/d3.v3.js' %}"></script>
        <script src="{% static 'd3/d3.min.js' %}"></script>
        <script src="{% static 'nvd3/nv.d3.min.js' %}"></script>
        {% endcompress %}
        {% endif %}

        {% if request.use_datatables and not requirejs_main %}
        {% compress js %}
        <script src="{% static 'datatables/media/js/jquery.dataTables.min.js' %}"></script>
        <script src="{% static 'datatables-fixedcolumns/js/dataTables.fixedColumns.js' %}"></script>
        <script src="{% static 'datatables-bootstrap3/BS3/assets/js/datatables.js' %}"></script>
        {% endcompress %}
        {% endif %}

        {% if request.use_typeahead and not requirejs_main %}
        {% compress js %}
        <script src="{% static 'bootstrap3-typeahead/bootstrap3-typeahead.min.js' %}"></script>
        <script src="{% static 'hqwebapp/js/bootstrap-multi-typeahead.js' %}"></script>
        {% endcompress %}
        {% endif %}

        {% if request.use_timepicker and not requirejs_main %}
        {% compress js %}
        <script src="{% static 'bootstrap-timepicker/js/bootstrap-timepicker.js' %}"></script>
        {% endcompress %}
        {% endif %}

        {% if not requirejs_main %}
        {% if request.use_maps %}
        {% compress js %}
        <script src="{% static 'jquery-color/jquery.color.js' %}"></script>
        <script src="{% static 'leaflet/dist/leaflet.js' %}"></script>
        {% endcompress %}
        {% endif %}
        {% endif %}

        {% if request.use_maps and not requirejs_main %}
        {% compress js %}
        <script src="{% static 'reports/js/maps_utils.js' %}"></script>
        {% endcompress %}
        {% endif %}

        {% if request.use_timeago and not requirejs_main %}
        <script src="{% static 'jquery-timeago/jquery.timeago.js' %}"></script>
        {% endif %}

        {% if request.use_multiselect and not requirejs_main %}
        {% compress js %}
        <script src="{% static 'multiselect/js/jquery.multi-select.js' %}"></script>
        <script src="{% static 'quicksearch/dist/jquery.quicksearch.min.js' %}"></script>
        <script src="{% static 'hqwebapp/js/multiselect_utils.js' %}"></script>
        {% endcompress %}
        {% endif %}

        {% if request.use_ko_validation and not requirejs_main %}
          <script src="{% static 'knockout-validation/dist/knockout.validation.min.js' %}"></script>
          <script src="{% static 'hqwebapp/js/validators.ko.js' %}"></script>
        {% endif %}

        {% if is_demo_visible %}
          {% include "hqwebapp/partials/get_demo_modals.html" %}
        {% endif %}

        {# Knockout component templates #}
        {% include 'hqwebapp/ko_pagination.html' %}
        {% include 'hqwebapp/partials/ko_inline_edit.html' %}

        {% block js %}{% endblock js %}

        {% block js-inline %}{% endblock js-inline %}

    </body>
</html><|MERGE_RESOLUTION|>--- conflicted
+++ resolved
@@ -346,13 +346,8 @@
         {% endblock %}
         {% initial_page_data 'mobile_ux_cookie_name' mobile_ux_cookie_name %}
         {% initial_page_data 'show_mobile_ux_warning' show_mobile_ux_warning %}
-<<<<<<< HEAD
-        {% initial_page_data 'toggles_dict' TOGGLES_DICT %}
-        {% initial_page_data 'previews_dict' PREVIEWS_DICT %}
-=======
         {% initial_page_data 'toggles_dict' toggles_dict %}
         {% initial_page_data 'previews_dict' previews_dict %}
->>>>>>> 94f27b07
         <div class="initial-page-data" class="hide">
         {% block initial_page_data %}
             {# do not override this block, use initial_page_data template tag to populate #}
