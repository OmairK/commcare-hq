--- conflicted
+++ resolved
@@ -370,26 +370,12 @@
                 });
                 requirejs([
                     'hqwebapp/js/common',
-<<<<<<< HEAD
-=======
-                    'jquery.cookie/jquery.cookie',
-                    'hqwebapp/js/layout',
-                    'hqwebapp/js/hq-bug-report',
-                    'hqwebapp/js/sticky_tabs',
-                    'hqwebapp/js/main',
-                    'notifications/js/notifications_service_main',
-                    'analytix/js/appcues',
-                    'analytix/js/drift',
-                    'analytix/js/google',
-                    'analytix/js/hubspot',
-                    'analytix/js/kissmetrix',
-                    'hqwebapp/js/mobile_experience_warning',
->>>>>>> 2c9b7d98
                 ], function () {
                     requirejs([
                         'jquery.cookie/jquery.cookie',
                         'hqwebapp/js/layout',
                         'hqwebapp/js/hq-bug-report',
+                        'hqwebapp/js/sticky_tabs',
                         'hqwebapp/js/main',
                         'hqwebapp/js/hq.helpers',
                         'notifications/js/notifications_service_main',
