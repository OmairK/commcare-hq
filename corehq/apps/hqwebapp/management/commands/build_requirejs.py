from __future__ import absolute_import, print_function
from __future__ import unicode_literals
import json
import logging
import os
import re
import six
import subprocess
import yaml
from collections import defaultdict
from django.conf import settings
from shutil import copyfile
from subprocess import call

from corehq.apps.hqwebapp.management.commands.resource_static import Command as ResourceStaticCommand
from io import open


logger = logging.getLogger('__name__')
ROOT_DIR = settings.FILEPATH
BUILD_JS_FILENAME = "staticfiles/build.js"
BUILD_TXT_FILENAME = "staticfiles/build.txt"


class Command(ResourceStaticCommand):
    help = '''
        Runs RequireJS optimizer to concatenate, minify, and bundle JavaScript files
        and set them up with the CDN.
    '''



    def add_arguments(self, parser):
        parser.add_argument('--local', action='store_true',
            help='Running on a local environment. Copies generated files back into corehq. Allows you to mimic '
                 'production optimization (dependency tracing, concatenation and minification) locally. '
                 'Does not allow you to mimic CDN.')
        parser.add_argument('--no_optimize', action='store_true',
            help='Don\'t minify files. Runs much faster. Useful when running on a local environment.')

    def handle(self, **options):
        logger.setLevel('DEBUG')

        local = options['local']
        no_optimize = options['no_optimize']

        if local:
            _confirm_or_exit()

        try:
            from get_resource_versions import get_resource_versions
            resource_versions = get_resource_versions()
        except (ImportError, SyntaxError):
            resource_versions = {}

        config, local_js_dirs = _r_js(local=local, no_optimize=no_optimize)

        if local:
            _copy_modules_back_into_corehq(config, local_js_dirs)

        filename = os.path.join(ROOT_DIR, 'staticfiles', 'hqwebapp', 'js', 'requirejs_config.js')
        resource_versions["hqwebapp/js/requirejs_config.js"] = self.get_hash(filename)
        if local:
            dest = os.path.join(ROOT_DIR, 'corehq', 'apps', 'hqwebapp', 'static',
                                'hqwebapp', 'js', 'requirejs_config.js')
            copyfile(filename, dest)
            logger.info("Copied updated requirejs_config.js back into {}".format(_relative(dest)))

        # Overwrite each bundle in resource_versions with the sha from the optimized version in staticfiles
        for module in config['modules']:
            filename = os.path.join(ROOT_DIR, 'staticfiles', module['name'] + ".js")

            # TODO: it'd be a performance improvement to do this after the `open` below
            # and pass in the file contents, since get_hash does another read.
            file_hash = self.get_hash(filename)

            # Overwrite source map reference. Source maps are accessed on the CDN,
            # so they need to have the version hash appended.
            with open(filename, 'r') as fin:
                lines = fin.readlines()
            with open(filename, 'w') as fout:
                for line in lines:
                    if re.search(r'sourceMappingURL=bundle.js.map$', line):
                        line = re.sub(r'bundle.js.map', 'bundle.js.map?version=' + file_hash, line)
                    fout.write(line)
            resource_versions[module['name'] + ".js"] = file_hash

        # Write out resource_versions.js for all js files in resource_versions
        # Exclude formdesigner directory, which contains a ton of files, none of which are required by HQ
        filename = os.path.join(ROOT_DIR, 'staticfiles', 'hqwebapp', 'js', 'resource_versions.js')
        with open(filename, 'w') as fout:
            fout.write("requirejs.config({ paths: %s });" % json.dumps({
                file[:-3]: "{}{}{}{}".format(settings.STATIC_CDN, settings.STATIC_URL, file[:-3],
                                             ".js?version=%s" % version if version else "")
                for file, version in six.iteritems(resource_versions)
                if file.endswith(".js") and not file.startswith("formdesigner")
            }, indent=2))
        resource_versions["hqwebapp/js/resource_versions.js"] = self.get_hash(filename)

<<<<<<< HEAD
        self.update_resources(resource_versions, overwrite=False)
=======
        self.overwrite_resources(resource_versions)


def _confirm_or_exit():
    proc = subprocess.Popen(["git", "diff-files", "--ignore-submodules", "--name-only"],
                            stdout=subprocess.PIPE)
    (out, err) = proc.communicate()
    out = out.decode('utf-8')
    if out:
        confirm = six.moves.input("You have unstaged changes to the following files: \n{} "
                                  "This script overwrites some static files. "
                                  "Are you sure you want to continue (y/n)? ".format(out))
        if confirm[0].lower() != 'y':
            exit()
    confirm = six.moves.input("You are running locally. Have you already run "
                              "`./manage.py collectstatic --noinput && ./manage.py compilejsi18n` (y/n)? ")
    if confirm[0].lower() != 'y':
        exit()


def _r_js(local=False, no_optimize=False):
    '''
    Write build.js file to feed to r.js, run r.js, and return filenames of the final build config
    and the bundle config output by the build.
    '''
    with open(os.path.join(ROOT_DIR, 'staticfiles', 'hqwebapp', 'yaml', 'requirejs.yaml'), 'r') as f:
        config = yaml.safe_load(f)

    if no_optimize:
        config['optimize'] = 'none'

    html_files, local_js_dirs = _get_html_files_and_local_js_dirs(local)

    # For each directory, add an optimized "module" entry including all of the main modules in that dir.
    # For each of these entries, r.js will create an optimized bundle of these main modules and all their
    # dependencies
    dirs_to_js_modules = _get_main_js_modules_by_dir(html_files)
    for directory, mains in dirs_to_js_modules.items():
        config['modules'].append({
            'name': os.path.join(directory, "bundle"),
            'exclude': ['hqwebapp/js/common', 'hqwebapp/js/base_main'],
            'include': sorted(mains),
            'create': True,
        })

    _save_r_js_config(config)

    call(["node", "bower_components/r.js/dist/r.js", "-o", BUILD_JS_FILENAME])

    return config, local_js_dirs


def _get_html_files_and_local_js_dirs(local):
    """
    Returns all HTML files in corehq, excluding partials
    """
    prefix = os.path.join(ROOT_DIR, 'corehq')
    html_files = []
    local_js_dirs = set()  # a reference of js filenames, for use when copying optimized bundles back into corehq
    for root, dirs, files in os.walk(prefix):
        for name in files:
            if name.endswith(".html"):
                filename = os.path.join(root, name)
                if not re.search(r'/partials/', filename):
                    html_files.append(filename)
            elif local and name.endswith(".js"):
                local_js_dirs.add(_relative(root))
    return html_files, local_js_dirs


def _get_main_js_modules_by_dir(html_files):
    """
    Returns a dict of all main js modules, grouped by directory:
    {
        'locations/js': set(['locations/js/import', 'locations/js/location', ...  ]),
        'linked_domain/js': set(['linked_domain/js/domain_links']),
        ...
    }
    """
    dirs = defaultdict(set)
    for filename in html_files:
        proc = subprocess.Popen(["grep", r"^\s*{% requirejs_main [^%]* %}\s*$", filename],
                                stdout=subprocess.PIPE)
        (out, err) = proc.communicate()
        out = out.decode('utf-8')
        if out:
            match = re.search(r"{% requirejs_main .(([^%]*)/[^/%]*). %}", out)
            if match:
                main = match.group(1)
                directory = match.group(2)
                if os.path.exists(os.path.join(ROOT_DIR, 'staticfiles', main + '.js')):
                    dirs[directory].add(main)
    return dirs


def _save_r_js_config(config):
    """
    Writes final r.js config out as a .js file
    """
    r_js_config = "({});".format(json.dumps(config, indent=4))
    with open(os.path.join(ROOT_DIR, 'staticfiles', 'build.js'), 'w') as fout:
        fout.write(r_js_config)


def _relative(path, root=None):
    if not root:
        root = ROOT_DIR
    rel = path.replace(root, '')
    if rel.startswith("/"):
        rel = rel[1:]
    return rel


def _copy_modules_back_into_corehq(config, local_js_dirs):
    """
    Copy optimized modules in staticfiles back into corehq
    """
    for module in config['modules']:
        src = os.path.join(ROOT_DIR, 'staticfiles', module['name'] + '.js')

        # Most of the time, the module is .../staticfiles/appName/js/moduleName and
        # should be copied to .../corehq/apps/appName/static/appName/js/moduleName.js
        app = re.sub(r'/.*', '', module['name'])
        dest = os.path.join(ROOT_DIR, 'corehq', 'apps', app, 'static', module['name'] + '.js')
        if os.path.exists(os.path.dirname(dest)):
            copyfile(src, dest)
        else:
            # If that didn't work, look for a js directory that matches the module name
            # src is something like .../staticfiles/foo/baz/bar.js, so search local_js_dirs
            # for something ending in foo/baz
            common_dir = _relative(os.path.dirname(src), os.path.join(ROOT_DIR, 'staticfiles'))
            options = [d for d in local_js_dirs if _relative(d).endswith(common_dir)]
            if len(options) == 1:
                dest_stem = options[0][:-len(common_dir)]   # trim the common foo/baz off the destination
                copyfile(src, os.path.join(ROOT_DIR, dest_stem, module['name'] + '.js'))
            else:
                logger.warning("Could not copy {} to {}".format(_relative(src), _relative(dest)))
    logger.info("Final build config written to {}".format(BUILD_JS_FILENAME))
    logger.info("Bundle config output written to {}".format(BUILD_TXT_FILENAME))
>>>>>>> b9534ea9
<|MERGE_RESOLUTION|>--- conflicted
+++ resolved
@@ -97,10 +97,7 @@
             }, indent=2))
         resource_versions["hqwebapp/js/resource_versions.js"] = self.get_hash(filename)
 
-<<<<<<< HEAD
         self.update_resources(resource_versions, overwrite=False)
-=======
-        self.overwrite_resources(resource_versions)
 
 
 def _confirm_or_exit():
@@ -238,5 +235,4 @@
             else:
                 logger.warning("Could not copy {} to {}".format(_relative(src), _relative(dest)))
     logger.info("Final build config written to {}".format(BUILD_JS_FILENAME))
-    logger.info("Bundle config output written to {}".format(BUILD_TXT_FILENAME))
->>>>>>> b9534ea9
+    logger.info("Bundle config output written to {}".format(BUILD_TXT_FILENAME))