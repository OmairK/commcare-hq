--- conflicted
+++ resolved
@@ -3,19 +3,17 @@
     'knockout',
     'underscore',
     'hqwebapp/js/components/inline_edit',
+    'hqwebapp/js/components/pagination',
 ], function(
     $,
     ko,
     _,
-    inlineEdit
+    inlineEdit,
+    pagination
 ) {
     var components = {
-<<<<<<< HEAD
         'inline-edit': inlineEdit,
-=======
-        'inline-edit': 'hqwebapp/js/components/inline_edit',
-        'pagination': 'hqwebapp/js/components/pagination',
->>>>>>> 772f7cf6
+        'pagination': pagination,
     };
 
     _.each(components, function(moduleName, elementName) {
