from collections import namedtuple
from urllib import urlencode
from corehq.toggles import OPENLMIS

from django.template.loader import render_to_string
from django.utils.safestring import mark_safe, mark_for_escaping
from django.core.urlresolvers import reverse
from django.utils.translation import ugettext as _, get_language
from django.utils.translation import ugettext_noop, ugettext_lazy
from django.core.cache import cache

from corehq import toggles, privileges, Domain, feature_previews
from corehq.apps.accounting.dispatcher import AccountingAdminInterfaceDispatcher
from corehq.apps.accounting.models import BillingAccount, Invoice
from corehq.apps.accounting.utils import (
    domain_has_privilege,
    is_accounting_admin
)
from corehq.apps.domain.utils import user_has_custom_top_menu
from corehq.apps.hqadmin.reports import (
    RealProjectSpacesReport,
    CommConnectProjectSpacesReport,
    CommTrackProjectSpacesReport,
)
from corehq.apps.hqwebapp.templatetags.hq_shared_tags import toggle_enabled
from corehq.apps.hqwebapp.utils import (
    dropdown_dict,
    sidebar_to_dropdown
)
from corehq.apps.indicators.dispatcher import IndicatorAdminInterfaceDispatcher
from corehq.apps.indicators.utils import get_indicator_domains
from corehq.apps.reminders.util import can_use_survey_reminders
from corehq.apps.smsbillables.dispatcher import SMSAdminInterfaceDispatcher
from django_prbac.utils import has_privilege
from corehq.util.markup import mark_up_urls

from dimagi.utils.couch.database import get_db
from dimagi.utils.decorators.memoized import memoized
from dimagi.utils.django.cache import make_template_fragment_key
from dimagi.utils.web import get_url_base

from corehq.apps.reports.dispatcher import (ProjectReportDispatcher,
                                            CustomProjectReportDispatcher)
from corehq.apps.reports.models import ReportConfig
from django.db import models


def format_submenu_context(title, url=None, html=None,
                           is_header=False, is_divider=False, data_id=None):
    return {
        'title': title,
        'url': url,
        'html': html,
        'is_header': is_header,
        'is_divider': is_divider,
        'data_id': data_id,
    }


def format_second_level_context(title, url, menu):
    return {
        'title': title,
        'url': url,
        'is_second_level': True,
        'submenu': menu,
    }


class GaTracker(namedtuple('GaTracking', 'category action label')):
    """
    Info for tracking clicks using Google Analytics
    see https://developers.google.com/analytics/devguides/collection/analyticsjs/events
    """
    def __new__(cls, category, action, label=None):
        return super(GaTracker, cls).__new__(cls, category, action, label)


class UITab(object):
    title = None
    view = None
    subtab_classes = None

    dispatcher = None

    # must be instance of GaTracker
    ga_tracker = None

    def __init__(self, request, current_url_name, domain=None, couch_user=None,
                 project=None, org=None):
        if self.subtab_classes:
            self.subtabs = [cls(request, current_url_name, domain=domain,
                                couch_user=couch_user, project=project,
                                org=org)
                            for cls in self.subtab_classes]
        else:
            self.subtabs = None

        self.domain = domain
        self.couch_user = couch_user
        self.project = project
        self.org = org

        # This should not be considered as part of the subclass API unless it
        # is necessary. Try to add new explicit parameters instead.
        self._request = request
        self._current_url_name = current_url_name

    @property
    def dropdown_items(self):
        # todo: add default implementation which looks at sidebar_items and
        # sees which ones have is_dropdown_visible or something like that.
        # Also make it work for tabs with subtabs.
        return sidebar_to_dropdown(sidebar_items=self.sidebar_items,
                                   domain=self.domain, current_url_name=self.url)

    @property
    @memoized
    def sidebar_items(self):
        if self.dispatcher:
            context = {
                'request': self._request,
                'domain': self.domain,
            }
            return self.dispatcher.navigation_sections(context)
        else:
            return []

    @property
    def is_viewable(self):
        """
        Whether the tab should be displayed.  Subclass implementations can skip
        checking whether domain, couch_user, or project is not None before
        accessing an attribute of them -- this property is accessed in
        real_is_viewable and wrapped in a try block that returns False in the
        case of an AttributeError for any of those variables.

        """
        raise NotImplementedError()

    @property
    @memoized
    def real_is_viewable(self):
        if self.subtabs:
            return any(st.real_is_viewable for st in self.subtabs)
        else:
            try:
                return self.is_viewable
            except AttributeError:
                return False

    @property
    @memoized
    def url(self):
        try:
            if self.domain:
                return reverse(self.view, args=[self.domain])
            if self.org:
                return reverse(self.view, args=[self.org.name])
        except Exception:
            pass

        try:
            return reverse(self.view)
        except Exception:
            return None

    @property
    def is_active_shortcircuit(self):
        return None

    @property
    def is_active_fast(self):
        shortcircuit = self.is_active_shortcircuit
        if shortcircuit is not None:
            return shortcircuit

        request_path = self._request.get_full_path()
        return self.url and request_path.startswith(self.url)

    @property
    @memoized
    def is_active(self):
        shortcircuit = self.is_active_shortcircuit
        if shortcircuit is not None:
            return shortcircuit

        request_path = self._request.get_full_path()
        url_base = get_url_base()

        def url_matches(url, request_path):
            if url.startswith(url_base):
                return request_path.startswith(url[len(url_base):])
            return request_path.startswith(url)

        if self.urls:
            if (any(url_matches(url, request_path) for url in self.urls) or
                    self._current_url_name in self.subpage_url_names):
                return True
        elif self.subtabs and any(st.is_active for st in self.subtabs):
            return True

    @property
    @memoized
    def urls(self):
        urls = [self.url] if self.url else []
        if self.subtabs:
            for st in self.subtabs:
                urls.extend(st.urls)

        try:
            for name, section in self.sidebar_items:
                urls.extend(item['url'] for item in section)
        except Exception:
            # tried to get urls for another tab on a page that doesn't provide
            # the necessary couch_user, domain, project, etc. value
            pass

        return urls

    @property
    @memoized
    def subpage_url_names(self):
        """
        List of all url names of subpages of sidebar items that get
        displayed only when you're on that subpage.
        """
        names = []
        if self.subtabs:
            for st in self.subtabs:
                names.extend(st.subpage_url_names)

        try:
            for name, section in self.sidebar_items:
                names.extend(subpage['urlname']
                             for item in section
                             for subpage in item.get('subpages', []))
        except Exception:
            pass

        return names

    @classmethod
    def clear_dropdown_cache(cls, request, domain):
        for is_active in True, False:
            if hasattr(cls, 'get_view'):
                view = cls.get_view(domain)
            else:
                view = cls.view
            key = make_template_fragment_key('header_tab', [
                domain,
                None,  # tab.org should be None for any non org page
                view,
                is_active,
                request.couch_user.get_id,
                get_language(),
            ])
            cache.delete(key)


    @property
    def css_id(self):
        return self.__class__.__name__


class ProjectReportsTab(UITab):
    title = ugettext_noop("Project Reports")
    view = "corehq.apps.reports.views.default"

    @property
    def is_active_shortcircuit(self):
        # HACK. We need a more overarching way to avoid doing things this way
        if 'reports/adm' in self._request.get_full_path():
            return False

    @property
    def is_viewable(self):
        return (self.domain and self.project and
                not self.project.is_snapshot and
                (self.couch_user.can_view_reports() or
                 self.couch_user.get_viewable_reports()))

    @property
    def sidebar_items(self):
        context = {
            'request': self._request,
            'domain': self.domain,
        }

        tools = [(_("Tools"), [
            {'title': _('My Saved Reports'),
             'url': reverse('saved_reports', args=[self.domain]),
             'icon': 'icon-tasks',
             'show_in_dropdown': True}
        ])]

        user_reports = []
        if (toggle_enabled(self._request, toggles.USER_CONFIGURABLE_REPORTS)
                and has_privilege(self._request, privileges.REPORT_BUILDER)):
            user_reports = [(
                _("Create Reports"),
                [{
                    "title": _('Create new report'),
                    "url": reverse("report_builder_select_type", args=[self.domain]),
                    "icon": "icon-plus"
                }]
            )]

        project_reports = ProjectReportDispatcher.navigation_sections(context)
        custom_reports = CustomProjectReportDispatcher.navigation_sections(
            context)

        return tools + user_reports + project_reports + custom_reports


class IndicatorAdminTab(UITab):
    title = ugettext_noop("Administer Indicators")
    view = "corehq.apps.indicators.views.default_admin"
    dispatcher = IndicatorAdminInterfaceDispatcher

    @property
    def is_viewable(self):
        indicator_enabled_projects = get_indicator_domains()
        return (self.couch_user.can_edit_data() and
                self.domain in indicator_enabled_projects)

    @property
    def sidebar_items(self):
        items = super(IndicatorAdminTab, self).sidebar_items
        from corehq.apps.indicators.views import (
            BulkExportIndicatorsView,
            BulkImportIndicatorsView,
        )
        items.append([
            _("Other Actions"), [
                {
                    'title': BulkImportIndicatorsView.page_title,
                    'url': reverse(BulkImportIndicatorsView.urlname,
                                   args=[self.domain]),
                    'urlname': BulkImportIndicatorsView.urlname,
                },
                {
                    'title': _("Download Indicators Export"),
                    'url': reverse(BulkExportIndicatorsView.urlname,
                                   args=[self.domain]),
                }
            ]
        ])
        return items


class DashboardTab(UITab):
    title = ugettext_noop("Dashboard")
    view = 'corehq.apps.dashboard.views.dashboard_default'

    @property
    def is_viewable(self):
        return (self.domain and self.project and
                not self.project.is_snapshot and
                self.couch_user and
                # domain hides Dashboard tab if user is non-admin
                not user_has_custom_top_menu(self.domain, self.couch_user))


class ReportsTab(UITab):
    title = ugettext_noop("Reports")
    subtab_classes = (ProjectReportsTab, IndicatorAdminTab)

    @property
    def view(self):
        return self.get_view(self.domain)

    @staticmethod
    def get_view(domain):
        module = Domain.get_module_by_name(domain)
        if hasattr(module, 'DEFAULT_REPORT_CLASS'):
            return "corehq.apps.reports.views.default"
        return "corehq.apps.reports.views.saved_reports"

    @property
    def dropdown_items(self):
        saved_report_header = dropdown_dict(_('My Saved Reports'), is_header=True)
        saved_reports_list = list(ReportConfig.by_domain_and_owner(
                                  self.domain,
                                  self.couch_user._id))

        MAX_DISPLAYABLE_SAVED_REPORTS = 5
        first_five_items = [
            dropdown_dict(saved_report.name, url=saved_report.url)
            for counter, saved_report in enumerate(saved_reports_list)
            if counter < MAX_DISPLAYABLE_SAVED_REPORTS
        ]
        rest_as_second_level_items = [
            dropdown_dict("More Saved Reports", "#", second_level_dropdowns=[
                dropdown_dict(saved_report.name, url=saved_report.url)
                for counter, saved_report in enumerate(saved_reports_list)
                if counter >= MAX_DISPLAYABLE_SAVED_REPORTS
            ])
        ] if len(saved_reports_list) > MAX_DISPLAYABLE_SAVED_REPORTS else []

        if first_five_items:
            saved_reports_dropdown = ([saved_report_header] + first_five_items + rest_as_second_level_items)
        else:
            saved_reports_dropdown = []

        context = {
            'request': self._request,
            'domain': self.domain,
        }
        reports = sidebar_to_dropdown(
            ProjectReportDispatcher.navigation_sections(context),
            current_url_name=self.url)
        return saved_reports_dropdown + reports


class ProjectInfoTab(UITab):
    title = ugettext_noop("Project Info")
    view = "corehq.apps.appstore.views.project_info"

    @property
    def is_viewable(self):
        return self.project and self.project.is_snapshot


class SetupTab(UITab):
    title = ugettext_noop("Setup")
    view = "corehq.apps.commtrack.views.default"

    @property
    def dropdown_items(self):
        # circular import
        from corehq.apps.commtrack.views import (
            CommTrackSettingsView,
            DefaultConsumptionView,
            SMSSettingsView,
        )
        from corehq.apps.programs.views import ProgramListView
        from corehq.apps.products.views import ProductListView

        dropdown_items = []


        if self.project.commtrack_enabled:
            dropdown_items += [(_(view.page_title), view) for view in (
                ProductListView,
                ProgramListView,
                SMSSettingsView,
                DefaultConsumptionView,
                CommTrackSettingsView,
            )]

        return [
            dropdown_dict(
                item[0],
                url=reverse(item[1].urlname, args=[self.domain])
            ) for item in dropdown_items
        ]

    @property
    def is_viewable(self):
        return (self.couch_user.is_domain_admin() and
                self.project.commtrack_enabled)

    @property
    def sidebar_items(self):
        # circular import
        from corehq.apps.commtrack.views import (
            CommTrackSettingsView,
            DefaultConsumptionView,
            SMSSettingsView,
            StockLevelsView,
        )
        from corehq.apps.programs.views import (
            ProgramListView,
            NewProgramView,
            EditProgramView,
        )
        from corehq.apps.products.views import (
            ProductListView,
            NewProductView,
            EditProductView,
            ProductFieldsView,
        )
        from corehq.apps.locations.views import FacilitySyncView

        if self.project.commtrack_enabled:
            commcare_supply_setup = [
                # products
                {
                    'title': ProductListView.page_title,
                    'url': reverse(ProductListView.urlname, args=[self.domain]),
                    'subpages': [
                        {
                            'title': NewProductView.page_title,
                            'urlname': NewProductView.urlname,
                        },
                        {
                            'title': EditProductView.page_title,
                            'urlname': EditProductView.urlname,
                        },
                        {
                            'title': ProductFieldsView.page_name(),
                            'urlname': ProductFieldsView.urlname,
                        },
                    ]
                },
                # programs
                {
                    'title': ProgramListView.page_title,
                    'url': reverse(ProgramListView.urlname, args=[self.domain]),
                    'subpages': [
                        {
                            'title': NewProgramView.page_title,
                            'urlname': NewProgramView.urlname,
                        },
                        {
                            'title': EditProgramView.page_title,
                            'urlname': EditProgramView.urlname,
                        },
                    ]
                },
                # sms
                {
                    'title': SMSSettingsView.page_title,
                    'url': reverse(SMSSettingsView.urlname, args=[self.domain]),
                },
                # consumption
                {
                    'title': DefaultConsumptionView.page_title,
                    'url': reverse(DefaultConsumptionView.urlname, args=[self.domain]),
                },
                # settings
                {
                    'title': CommTrackSettingsView.page_title,
                    'url': reverse(CommTrackSettingsView.urlname, args=[self.domain]),
                },
                # stock levels
                {
                    'title': StockLevelsView.page_title,
                    'url': reverse(StockLevelsView.urlname, args=[self.domain]),
                },
            ]
            if OPENLMIS.enabled(self.domain):
                commcare_supply_setup.append(
                    # external sync
                    {
                        'title': FacilitySyncView.page_title,
                        'url': reverse(FacilitySyncView.urlname, args=[self.domain]),
                    })
            return [[_('CommCare Supply Setup'), commcare_supply_setup]]


class ProjectDataTab(UITab):
    title = ugettext_noop("Data")
    view = "corehq.apps.data_interfaces.views.default"

    @property
    @memoized
    def can_edit_commcare_data(self):
        return self.couch_user.can_edit_data()

    @property
    @memoized
    def can_export_data(self):
        return (self.project and not self.project.is_snapshot
                and self.couch_user.can_export_data())

    @property
    @memoized
    def can_use_lookup_tables(self):
        return domain_has_privilege(self.domain, privileges.LOOKUP_TABLES)

    @property
    def is_viewable(self):
        return self.domain and (self.can_edit_commcare_data or self.can_export_data)

    @property
    def sidebar_items(self):
        items = []

        context = {
            'request': self._request,
            'domain': self.domain,
        }

        if self.can_export_data:
            from corehq.apps.data_interfaces.dispatcher \
                import DataInterfaceDispatcher
            items.extend(DataInterfaceDispatcher.navigation_sections(context))

        if self.can_edit_commcare_data:
            from corehq.apps.data_interfaces.dispatcher \
                import EditDataInterfaceDispatcher
            edit_section = EditDataInterfaceDispatcher.navigation_sections(context)

            from corehq.apps.data_interfaces.views \
                import CaseGroupListView, CaseGroupCaseManagementView, ArchiveFormView
            edit_section[0][1].append({
                'title': CaseGroupListView.page_title,
                'url': reverse(CaseGroupListView.urlname, args=[self.domain]),
                'subpages': [
                    {
                        'title': CaseGroupCaseManagementView.page_title,
                        'urlname': CaseGroupCaseManagementView.urlname,
                    }
                ]
            })

            if toggles.BULK_ARCHIVE_FORMS.enabled(self._request.user.username):
                edit_section[0][1].append({
                    'title': ArchiveFormView.page_title,
                    'url': reverse(ArchiveFormView.urlname, args=[self.domain]),
                })
            items.extend(edit_section)

        if self.can_use_lookup_tables:
            from corehq.apps.fixtures.dispatcher import FixtureInterfaceDispatcher
            items.extend(FixtureInterfaceDispatcher.navigation_sections(context))

        if toggle_enabled(self._request, toggles.REVAMPED_EXPORTS):
            from corehq.apps.reports.dispatcher import DataExportInterfaceDispatcher
            items.extend(DataExportInterfaceDispatcher.navigation_sections(context))

        return items


class ApplicationsTab(UITab):
    view = "corehq.apps.app_manager.views.default"

    @property
    def title(self):
        return _("Applications")

    @classmethod
    def make_app_title(cls, app_name, doc_type):
        return mark_safe("%s%s" % (
            mark_for_escaping(app_name or '(Untitled)'),
            mark_for_escaping(' (Remote)' if doc_type == 'RemoteApp' else ''),
        ))

    @property
    def dropdown_items(self):
        # todo async refresh submenu when on the applications page and
        # you change the application name
        key = [self.domain]
        apps = get_db().view('app_manager/applications_brief',
                             reduce=False,
                             startkey=key,
                             endkey=key + [{}],).all()
        submenu_context = []
        if not apps:
            return submenu_context

        submenu_context.append(dropdown_dict(_('My Applications'),
                               is_header=True))
        for app in apps:
            app_info = app['value']
            if app_info:
                app_id = app_info['_id']
                app_name = app_info['name']
                app_doc_type = app_info['doc_type']

                url = reverse('view_app', args=[self.domain, app_id]) if self.couch_user.can_edit_apps() \
                    else reverse('release_manager', args=[self.domain, app_id])
                app_title = self.make_app_title(app_name, app_doc_type)

                submenu_context.append(dropdown_dict(
                    app_title,
                    url=url,
                    data_id=app_id,
                ))

        if self.couch_user.can_edit_apps():
            submenu_context.append(dropdown_dict(None, is_divider=True))
            newapp_options = [
                dropdown_dict(
                    None,
                    html=self._new_app_link(_('Blank Application'))
                ),
                dropdown_dict(
                    None,
                    html=self._new_app_link(_('RemoteApp (Advanced Users Only)'),
                                            is_remote=True)),
            ]
            newapp_options.append(dropdown_dict(
                _('Visit CommCare Exchange to copy existing app...'),
                url=reverse('appstore')))
            submenu_context.append(dropdown_dict(
                _('New Application...'),
                '#',
                second_level_dropdowns=newapp_options
            ))
        return submenu_context

    def _new_app_link(self, title, is_remote=False):
        template = "app_manager/partials/new_app_link.html"
        return mark_safe(render_to_string(template, {
            'domain': self.domain,
            'is_remote': is_remote,
            'action_text': title,
        }))

    @property
    def is_viewable(self):
        couch_user = self.couch_user
        return (self.domain and couch_user and
                (couch_user.is_web_user() or couch_user.can_edit_apps()) and
                (couch_user.is_member_of(self.domain) or couch_user.is_superuser) and
                # domain hides Applications tab if user is non-admin
                not user_has_custom_top_menu(self.domain, couch_user))


class CloudcareTab(UITab):
    title = ugettext_noop("CloudCare")
    view = "corehq.apps.cloudcare.views.default"

    ga_tracker = GaTracker('CloudCare', 'Click Cloud-Care top-level nav')

    @property
    def is_viewable(self):
        return (
            has_privilege(self._request, privileges.CLOUDCARE)
            and self.domain
            and (self.couch_user.can_edit_data() or self.couch_user.is_commcare_user())
        )


class MessagingTab(UITab):
    title = ugettext_noop("Messaging")
    view = "corehq.apps.sms.views.default"

    @property
    def is_viewable(self):
        return (self.can_access_reminders or self.can_access_sms) and (
            self.project and not (self.project.is_snapshot or
                                  self.couch_user.is_commcare_user())
        ) and self.couch_user.can_edit_data()

    @property
    @memoized
    def can_access_sms(self):
        return has_privilege(self._request, privileges.OUTBOUND_SMS)

    @property
    @memoized
    def can_access_reminders(self):
        return has_privilege(self._request, privileges.REMINDERS_FRAMEWORK)

    @property
    def sidebar_items(self):
        from corehq.apps.reports.standard.sms import MessageLogReport

        def reminder_subtitle(form=None, **context):
            return form['nickname'].value

        def keyword_subtitle(keyword=None, **context):
            return keyword.keyword

        reminders_urls = []
        if self.can_access_reminders:
            from corehq.apps.reminders.views import (
                EditScheduledReminderView,
                CreateScheduledReminderView,
                RemindersListView,
            )
            reminders_list_url = reverse(RemindersListView.urlname, args=[self.domain])
            edit_reminder_urlname = EditScheduledReminderView.urlname
            new_reminder_urlname = CreateScheduledReminderView.urlname
            reminders_urls.extend([
                {
                    'title': _("Reminders"),
                    'url': reminders_list_url,
                    'subpages': [
                        {
                            'title': reminder_subtitle,
                            'urlname': edit_reminder_urlname
                        },
                        {
                            'title': _("Schedule Reminder"),
                            'urlname': new_reminder_urlname,
                        },
                        {
                            'title': _("Schedule Multi Event Reminder"),
                            'urlname': 'create_complex_reminder_schedule',
                        },
                    ],
                    'show_in_dropdown': True,
                },
                {
                    'title': _("Reminder Calendar"),
                    'url': reverse('scheduled_reminders', args=[self.domain]),
                    'show_in_dropdown': True,
                },
            ])

        can_use_survey = can_use_survey_reminders(self._request)
        if can_use_survey:
            from corehq.apps.reminders.views import (
                KeywordsListView, AddNormalKeywordView,
                AddStructuredKeywordView, EditNormalKeywordView,
                EditStructuredKeywordView,
            )
            keyword_list_url = reverse(KeywordsListView.urlname, args=[self.domain])
            reminders_urls.append({
                'title': _("Keywords"),
                'url': keyword_list_url,
                'subpages': [
                    {
                        'title': AddNormalKeywordView.page_title,
                        'urlname': AddNormalKeywordView.urlname,
                    },
                    {
                        'title': AddStructuredKeywordView.page_title,
                        'urlname': AddStructuredKeywordView.urlname,
                    },
                    {
                        'title': EditNormalKeywordView.page_title,
                        'urlname': EditNormalKeywordView.urlname,
                    },
                    {
                        'title': EditStructuredKeywordView.page_title,
                        'urlname': EditStructuredKeywordView.urlname,
                    },
                ],
            })

        if self.can_access_reminders:
            reminders_urls.append({
                'title': _("Reminders in Error"),
                'url': reverse('reminders_in_error', args=[self.domain]),
                'show_in_dropdown': True,
            })
        items = []
        messages_urls = []
        if self.can_access_sms:
            messages_urls.extend([
                {
                    'title': _('Compose SMS Message'),
                    'url': reverse('sms_compose_message', args=[self.domain])
                },
            ])
        if self.can_access_reminders:
            messages_urls.extend([
                {
                    'title': _("Broadcast Messages"),
                    'url': reverse('one_time_reminders', args=[self.domain]),
                    'subpages': [
                        {
                            'title': _("Edit Broadcast"),
                            'urlname': 'edit_one_time_reminder'
                        },
                        {
                            'title': _("New Broadcast"),
                            'urlname': 'add_one_time_reminder'
                        },
                        {
                            'title': _("New Broadcast"),
                            'urlname': 'copy_one_time_reminder'
                        },
                    ],
                    'show_in_dropdown': True,
                },
            ])
        if self.can_access_sms:
            messages_urls.extend([
                {
                    'title': _('Message Log'),
                    'url': MessageLogReport.get_url(domain=self.domain),
                    'show_in_dropdown': True,
                },
            ])
        if messages_urls:
            items.append((_("Messages"), messages_urls))
        if reminders_urls:
            items.append((_("Data Collection and Reminders"), reminders_urls))

        if self.project.commtrack_enabled:
            from corehq.apps.sms.views import SubscribeSMSView
            items.append(
                (_("CommCare Supply"), [
                    {'title': ugettext_lazy("Subscribe to SMS Reports"),
                     'url': reverse(SubscribeSMSView.urlname, args=[self.domain])},
                ])
            )

        if self.couch_user.is_previewer():
            items[0][1].append(
                {'title': _('Chat'),
                 'url': reverse('chat_contacts', args=[self.domain])}
            )

        if self.project.survey_management_enabled and can_use_survey:
            def sample_title(form=None, **context):
                return form['name'].value

            def survey_title(form=None, **context):
                return form['name'].value

            items.append(
                (_("Survey Management"), [
                    {'title': _("Samples"),
                     'url': reverse('sample_list', args=[self.domain]),
                     'subpages': [
                         {'title': sample_title,
                          'urlname': 'edit_sample'},
                         {'title': _("New Sample"),
                          'urlname': 'add_sample'},
                    ]},
                    {'title': _("Surveys"),
                     'url': reverse('survey_list', args=[self.domain]),
                     'subpages': [
                         {'title': survey_title,
                          'urlname': 'edit_survey'},
                         {'title': _("New Survey"),
                          'urlname': 'add_survey'},
                    ]},
                ])
            )

        settings_pages = []
        if self.can_access_sms:
            from corehq.apps.sms.views import (
                DomainSmsGatewayListView, AddDomainGatewayView,
                EditDomainGatewayView,
            )
            sms_connectivity_url = reverse(
                DomainSmsGatewayListView.urlname, args=[self.domain]
            )
            settings_pages.append({
                'title': _('SMS Connectivity'),
                'url': sms_connectivity_url,
                'subpages': [
                    {
                        'title': _("Add Connection"),
                        'urlname': AddDomainGatewayView.urlname,
                    },
                    {
                        'title': _("Edit Connection"),
                        'urlname': EditDomainGatewayView.urlname,
                    },
                ],
            })
        if self.couch_user.is_superuser or self.couch_user.is_domain_admin(self.domain):
            settings_pages.append(
                {'title': ugettext_lazy("General Settings"),
                 'url': reverse('sms_settings', args=[self.domain])},
            )
            settings_pages.append(
                {'title': ugettext_lazy("Languages"),
                 'url': reverse('sms_languages', args=[self.domain])}
            )
        if settings_pages:
            items.append((_("Settings"), settings_pages))

        return items


class ProjectUsersTab(UITab):
    title = ugettext_noop("Users")
    view = "users_default"

    @property
    def is_viewable(self):
        return self.domain and (self.couch_user.can_edit_commcare_users() or
                                self.couch_user.can_edit_web_users())

    @property
    def is_active_shortcircuit(self):
        if not self.domain:
            return False

    @property
    @memoized
    def is_active(self):
        if super(ProjectUsersTab, self).is_active:
            return True

        if not self.domain:
            return False

        cloudcare_settings_url = reverse('cloudcare_app_settings',
                                         args=[self.domain])
        full_path = self._request.get_full_path()
        return full_path.startswith(cloudcare_settings_url)

    @property
    def can_view_cloudcare(self):
        return has_privilege(self._request, privileges.CLOUDCARE) and self.couch_user.is_domain_admin()

    @property
    def sidebar_items(self):
        items = []

        if self.couch_user.can_edit_commcare_users():
            def commcare_username(request=None, couch_user=None, **context):
                if (couch_user.user_id != request.couch_user.user_id or
                        couch_user.is_commcare_user()):
                    username = couch_user.username_in_report
                    if couch_user.is_deleted():
                        username += " (%s)" % _("Deleted")
                    return mark_safe(username)
                else:
                    return None

            from corehq.apps.users.views.mobile import \
                EditCommCareUserView, ConfirmBillingAccountForExtraUsersView
            mobile_users_menu = [
                {
                    'title': _('Mobile Workers'),
                    'url': reverse('commcare_users', args=[self.domain]),
                    'description': _(
                        "Create and manage users for CommCare and CloudCare."),
                    'subpages': [
                        {'title': commcare_username,
                         'urlname': EditCommCareUserView.urlname},
                        {'title': _('New Mobile Worker'),
                         'urlname': 'add_commcare_account',
                         'show_in_dropdown': True,
                         'show_in_first_level': True},
                        {'title': _('Bulk Upload'),
                         'urlname': 'upload_commcare_users'},
                        {'title': ConfirmBillingAccountForExtraUsersView.page_title,
                         'urlname': ConfirmBillingAccountForExtraUsersView.urlname},
                    ],
                    'show_in_dropdown': True,
                },
                {
                    'title': _('Groups'),
                    'url': reverse('all_groups', args=[self.domain]),
                    'description': _("""Create and manage
                        reporting and case sharing groups
                        for Mobile Workers."""),
                    'subpages': [
                        {'title': lambda **context: (
                            "%s %s" % (_("Editing"), context['group'].name)),
                         'urlname': 'group_members'},
                        {'title': _('Membership Info'),
                         'urlname': 'group_membership'}
                    ],
                    'show_in_dropdown': True,
                }
            ]

            if self.can_view_cloudcare:
                mobile_users_menu.append({
                    'title': _('CloudCare Permissions'),
                    'url': reverse('cloudcare_app_settings',
                                   args=[self.domain])
                })

            items.append((_('Application Users'), mobile_users_menu))

        if self.couch_user.can_edit_web_users():
            def web_username(request=None, couch_user=None, **context):
                if (couch_user.user_id != request.couch_user.user_id or
                        not couch_user.is_commcare_user()):
                    username = couch_user.human_friendly_name
                    if couch_user.is_deleted():
                        username += " (%s)" % _("Deleted")
                    return mark_safe(username)
                else:
                    return None

            from corehq.apps.users.views import (
                EditWebUserView,
<<<<<<< HEAD
                EditMyAccountDomainView,
                ListWebUsersView,
=======
                get_web_user_list_view,
>>>>>>> 7c8cb4f6
            )
            items.append((_('Project Users'), [
                {
                    'title': ListWebUsersView.page_title,
                    'url': reverse(ListWebUsersView.urlname, args=[self.domain]),
                    'description': _("Grant other CommCare HQ users access to your project and manage user roles."),
                    'subpages': [
                        {
                            'title': _("Add Web User"),
                            'urlname': 'invite_web_user'
                        },
                        {
                            'title': web_username,
                            'urlname': EditWebUserView.urlname
                        }
                    ],
                    'show_in_dropdown': True,
                }
            ]))

        if (feature_previews.LOCATIONS.enabled(self.domain) and
                has_privilege(self._request, privileges.LOCATIONS)):
            from corehq.apps.locations.views import (
                LocationsListView,
                NewLocationView,
                EditLocationView,
                LocationImportView,
                LocationImportStatusView,
                LocationFieldsView,
                LocationTypesView,
            )
            from corehq.apps.locations.permissions import (
                user_can_edit_location_types
            )

            locations_config = [{
                'title': LocationsListView.page_title,
                'url': reverse(LocationsListView.urlname, args=[self.domain]),
                'show_in_dropdown': True,
                'subpages': [
                    {
                        'title': NewLocationView.page_title,
                        'urlname': NewLocationView.urlname,
                    },
                    {
                        'title': EditLocationView.page_title,
                        'urlname': EditLocationView.urlname,
                    },
                    {
                        'title': LocationImportView.page_title,
                        'urlname': LocationImportView.urlname,
                    },
                    {
                        'title': LocationImportStatusView.page_title,
                        'urlname': LocationImportStatusView.urlname,
                    },
                    {
                        'title': LocationFieldsView.page_name(),
                        'urlname': LocationFieldsView.urlname,
                    },
                ]
            }]

            if user_can_edit_location_types(self.couch_user, self.project):
                locations_config.append({
                    'title': LocationTypesView.page_title,
                    'url': reverse(LocationTypesView.urlname, args=[self.domain]),
                    'show_in_dropdown': True,
                })
            items.append((_('Locations'), locations_config))

        return items


class ProjectSettingsTab(UITab):
    title = ugettext_noop("Project Settings")
    view = 'domain_settings_default'

    @property
    def is_viewable(self):
        return (self.domain and self.couch_user and
                self.couch_user.is_domain_admin(self.domain))

    @property
    def sidebar_items(self):
        from corehq.apps.domain.views import (FeatureFlagsView,
                                              FeaturePreviewsView,
                                              TransferDomainView)

        items = []
        user_is_admin = self.couch_user.is_domain_admin(self.domain)

        project_info = []

        if user_is_admin:
            from corehq.apps.domain.views import EditBasicProjectInfoView, EditPrivacySecurityView

            project_info.extend([
                {
                    'title': _(EditBasicProjectInfoView.page_title),
                    'url': reverse(EditBasicProjectInfoView.urlname, args=[self.domain])
                },
                {
                    'title': _(EditPrivacySecurityView.page_title),
                    'url': reverse(EditPrivacySecurityView.urlname, args=[self.domain])
                }
            ])

        from corehq.apps.domain.views import EditMyProjectSettingsView
        project_info.append({
            'title': _(EditMyProjectSettingsView.page_title),
            'url': reverse(EditMyProjectSettingsView.urlname, args=[self.domain])
        })

        if toggles.DHIS2_DOMAIN.enabled(self.domain):
            from corehq.apps.domain.views import EditDhis2SettingsView
            project_info.append({
                'title': _(EditDhis2SettingsView.page_title),
                'url': reverse(EditDhis2SettingsView.urlname, args=[self.domain])
            })

        can_view_orgs = (user_is_admin
                         and self.project and self.project.organization
                         and has_privilege(self._request, privileges.CROSS_PROJECT_REPORTS))

        if can_view_orgs:
            from corehq.apps.domain.views import OrgSettingsView
            project_info.append({
                'title': _(OrgSettingsView.page_title),
                'url': reverse(OrgSettingsView.urlname, args=[self.domain])
            })

        items.append((_('Project Information'), project_info))

        if user_is_admin:
            administration = [
                {
                    'title': _('CommCare Exchange'),
                    'url': reverse('domain_snapshot_settings', args=[self.domain])
                },
                {
                    'title': _('Multimedia Sharing'),
                    'url': reverse('domain_manage_multimedia', args=[self.domain])
                }
            ]

            def forward_name(repeater_type=None, **context):
                if repeater_type == 'FormRepeater':
                    return _("Forward Forms")
                elif repeater_type == 'ShortFormRepeater':
                    return _("Forward Form Stubs")
                elif repeater_type == 'CaseRepeater':
                    return _("Forward Cases")

            administration.extend([
                {'title': _('Data Forwarding'),
                 'url': reverse('domain_forwarding', args=[self.domain]),
                 'subpages': [
                     {
                         'title': forward_name,
                         'urlname': 'add_repeater',
                     },
                     {
                         'title': forward_name,
                         'urlname': 'add_form_repeater',
                     },
                ]}
            ])

            administration.append({
                'title': _(FeaturePreviewsView.page_title),
                'url': reverse(FeaturePreviewsView.urlname, args=[self.domain])
            })

            if toggles.TRANSFER_DOMAIN.enabled(self.domain):
                administration.append({
                    'title': _(TransferDomainView.page_title),
                    'url': reverse(TransferDomainView.urlname, args=[self.domain])
                })
            items.append((_('Project Administration'), administration))

        from corehq.apps.users.models import WebUser
        if isinstance(self.couch_user, WebUser):
            if user_is_admin or self.couch_user.is_superuser:
                from corehq.apps.domain.views import (
                    DomainSubscriptionView, EditExistingBillingAccountView,
                    DomainBillingStatementsView, ConfirmSubscriptionRenewalView,
                    InternalSubscriptionManagementView,
                )
                billing_account = BillingAccount.get_account_by_domain(self.domain)
                subscription = [
                    {
                        'title': DomainSubscriptionView.page_title,
                        'url': reverse(DomainSubscriptionView.urlname,
                                       args=[self.domain]),
                        'subpages': [
                            {
                                'title': ConfirmSubscriptionRenewalView.page_title,
                                'urlname': ConfirmSubscriptionRenewalView.urlname,
                                'url': reverse(
                                    ConfirmSubscriptionRenewalView.urlname,
                                    args=[self.domain]),
                            }
                        ]
                    },
                ]
                if billing_account is not None:
                    subscription.append(
                        {
                            'title':  EditExistingBillingAccountView.page_title,
                            'url': reverse(EditExistingBillingAccountView.urlname,
                                           args=[self.domain]),
                        },
                    )
                if (billing_account is not None
                        and Invoice.exists_for_domain(self.domain)):
                    subscription.append(
                        {
                            'title': DomainBillingStatementsView.page_title,
                            'url': reverse(DomainBillingStatementsView.urlname,
                                           args=[self.domain]),
                        }
                    )
                if self.couch_user.is_superuser:
                    subscription.append({
                        'title': _('Internal Subscription Management (Dimagi Only)'),
                        'url': reverse(
                            InternalSubscriptionManagementView.urlname,
                            args=[self.domain],
                        )
                    })
                items.append((_('Subscription'), subscription))

        if any(toggles.PRIME_RESTORE.enabled(item) for item in [self.couch_user.username, self.domain]):
            from corehq.apps.ota.views import PrimeRestoreCacheView
            project_tools = [
                {
                    'title': _(PrimeRestoreCacheView.page_title),
                    'url': reverse(PrimeRestoreCacheView.urlname,
                                   args=[self.domain])
                },
            ]
            items.append((_('Project Tools'), project_tools))

        if self.couch_user.is_superuser:
            from corehq.apps.domain.views import EditInternalDomainInfoView, \
                EditInternalCalculationsView
            internal_admin = [
                {
                    'title': _(EditInternalDomainInfoView.page_title),
                    'url': reverse(EditInternalDomainInfoView.urlname,
                                   args=[self.domain])
                },
                {
                    'title': _(EditInternalCalculationsView.page_title),
                    'url': reverse(EditInternalCalculationsView.urlname,
                                   args=[self.domain])
                },
                {
                    'title': _(FeatureFlagsView.page_title),
                    'url': reverse(FeatureFlagsView.urlname, args=[self.domain])
                },
            ]
            items.append((_('Internal Data (Dimagi Only)'), internal_admin))

        return items


class MySettingsTab(UITab):
    title = ugettext_noop("My Settings")
    view = 'default_my_settings'

    @property
    def is_viewable(self):
        return self.couch_user is not None

    @property
    def sidebar_items(self):
        from corehq.apps.settings.views import MyAccountSettingsView, \
            MyProjectsList, ChangeMyPasswordView
        items = [
            (_("Manage My Settings"), (
                {
                    'title': _(MyAccountSettingsView.page_title),
                    'url': reverse(MyAccountSettingsView.urlname),
                },
                {
                    'title': _(MyProjectsList.page_title),
                    'url': reverse(MyProjectsList.urlname),
                },
                {
                    'title': _(ChangeMyPasswordView.page_title),
                    'url': reverse(ChangeMyPasswordView.urlname),
                },
            ))
        ]
        return items


class AdminReportsTab(UITab):
    title = ugettext_noop("Admin Reports")
    view = "corehq.apps.hqadmin.views.default"

    @property
    def sidebar_items(self):
        # todo: convert these to dispatcher-style like other reports
        if (self.couch_user and
                (not self.couch_user.is_superuser and
                 toggles.IS_DEVELOPER.enabled(self.couch_user.username))):
            return [
                (_('Administrative Reports'), [
                    {'title': _('System Info'),
                     'url': reverse('system_info')},
                ])]

        admin_operations = []

        if self.couch_user and self.couch_user.is_staff:
            from corehq.apps.hqadmin.views import AuthenticateAs
            admin_operations.extend([
                {'title': _('Mass Email Users'),
                 'url': reverse('mass_email')},
                {'title': _('PillowTop Errors'),
                 'url': reverse('admin_report_dispatcher',
                                args=('pillow_errors',))},
                {'title': _('Login as another user'),
                 'url': reverse(AuthenticateAs.urlname)},
            ])
        return [
            (_('Administrative Reports'), [
                {'title': _('Project Space List'),
                 'url': reverse('admin_report_dispatcher', args=('domains',))},
                {'title': _('User List'),
                 'url': reverse('admin_report_dispatcher', args=('user_list',))},
                {'title': _('Application List'),
                 'url': reverse('admin_report_dispatcher', args=('app_list',))},
                {'title': _('Message Logs Across All Domains'),
                 'url': reverse('message_log_report')},
                {'title': _('CommCare Versions'),
                 'url': reverse('commcare_version_report')},
                {'title': _('System Info'),
                 'url': reverse('system_info')},
                {'title': _('Loadtest Report'),
                 'url': reverse('loadtest_report')},
            ]),
            (_('Administrative Operations'), admin_operations),
            (_('CommCare Reports'), [
                {
                    'title': report.name,
                    'url': '%s?%s' % (reverse('admin_report_dispatcher',
                                              args=(report.slug,)),
                                      urlencode(report.default_params))
                } for report in [
                    RealProjectSpacesReport,
                    CommConnectProjectSpacesReport,
                    CommTrackProjectSpacesReport,
                ]
            ]),
        ]

    @property
    def is_viewable(self):
        return (self.couch_user and
                (self.couch_user.is_superuser or
                 toggles.IS_DEVELOPER.enabled(self.couch_user.username)))


class AccountingTab(UITab):
    title = ugettext_noop("Accounting")
    view = "accounting_default"
    dispatcher = AccountingAdminInterfaceDispatcher

    @property
    def is_viewable(self):
        return is_accounting_admin(self._request.user)

    @property
    @memoized
    def sidebar_items(self):
        items = super(AccountingTab, self).sidebar_items

        from corehq.apps.accounting.views import ManageAccountingAdminsView
        items.append(('Permissions', (
            {
                'title': ManageAccountingAdminsView.page_title,
                'url': reverse(ManageAccountingAdminsView.urlname),
            },
        )))

        from corehq.apps.accounting.views import (
            TriggerInvoiceView, TriggerBookkeeperEmailView,
            TestRenewalEmailView,
        )
        items.append(('Other Actions', (
            {
                'title': TriggerInvoiceView.page_title,
                'url': reverse(TriggerInvoiceView.urlname),
            },
            {
                'title': TriggerBookkeeperEmailView.page_title,
                'url': reverse(TriggerBookkeeperEmailView.urlname),
            },
            {
                'title': TestRenewalEmailView.page_title,
                'url': reverse(TestRenewalEmailView.urlname),
            }
        )))
        return items


class SMSAdminTab(UITab):
    title = ugettext_noop("SMS Connectivity & Billing")
    view = "default_sms_admin_interface"
    dispatcher = SMSAdminInterfaceDispatcher

    @property
    @memoized
    def sidebar_items(self):
        items = super(SMSAdminTab, self).sidebar_items
        items.append((_('SMS Connectivity'), [
            {'title': _('SMS Connections'),
             'url': reverse('list_backends'),
             'subpages': [
                 {'title': _('Add Connection'),
                  'urlname': 'add_backend'},
                 {'title': _('Edit Connection'),
                  'urlname': 'edit_backend'},
            ]},
            {'title': _('SMS Country-Connection Map'),
             'url': reverse('global_backend_map')},
        ]))
        return items

    @property
    def is_viewable(self):
        return self.couch_user and self.couch_user.is_superuser


class FeatureFlagsTab(UITab):
    title = ugettext_noop("Feature Flags")
    view = "toggle_list"

    @property
    def is_viewable(self):
        return self.couch_user and self.couch_user.is_superuser


class AdminTab(UITab):
    title = ugettext_noop("Admin")
    view = "corehq.apps.hqadmin.views.default"
    subtab_classes = (
        AdminReportsTab,
        SMSAdminTab,
        AccountingTab,
        FeatureFlagsTab
    )

    @property
    def dropdown_items(self):
        if (self.couch_user and not self.couch_user.is_superuser
                and (toggles.IS_DEVELOPER.enabled(self.couch_user.username))):
            return [
                dropdown_dict(_("System Info"), url=reverse("system_info")),
                dropdown_dict(_("Feature Flags"), url=reverse("toggle_list")),
            ]

        submenu_context = [
            dropdown_dict(_("Reports"), is_header=True),
            dropdown_dict(_("Admin Reports"), url=reverse("default_admin_report")),
            dropdown_dict(_("System Info"), url=reverse("system_info")),
            dropdown_dict(_("Management"), is_header=True),
            dropdown_dict(mark_for_escaping(_("Commands")),
                          url=reverse("management_commands")),
            # dropdown_dict(mark_for_escaping("HQ Announcements"),
            #                      url=reverse("default_announcement_admin")),
        ]
        try:
            if AccountingTab(self._request, self._current_url_name).is_viewable:
                submenu_context.append(
                    dropdown_dict(AccountingTab.title, url=reverse('accounting_default'))
                )
        except Exception:
            pass
        try:
            submenu_context.append(dropdown_dict(
                mark_for_escaping(_("Old SMS Billing")),
                url=reverse("billing_default")))
        except Exception:
            pass
        submenu_context.extend([
            dropdown_dict(_("SMS Connectivity & Billing"), url=reverse("default_sms_admin_interface")),
            dropdown_dict(_("Feature Flags"), url=reverse("toggle_list")),
            dropdown_dict(None, is_divider=True),
            dropdown_dict(_("Django Admin"), url="/admin")
        ])
        return submenu_context

    @property
    def is_viewable(self):
        return (self.couch_user and
                (self.couch_user.is_superuser or
                 toggles.IS_DEVELOPER.enabled(self.couch_user.username)))


class ExchangeTab(UITab):
    title = ugettext_noop("Exchange")
    view = "corehq.apps.appstore.views.appstore"

    @property
    def dropdown_items(self):
        submenu_context = None
        if self.domain and self.couch_user.is_domain_admin(self.domain):
            submenu_context = [
                dropdown_dict(_("CommCare Exchange"), url=reverse("appstore")),
                dropdown_dict(
                    _("Publish this project"),
                    url=reverse("domain_snapshot_settings",
                                args=[self.domain]))
            ]
        return submenu_context

    @property
    def is_viewable(self):
        couch_user = self.couch_user
        return (self.domain and couch_user and couch_user.can_edit_apps() and
                (couch_user.is_member_of(self.domain) or couch_user.is_superuser))


class OrgTab(UITab):
    @property
    def is_viewable(self):
        return (self.org and self.couch_user and
                (self.couch_user.is_member_of_org(self.org) or
                    self.couch_user.is_superuser))


class OrgReportTab(OrgTab):
    title = ugettext_noop("Reports")
    view = "corehq.apps.orgs.views.base_report"

    @property
    def dropdown_items(self):
        return [
            dropdown_dict(
                _("Projects Table"),
                url=reverse("orgs_report", args=(self.org.name,))),
            dropdown_dict(
                _("Form Data"),
                url=reverse("orgs_stats", args=(self.org.name, "forms"))),
            dropdown_dict(
                _("Case Data"),
                url=reverse("orgs_stats", args=(self.org.name, "cases"))),
            dropdown_dict(
                _("User Data"),
                url=reverse("orgs_stats", args=(self.org.name, "users"))),
        ]


class OrgSettingsTab(OrgTab):
    title = ugettext_noop("Settings")
    view = "corehq.apps.orgs.views.orgs_landing"

    @property
    def dropdown_items(self):
        return [
            dropdown_dict(
                _("Projects"),
                url=reverse("orgs_landing", args=(self.org.name,))),
            dropdown_dict(
                _("Teams"),
                url=reverse("orgs_teams", args=(self.org.name,))),
            dropdown_dict(
                _("Members"),
                url=reverse("orgs_members", args=(self.org.name,))),
        ]


class MaintenanceAlert(models.Model):
    created = models.DateTimeField(auto_now_add=True)
    modified = models.DateTimeField(auto_now_add=True)
    active = models.BooleanField(default=False)

    text = models.TextField()

    @property
    def html(self):
        return mark_up_urls(self.text)<|MERGE_RESOLUTION|>--- conflicted
+++ resolved
@@ -1062,12 +1062,7 @@
 
             from corehq.apps.users.views import (
                 EditWebUserView,
-<<<<<<< HEAD
-                EditMyAccountDomainView,
                 ListWebUsersView,
-=======
-                get_web_user_list_view,
->>>>>>> 7c8cb4f6
             )
             items.append((_('Project Users'), [
                 {
