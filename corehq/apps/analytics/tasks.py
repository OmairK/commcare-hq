import csv
import os
from celery.schedules import crontab
from celery.task import periodic_task
import tinys3
from corehq.apps.domain.utils import get_domains_created_by_user
from corehq.apps.es.forms import FormES
from corehq.apps.es.users import UserES
from corehq.util.dates import unix_time
from corehq.apps.analytics.utils import get_instance_string
from datetime import datetime, date, timedelta
import time
import json
import requests
import urllib
import KISSmetrics
import logging

from django.conf import settings
from django.core.urlresolvers import reverse
from email_validator import validate_email, EmailNotValidError
from corehq.toggles import deterministic_random
from corehq.util.decorators import analytics_task
from corehq.util.soft_assert import soft_assert
from corehq.util.datadog.utils import (
    count_by_response_code,
    update_datadog_metrics,
    DATADOG_DOMAINS_EXCEEDING_FORMS_GAUGE,
    DATADOG_WEB_USERS_GAUGE,
    DATADOG_HUBSPOT_SENT_FORM_METRIC,
    DATADOG_HUBSPOT_TRACK_DATA_POST_METRIC
)

from dimagi.utils.logging import notify_exception

<<<<<<< HEAD
from .utils import analytics_enabled_for_email

=======
_hubspot_failure_soft_assert = soft_assert(to=['{}@{}'.format('cellowitz', 'dimagi.com'),
                                               '{}@{}'.format('aphilippot', 'dimagi.com')],
                                           send_to_ops=False)
>>>>>>> 4d367d27

logger = logging.getLogger('analytics')
logger.setLevel('DEBUG')

HUBSPOT_SIGNUP_FORM_ID = "e86f8bea-6f71-48fc-a43b-5620a212b2a4"
HUBSPOT_SIGNIN_FORM_ID = "a2aa2df0-e4ec-469e-9769-0940924510ef"
HUBSPOT_FORM_BUILDER_FORM_ID = "4f118cda-3c73-41d9-a5d1-e371b23b1fb5"
HUBSPOT_APP_TEMPLATE_FORM_ID = "91f9b1d2-934d-4e7a-997e-e21e93d36662"
HUBSPOT_CLICKED_DEPLOY_FORM_ID = "c363c637-d0b1-44f3-9d73-f34c85559f03"
HUBSPOT_CREATED_NEW_PROJECT_SPACE_FORM_ID = "619daf02-e043-4617-8947-a23e4589935a"
HUBSPOT_INVITATION_SENT_FORM = "5aa8f696-4aab-4533-b026-bd64c7e06942"
HUBSPOT_NEW_USER_INVITE_FORM = "3e275361-72be-4e1d-9c68-893c259ed8ff"
HUBSPOT_EXISTING_USER_INVITE_FORM = "7533717e-3095-4072-85ff-96b139bcb147"
HUBSPOT_CLICKED_SIGNUP_FORM = "06b39b74-62b3-4387-b323-fe256dc92720"
HUBSPOT_CLICKED_PREVIEW_FORM_ID = "43124a42-972b-479e-a01a-6b92a484f7bc"
HUBSPOT_COOKIE = 'hubspotutk'
HUBSPOT_THRESHOLD = 300


def _raise_for_urllib3_response(response):
    '''
    this mimics the behavior of requests.response.raise_for_status so we can
    treat kissmetrics requests and hubspot requests interchangeably in our retry code
    '''
    if 400 <= response.status < 600:
        raise requests.exceptions.HTTPError(response=response)


def _track_on_hubspot(webuser, properties):
    """
    Update or create a new "contact" on hubspot. Record that the user has
    created an account on HQ.

    properties is a dictionary mapping property names to values.
    Note that property names must exist on hubspot prior to use.
    """
    if webuser.analytics_enabled:
        # Note: Hubspot recommends OAuth instead of api key
        _hubspot_post(
            url=u"https://api.hubapi.com/contacts/v1/contact/createOrUpdate/email/{}".format(
                urllib.quote(webuser.get_email())
            ),
            data=json.dumps(
                {'properties': [
                    {'property': k, 'value': v} for k, v in properties.items()
                ]}
            ),
        )


def batch_track_on_hubspot(users_json):
    """
    Update or create contacts on hubspot in a batch request to prevent exceeding api rate limit

    :param users_json: Json that matches the hubspot api format
    [
        {
            "email": "testingapis@hubspot.com", #This can also be vid
            "properties": [
                {
                    "property": "firstname",
                    "value": "Codey"
                },
            ]
        },
    ]
    :return:
    """
    _hubspot_post(url=u'https://api.hubapi.com/contacts/v1/contact/batch/', data=users_json)


def _hubspot_post(url, data):
    """
    Lightweight wrapper to add hubspot api key and post data if the HUBSPOT_API_KEY is defined
    :param url: url to post to
    :param data: json data payload
    :return:
    """
    api_key = settings.ANALYTICS_IDS.get('HUBSPOT_API_KEY', None)
    if api_key:
        headers = {
            'content-type': 'application/json'
        }
        params = {'hapikey': api_key}
        response = _send_post_data(url, params, data, headers)
        _log_response('HS', data, response)
        response.raise_for_status()


@count_by_response_code(DATADOG_HUBSPOT_TRACK_DATA_POST_METRIC)
def _send_post_data(url, params, data, headers):
    return requests.post(url, params=params, data=data, headers=headers)


def _get_user_hubspot_id(webuser):
    api_key = settings.ANALYTICS_IDS.get('HUBSPOT_API_KEY', None)
    if api_key and webuser.analytics_enabled:
        req = requests.get(
            u"https://api.hubapi.com/contacts/v1/contact/email/{}/profile".format(
                urllib.quote(webuser.username)
            ),
            params={'hapikey': api_key},
        )
        if req.status_code == 404:
            return None
        req.raise_for_status()
        return req.json().get("vid", None)
    return None


def _get_client_ip(meta):
    x_forwarded_for = meta.get('HTTP_X_FORWARDED_FOR')
    if x_forwarded_for:
        ip = x_forwarded_for.split(',')[0]
    else:
        ip = meta.get('REMOTE_ADDR')
    return ip


def _send_form_to_hubspot(form_id, webuser, cookies, meta, extra_fields=None, email=False):
    """
    This sends hubspot the user's first and last names and tracks everything they did
    up until the point they signed up.
    """
    if webuser and not webuser.analytics_enabled:
        return

    hubspot_id = settings.ANALYTICS_IDS.get('HUBSPOT_API_ID')
    hubspot_cookie = cookies.get(HUBSPOT_COOKIE)
    if hubspot_id and hubspot_cookie:
        url = u"https://forms.hubspot.com/uploads/form/v2/{hubspot_id}/{form_id}".format(
            hubspot_id=hubspot_id,
            form_id=form_id
        )
        data = {
            'email': email if email else webuser.username,
            'hs_context': json.dumps({"hutk": hubspot_cookie, "ipAddress": _get_client_ip(meta)}),
        }
        if webuser:
            data.update({'firstname': webuser.first_name,
                         'lastname': webuser.last_name,
                         })
        if extra_fields:
            data.update(extra_fields)

        response = _send_hubspot_form_request(url, data)
        _log_response('HS', data, response)
        response.raise_for_status()


@count_by_response_code(DATADOG_HUBSPOT_SENT_FORM_METRIC)
def _send_hubspot_form_request(url, data):
    return requests.post(url, data=data)


@analytics_task()
def update_hubspot_properties(webuser, properties):
    vid = _get_user_hubspot_id(webuser)
    if vid:
        _track_on_hubspot(webuser, properties)


@analytics_task()
def track_user_sign_in_on_hubspot(webuser, cookies, meta, path):
    from corehq.apps.registration.views import ProcessRegistrationView
    if path.startswith(reverse(ProcessRegistrationView.urlname)):
        tracking_dict = {
            'created_account_in_hq': True,
            'is_a_commcare_user': True,
            'lifecyclestage': 'lead'
        }
        if (hasattr(webuser, 'phone_numbers') and len(webuser.phone_numbers) > 0):
            tracking_dict.update({
                'phone': webuser.phone_numbers[0],
            })
        if webuser.atypical_user:
            tracking_dict.update({
                'atypical_user': True
            })
        tracking_dict.update(get_ab_test_properties(webuser))
        _track_on_hubspot(webuser, tracking_dict)
        _send_form_to_hubspot(HUBSPOT_SIGNUP_FORM_ID, webuser, cookies, meta)
    _send_form_to_hubspot(HUBSPOT_SIGNIN_FORM_ID, webuser, cookies, meta)


@analytics_task()
def track_built_app_on_hubspot(webuser):
    vid = _get_user_hubspot_id(webuser)
    if vid:
        # Only track the property if the contact already exists.
        _track_on_hubspot(webuser, {'built_app': True})


@analytics_task()
def track_confirmed_account_on_hubspot(webuser):
    vid = _get_user_hubspot_id(webuser)
    if vid:
        # Only track the property if the contact already exists.
        try:
            domain = webuser.domain_memberships[0].domain
        except (IndexError, AttributeError):
            domain = ''

        _track_on_hubspot(webuser, {
            'confirmed_account': True,
            'domain': domain
        })


@analytics_task()
def track_entered_form_builder_on_hubspot(webuser, cookies, meta):
    _send_form_to_hubspot(HUBSPOT_FORM_BUILDER_FORM_ID, webuser, cookies, meta)


@analytics_task()
def track_app_from_template_on_hubspot(webuser, cookies, meta):
    _send_form_to_hubspot(HUBSPOT_APP_TEMPLATE_FORM_ID, webuser, cookies, meta)


@analytics_task()
def track_clicked_deploy_on_hubspot(webuser, cookies, meta):
    ab = {
        'a_b_variable_deploy': 'A' if deterministic_random(webuser.username + 'a_b_variable_deploy') > 0.5 else 'B',
    }
    _send_form_to_hubspot(HUBSPOT_CLICKED_DEPLOY_FORM_ID, webuser, cookies, meta, extra_fields=ab)


@analytics_task()
def track_created_new_project_space_on_hubspot(webuser, cookies, meta):
    _send_form_to_hubspot(HUBSPOT_CREATED_NEW_PROJECT_SPACE_FORM_ID, webuser, cookies, meta)


@analytics_task()
def track_sent_invite_on_hubspot(webuser, cookies, meta):
    _send_form_to_hubspot(HUBSPOT_INVITATION_SENT_FORM, webuser, cookies, meta)


@analytics_task()
def track_existing_user_accepted_invite_on_hubspot(webuser, cookies, meta):
    _send_form_to_hubspot(HUBSPOT_EXISTING_USER_INVITE_FORM, webuser, cookies, meta)


@analytics_task()
def track_new_user_accepted_invite_on_hubspot(webuser, cookies, meta):
    _send_form_to_hubspot(HUBSPOT_NEW_USER_INVITE_FORM, webuser, cookies, meta)


@analytics_task()
def track_clicked_preview_on_hubspot(couchuser, cookies, meta):
    if couchuser.is_web_user():
        _send_form_to_hubspot(HUBSPOT_CLICKED_PREVIEW_FORM_ID, couchuser, cookies, meta)


@analytics_task()
def track_clicked_signup_on_hubspot(email, cookies, meta):
    data = {'lifecyclestage': 'subscriber'}
    number = deterministic_random(email + 'a_b_test_variable_newsletter')
    if number < 0.33:
        data['a_b_test_variable_newsletter'] = 'A'
    elif number < 0.67:
        data['a_b_test_variable_newsletter'] = 'B'
    else:
        data['a_b_test_variable_newsletter'] = 'C'
    if email and analytics_enabled_for_email(email):
        _send_form_to_hubspot(HUBSPOT_CLICKED_SIGNUP_FORM, None, cookies, meta, extra_fields=data, email=email)


def track_workflow(email, event, properties=None):
    """
    Record an event in KISSmetrics.
    :param email: The email address by which to identify the user.
    :param event: The name of the event.
    :param properties: A dictionary or properties to set on the user.
    :return:
    """
    if analytics_enabled_for_email(email):
        timestamp = unix_time(datetime.utcnow())   # Dimagi KISSmetrics account uses UTC
        _track_workflow_task.delay(email, event, properties, timestamp)


@analytics_task()
def _track_workflow_task(email, event, properties=None, timestamp=0):
    api_key = settings.ANALYTICS_IDS.get("KISSMETRICS_KEY", None)
    if api_key:
        km = KISSmetrics.Client(key=api_key)
        res = km.record(email, event, properties if properties else {}, timestamp)
        _log_response("KM", {'email': email, 'event': event, 'properties': properties, 'timestamp': timestamp}, res)
        # TODO: Consider adding some better error handling for bad/failed requests.
        _raise_for_urllib3_response(res)


@analytics_task()
def identify(email, properties):
    """
    Set the given properties on a KISSmetrics user.
    :param email: The email address by which to identify the user.
    :param properties: A dictionary or properties to set on the user.
    :return:
    """
    api_key = settings.ANALYTICS_IDS.get("KISSMETRICS_KEY", None)
    if api_key and analytics_enabled_for_email(email):
        km = KISSmetrics.Client(key=api_key)
        res = km.set(email, properties)
        _log_response("KM", {'email': email, 'properties': properties}, res)
        # TODO: Consider adding some better error handling for bad/failed requests.
        _raise_for_urllib3_response(res)


@periodic_task(run_every=crontab(minute="0", hour="0"), queue='background_queue')
def track_periodic_data():
    """
    Sync data that is neither event or page based with hubspot/Kissmetrics
    :return:
    """
    # Start by getting a list of web users mapped to their domains
    six_months_ago = date.today() - timedelta(days=180)
<<<<<<< HEAD
    users_to_domains = (UserES().web_users().
                        last_logged_in(gte=six_months_ago).fields(['domains', 'email'])
                        .analytics_enabled()
                        .run().hits)
=======
    users_to_domains = UserES().web_users().last_logged_in(gte=six_months_ago)\
                               .fields(['domains', 'email', 'date_joined'])\
                               .run().hits
>>>>>>> 4d367d27
    # users_to_domains is a list of dicts
    domains_to_forms = FormES().terms_aggregation('domain', 'domain').size(0).run()\
        .aggregations.domain.counts_by_bucket()
    domains_to_mobile_users = UserES().mobile_users().terms_aggregation('domain', 'domain').size(0).run()\
                                      .aggregations.domain.counts_by_bucket()

    # Keep track of india and www data seperately
    env = get_instance_string()

    # Track no of users and domains with max_forms greater than HUBSPOT_THRESHOLD
    number_of_users = 0
    number_of_domains_with_forms_gt_threshold = 0

    for num_forms in domains_to_forms.values():
        if num_forms > HUBSPOT_THRESHOLD:
            number_of_domains_with_forms_gt_threshold += 1

    # For each web user, iterate through their domains and select the max number of form submissions and
    # max number of mobile workers
    submit = []
    for user in users_to_domains:
        email = user.get('email')
        if not _email_is_valid(email):
            continue

        number_of_users += 1
        date_created = user.get('date_joined')
        max_forms = 0
        max_workers = 0

        for domain in user['domains']:
            if domain in domains_to_forms and domains_to_forms[domain] > max_forms:
                max_forms = domains_to_forms[domain]
            if domain in domains_to_mobile_users and domains_to_mobile_users[domain] > max_workers:
                max_workers = domains_to_mobile_users[domain]

        project_spaces_created = ", ".join(get_domains_created_by_user(email))

        user_json = {
            'email': email,
            'properties': [
                {
                    'property': '{}max_form_submissions_in_a_domain'.format(env),
                    'value': max_forms
                },
                {
                    'property': '{}max_mobile_workers_in_a_domain'.format(env),
                    'value': max_workers
                },
                {
                    'property': '{}project_spaces_created_by_user'.format(env),
                    'value': project_spaces_created,
                },
                {
                    'property': '{}over_300_form_submissions'.format(env),
                    'value': max_forms > HUBSPOT_THRESHOLD
                },
                {
                    'property': '{}date_created'.format(env),
                    'value': date_created
                }
            ]
        }
        submit.append(user_json)

    submit_json = json.dumps(submit)

    submit_data_to_hub_and_kiss(submit_json)
    update_datadog_metrics({
        DATADOG_WEB_USERS_GAUGE: number_of_users,
        DATADOG_DOMAINS_EXCEEDING_FORMS_GAUGE: number_of_domains_with_forms_gt_threshold
    })


def _email_is_valid(email):
    if not email:
        return False

    try:
        validate_email(email)
    except EmailNotValidError as e:
        logger.warn(str(e))
        return False

    return True


def submit_data_to_hub_and_kiss(submit_json):
    hubspot_dispatch = (batch_track_on_hubspot, "Error submitting periodic analytics data to Hubspot")
    kissmetrics_dispatch = (
        _track_periodic_data_on_kiss, "Error submitting periodic analytics data to Kissmetrics"
    )

    for (dispatcher, error_message) in [hubspot_dispatch, kissmetrics_dispatch]:
        try:
            dispatcher(submit_json)
        except requests.exceptions.HTTPError, e:
            _hubspot_failure_soft_assert(False, e.response.content)
        except Exception, e:
            notify_exception(None, u"{msg}: {exc}".format(msg=error_message, exc=e))


def _track_periodic_data_on_kiss(submit_json):
    """
    Transform periodic data into a format that is kissmetric submission friendly, then call identify
    csv format: Identity (email), timestamp (epoch), Prop:<Property name>, etc...
    :param submit_json: Example Json below, this function assumes
    [
      {
        email: <>,
        properties: [
          {
            property: <>,
            value: <>
          }, (can have more than one)
        ]
      }
    ]
    :return: none
    """
    periodic_data_list = json.loads(submit_json)

    headers = [
        'Identity',
        'Timestamp',
    ] + ['Prop:{}'.format(prop['property']) for prop in periodic_data_list[0]['properties']]

    filename = 'periodic_data.{}.csv'.format(date.today().strftime('%Y%m%d'))
    with open(filename, 'wb') as csvfile:
        csvwriter = csv.writer(csvfile)
        csvwriter.writerow(headers)

        for webuser in periodic_data_list:
            row = [
                webuser['email'],
                int(time.time())
            ] + [prop['value'] for prop in webuser['properties']]
            csvwriter.writerow(row)

    if settings.S3_ACCESS_KEY and settings.S3_SECRET_KEY:
        s3_connection = tinys3.Connection(settings.S3_ACCESS_KEY, settings.S3_SECRET_KEY, tls=True)
        f = open(filename, 'rb')
        s3_connection.upload(filename, f, 'kiss-uploads')

    os.remove(filename)


def _log_response(target, data, response):
    status_code = response.status_code if isinstance(response, requests.models.Response) else response.status
    try:
        response_text = json.dumps(response.json(), indent=2, sort_keys=True)
    except Exception:
        response_text = status_code

    message = 'Sent this data to {target}: {data} \nreceived: {response}'.format(
        target=target,
        data=json.dumps(data, indent=2, sort_keys=True),
        response=response_text
    )

    if status_code != 200:
        logger.error(message)
    else:
        logger.debug(message)


def get_ab_test_properties(user):
    return {
        'a_b_test_variable_1':
            'A' if deterministic_random(user.username + 'a_b_test_variable_1') > 0.5 else 'B',
        'a_b_test_variable_first_submission':
            'A' if deterministic_random(user.username + 'a_b_test_variable_first_submission') > 0.5 else 'B',
    }<|MERGE_RESOLUTION|>--- conflicted
+++ resolved
@@ -33,14 +33,11 @@
 
 from dimagi.utils.logging import notify_exception
 
-<<<<<<< HEAD
 from .utils import analytics_enabled_for_email
 
-=======
 _hubspot_failure_soft_assert = soft_assert(to=['{}@{}'.format('cellowitz', 'dimagi.com'),
                                                '{}@{}'.format('aphilippot', 'dimagi.com')],
                                            send_to_ops=False)
->>>>>>> 4d367d27
 
 logger = logging.getLogger('analytics')
 logger.setLevel('DEBUG')
@@ -357,16 +354,10 @@
     """
     # Start by getting a list of web users mapped to their domains
     six_months_ago = date.today() - timedelta(days=180)
-<<<<<<< HEAD
     users_to_domains = (UserES().web_users().
-                        last_logged_in(gte=six_months_ago).fields(['domains', 'email'])
+                        last_logged_in(gte=six_months_ago).fields(['domains', 'email', 'date_joined'])
                         .analytics_enabled()
                         .run().hits)
-=======
-    users_to_domains = UserES().web_users().last_logged_in(gte=six_months_ago)\
-                               .fields(['domains', 'email', 'date_joined'])\
-                               .run().hits
->>>>>>> 4d367d27
     # users_to_domains is a list of dicts
     domains_to_forms = FormES().terms_aggregation('domain', 'domain').size(0).run()\
         .aggregations.domain.counts_by_bucket()
