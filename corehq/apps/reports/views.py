from datetime import datetime, timedelta
import json
from corehq.apps.reports import util, standard
from corehq.apps.reports.models import FormExportSchema
from corehq.apps.users.decorators import require_permission
from corehq.apps.users.export import export_users
import couchexport
from couchexport.export import UnsupportedExportFormat, export_raw
from couchexport.util import SerializableFunction
from couchexport.views import _export_tag_or_bust
import couchforms
from couchforms.models import XFormInstance
from dimagi.utils.couch.loosechange import parse_date
from dimagi.utils.export import WorkBook
from dimagi.utils.web import json_request, render_to_response
from dimagi.utils.couch.database import get_db
from dimagi.utils.modules import to_function
from django.conf import settings
from django.http import HttpResponseRedirect, HttpResponse, HttpResponseBadRequest, Http404, HttpResponseNotFound
from django.core.urlresolvers import reverse
from corehq.apps.domain.decorators import login_and_domain_required, login_or_digest
import couchforms.views as couchforms_views
from django.contrib import messages
from dimagi.utils.parsing import json_format_datetime, string_to_boolean
from django.contrib.auth.decorators import permission_required
from dimagi.utils.decorators.datespan import datespan_in_request
from casexml.apps.case.models import CommCareCase
from casexml.apps.case.export import export_cases_and_referrals
from corehq.apps.reports.display import xmlns_to_name
from couchexport.schema import build_latest_schema
from couchexport.models import ExportSchema, ExportColumn, SavedExportSchema,\
    ExportTable, Format, FakeSavedExportSchema
from couchexport import views as couchexport_views
from couchexport.shortcuts import export_data_shared, export_raw_data,\
    export_response
from django.views.decorators.http import require_POST
from couchforms.filters import instances
from couchdbkit.exceptions import ResourceNotFound
from fields import FilterUsersField
from util import get_all_users_by_domain
from corehq.apps.hqsofabed.models import HQFormData
from StringIO import StringIO

DATE_FORMAT = "%Y-%m-%d"

datespan_default = datespan_in_request(
    from_param="startdate",
    to_param="enddate",
    default_days=7,
)

require_form_export_permission = require_permission('view-report', 'corehq.apps.reports.standard.ExcelExportReport', login_decorator=None)
require_case_export_permission = require_permission('view-report', 'corehq.apps.reports.standard.CaseExportReport', login_decorator=None)
@login_and_domain_required
def default(request, domain, template="reports/report_base.html"):
    context = {
        'domain': domain,
        'slug': None,
        'report': {'name': "Select a Report to View"}
    }
    return render_to_response(request, template, context)

@login_or_digest
@require_form_export_permission
@datespan_default
def export_data(req, domain):
    """
    Download all data for a couchdbkit model
    """
    try:
        export_tag = json.loads(req.GET.get("export_tag", "null") or "null")
    except ValueError:
        return HttpResponseBadRequest()

    group, users = util.get_group_params(domain, **json_request(req.GET))
    include_errors = string_to_boolean(req.GET.get("include_errors", False))

    kwargs = {"format": req.GET.get("format", Format.XLS_2007),
              "previous_export_id": req.GET.get("previous_export", None),
              "filename": export_tag,
              "use_cache": string_to_boolean(req.GET.get("use_cache", "True")),
              "max_column_size": int(req.GET.get("max_column_size", 2000)),
              "separator": req.GET.get("separator", "|")}

    user_filter, _ = FilterUsersField.get_user_filter(req)

    if user_filter:
        users_matching_filter = map(lambda x: x._id, get_all_users_by_domain(domain, filter_users=user_filter))
        def _ufilter(user):
            try:
                return user['form']['meta']['userID'] in users_matching_filter
            except KeyError:
                return False
        filter = _ufilter
    else:
        filter = SerializableFunction(util.group_filter, group=group)

    errors_filter = instances if not include_errors else None

    kwargs['filter'] = couchexport.util.intersect_functions(filter, errors_filter)

    if kwargs['format'] == 'raw':
        resp = export_raw_data([domain, export_tag], filename=export_tag)
    else:
        try:
            resp = export_data_shared([domain,export_tag], **kwargs)
        except UnsupportedExportFormat as e:
            return HttpResponseBadRequest(e)
    if resp:
        return resp
    else:
        messages.error(req, "Sorry, there was no data found for the tag '%s'." % export_tag)
        next = req.GET.get("next", "")
        if not next:
            next = reverse('report_dispatcher', args=[domain, standard.ExcelExportReport.slug])
        return HttpResponseRedirect(next)

@require_form_export_permission
@login_and_domain_required
@datespan_default
def export_data_async(request, domain):
    """
    Download all data for a couchdbkit model
    """

    try:
        export_tag = json.loads(request.GET.get("export_tag", "null") or "null")
        export_type = request.GET.get("type", "form")
    except ValueError:
        return HttpResponseBadRequest()

    assert(export_tag[0] == domain)

    filter = util.create_export_filter(request, domain, export_type=export_type)

    return couchexport_views.export_data_async(request, filter=filter, type=export_type)


class CustomExportHelper(object):

    def __init__(self, request, domain, export_id=None):
        self.request = request
        self.domain = domain
        self.export_type = request.GET.get('type', 'form')
        if self.export_type == 'form':
            self.ExportSchemaClass = FormExportSchema
        else:
            self.ExportSchemaClass = SavedExportSchema

        if export_id:
            self.custom_export = self.ExportSchemaClass.get(export_id)
            assert(self.custom_export.doc_type == 'SavedExportSchema')
            assert(self.custom_export.type == self.export_type)
            assert(self.custom_export.index[0] == domain)
        else:
            self.custom_export = self.ExportSchemaClass(type=self.export_type)
            if self.export_type == 'form':
                self.custom_export.app_id = request.GET.get('app_id')

    def update_custom_export(self):
        schema = ExportSchema.get(self.request.POST["schema"])
        self.custom_export.index = schema.index
        self.custom_export.schema_id = self.request.POST["schema"]
        self.custom_export.name = self.request.POST["name"]
        self.custom_export.default_format = self.request.POST["format"] or Format.XLS_2007

        table = self.request.POST["table"]
        cols = self.request.POST['order'].strip().split()
        export_cols = [ExportColumn(index=col, display=self.request.POST["%s_display" % col]) for col in cols]
        export_table = ExportTable(index=table, display=self.request.POST["name"], columns=export_cols)
        self.custom_export.tables = [export_table]
        self.custom_export.order = cols

        table_dict = dict([t.index, t] for t in self.custom_export.tables)
        if table in table_dict:
            table_dict[table].columns = export_cols
        else:
            self.custom_export.tables.append(ExportTable(index=table,
                display=self.custom_export.name,
                columns=export_cols))

        if self.export_type == 'form':
            self.custom_export.include_errors = bool(self.request.POST.get("include-errors"))
            self.custom_export.app_id = self.request.POST.get('app_id')

<<<<<<< HEAD
=======

>>>>>>> 820fd993
@login_or_digest
@require_form_export_permission
@datespan_default
def export_default_or_custom_data(request, domain, export_id=None):
    """
    Export data from a saved export schema
    """

    deid = request.GET.get('deid') == 'true'
    if deid:
        return _export_deid(request, domain, export_id, util.deid_map)
    else:
        return _export_no_deid(request, domain, export_id)

@require_permission('view-report', 'corehq.apps.reports.deid.FormDeidExport', login_decorator=None)
def _export_deid(request, domain, export_id=None, deid_function=None):
    return _export_default_or_custom_data(request, domain, export_id, deid_function)

@require_form_export_permission
def _export_no_deid(request, domain, export_id=None):
    return _export_default_or_custom_data(request, domain, export_id)

def _export_default_or_custom_data(request, domain, export_id=None, deid_function=None):
    async = request.GET.get('async') == 'true'
    next = request.GET.get("next", "")
    format = request.GET.get("format", "")
    export_type = request.GET.get("type", "form")
    previous_export_id = request.GET.get("previous_export", None)
    filename = request.GET.get("filename", None)

    filter = util.create_export_filter(request, domain, export_type=export_type)

    if export_id:
        export_object = CustomExportHelper(request, domain, export_id).custom_export
    else:
        if not async:
            # this function doesn't support synchronous export without a custom export object
            # if we ever want that (i.e. for HTML Preview) then we just need to give
            # FakeSavedExportSchema a download_data function (called below)
            return HttpResponseBadRequest()
        try:
            export_tag = json.loads(request.GET.get("export_tag", "null") or "null")
        except ValueError:
            return HttpResponseBadRequest()
        assert(export_tag[0] == domain)

        export_object = FakeSavedExportSchema(index=export_tag)

    if deid_function:
        export_object.transform = deid_function

    if async:
        return export_object.export_data_async(filter, filename, previous_export_id, format=format)
    else:
        if not next:
            next = reverse('report_dispatcher', args=[domain, standard.ExcelExportReport.slug])
        resp = export_object.download_data(format, filter=filter)
        if resp:
            return resp
        else:
            messages.error(request, "Sorry, there was no data found for the tag '%s'." % export_object.name)
            return HttpResponseRedirect(next)

@require_form_export_permission
@login_and_domain_required
def custom_export(req, domain):
    """
    Customize an export
    """
    try:
        export_tag = [domain, json.loads(req.GET.get("export_tag", "null") or "null")]
    except ValueError:
        return HttpResponseBadRequest()
    export_type = req.GET.get("type", "form")

    helper = CustomExportHelper(req, domain)

    if req.method == "POST":
        helper.update_custom_export()
        helper.custom_export.save()
        messages.success(req, "Custom export created! You can continue editing here.")
        return HttpResponseRedirect("%s?type=%s" % (reverse("edit_custom_export",
                                            args=[domain, helper.custom_export.get_id]), export_type))

    schema = build_latest_schema(export_tag)
    
    if schema:
        app_id = req.GET.get('app_id')
        saved_export = helper.ExportSchemaClass.default(
            schema=schema,
            name="%s: %s" % (
                xmlns_to_name(domain, export_tag[1], app_id=app_id) if export_type == "form" else export_tag[1],
                datetime.utcnow().strftime("%Y-%m-%d")
            ),
            type=export_type
        )
        
        if export_type == 'form':
            saved_export.app_id = app_id
        return render_to_response(req, "reports/reportdata/customize_export.html",
                                  {"saved_export": saved_export,
                                   "slug": standard.ExcelExportReport.slug, 
                                   "table_config": saved_export.table_configuration[0],
                                   "domain": domain})
    else:
        messages.warning(req, "<strong>No data found for that form "
                      "(%s).</strong> Submit some data before creating an export!" % \
                      xmlns_to_name(domain, export_tag[1]), extra_tags="html")
        return HttpResponseRedirect(reverse('report_dispatcher', args=[domain, standard.ExcelExportReport.slug]))

@require_form_export_permission
@login_and_domain_required
def edit_custom_export(req, domain, export_id):
    """
    Customize an export
    """
    helper = CustomExportHelper(req, domain, export_id)
    if req.method == "POST":
        helper.update_custom_export()
    
    # not yet used, but will be when we support child table export
#    table_index = req.GET.get("table_id", None)
#    if table_index:
#        table_config = saved_export.get_table_configuration(table_index)
#    else:
        helper.custom_export.save()
    table_config = helper.custom_export.table_configuration[0]
    
    slug = standard.ExcelExportReport.slug if helper.export_type == "form" \
            else standard.CaseExportReport.slug
    return render_to_response(req, "reports/reportdata/customize_export.html",
                              {"saved_export": helper.custom_export,
                               "table_config": table_config,
                               "slug": slug,
                               "domain": domain})
@require_form_export_permission
@login_and_domain_required
def export_all_form_metadata(req, domain):
    """
    Export metadata for _all_ forms in a domain.
    """
    format = req.GET.get("format", Format.XLS_2007)
    
    headers = ("domain", "instanceID", "received_on", "type", 
               "timeStart", "timeEnd", "deviceID", "username", 
               "userID", "xmlns", "version")
    def _form_data_to_row(formdata):
        def _key_to_val(formdata, key):
            if key == "type":  return xmlns_to_name(domain, formdata.xmlns)
            else:              return getattr(formdata, key)
        return [_key_to_val(formdata, key) for key in headers]
    
    temp = StringIO()
    data = (_form_data_to_row(f) for f in HQFormData.objects.filter(domain=domain))
    export_raw((("forms", headers),), (("forms", data),), temp)
    return export_response(temp, format, "%s_forms" % domain)
    
@require_form_export_permission
@login_and_domain_required
@require_POST
def delete_custom_export(req, domain, export_id):
    """
    Delete a custom export
    """
    saved_export = SavedExportSchema.get(export_id)
    type = saved_export.type
    saved_export.delete()
    messages.success(req, "Custom export was deleted.")
    if type == "form":
        return HttpResponseRedirect(reverse('report_dispatcher', args=[domain, standard.ExcelExportReport.slug]))
    else:
        return HttpResponseRedirect(reverse('report_dispatcher', args=[domain, standard.CaseExportReport.slug]))

@require_permission('view-reports')
@login_and_domain_required
def case_details(request, domain, case_id):
    timezone = util.get_timezone(request.couch_user.user_id, domain)

    try:
        case = CommCareCase.get(case_id)
        report_name = 'Details for Case "%s"' % case.name
    except ResourceNotFound:
        messages.info(request, "Sorry, we couldn't find that case. If you think this is a mistake plase report an issue.")
        return HttpResponseRedirect(reverse("submit_history_report", args=[domain]))


    form_lookups = dict((form.get_id,
                         "%s: %s" % (form.received_on.date(), xmlns_to_name(domain, form.xmlns))) \
                        for form in [XFormInstance.get(id) for id in case.xform_ids] \
                        if form)
    return render_to_response(request, "reports/reportdata/case_details.html", {
        "domain": domain,
        "case_id": case_id,
        "slug": standard.CaseListReport.slug,
        "form_lookups": form_lookups,
        "report": {
            "name": report_name
        },
        "layout_flush_content": True,
        "timezone": timezone
    })

@login_or_digest
@require_case_export_permission
@login_and_domain_required
def download_cases(request, domain):
    include_closed = json.loads(request.GET.get('include_closed', 'false'))
    format = Format.from_format(request.GET.get('format') or Format.XLS_2007)

    view_name = 'hqcase/all_cases' if include_closed else 'hqcase/open_cases'

    key = [domain, {}, {}]
    cases = CommCareCase.view(view_name, startkey=key, endkey=key + [{}], reduce=False, include_docs=True)
#    group, users = util.get_group_params(domain, **json_request(request.GET))
    group = request.GET.get('group', None)
    user_filter, _ = FilterUsersField.get_user_filter(request)
    users = get_all_users_by_domain(domain, group=group, filter_users=user_filter)
#    if not group:
#        users.extend(CommCareUser.by_domain(domain, is_active=False))

    workbook = WorkBook()
    export_cases_and_referrals(cases, workbook, users=users)
    export_users(users, workbook)
    response = HttpResponse(workbook.format(format.slug))
    response['Content-Type'] = "%s" % format.mimetype
    response['Content-Disposition'] = "attachment; filename={domain}_data.{ext}".format(domain=domain, ext=format.extension)
    return response

@require_permission('view-reports')
@login_and_domain_required
def form_data(request, domain, instance_id):
    timezone = util.get_timezone(request.couch_user.user_id, domain)
    try:
        instance = XFormInstance.get(instance_id)
    except ResourceNotFound:
        raise Http404()
    try:
        assert(domain == instance.domain)
    except AssertionError:
        raise Http404()
    cases = CommCareCase.view("case/by_xform_id", key=instance_id, reduce=False, include_docs=True).all()
    try:
        form_name = instance.get_form["@name"]
    except KeyError:
        form_name = "Untitled Form"
    return render_to_response(request, "reports/reportdata/form_data.html",
                              dict(domain=domain,
                                   instance=instance,
                                   cases=cases,
                                   timezone=timezone,
                                   slug=standard.SubmitHistory.slug,
                                   form_data=dict(name=form_name,
                                                  modified=instance.received_on)))
@require_form_export_permission
@login_and_domain_required
def download_form(request, domain, instance_id):
    instance = XFormInstance.get(instance_id)
    assert(domain == instance.domain)
    return couchforms_views.download_form(request, instance_id)

@require_form_export_permission
@login_and_domain_required
def download_attachment(request, domain, instance_id, attachment):
    instance = XFormInstance.get(instance_id)
    assert(domain == instance.domain)
    return couchforms_views.download_attachment(request, instance_id, attachment)

# Weekly submissions by xmlns

def mk_date_range(start=None, end=None, ago=timedelta(days=7), iso=False):
    if isinstance(end, basestring):
        end = parse_date(end)
    if isinstance(start, basestring):
        start = parse_date(start)
    if not end:
        end = datetime.utcnow()
    if not start:
        start = end - ago
    if iso:
        return json_format_datetime(start), json_format_datetime(end)
    else:
        return start, end

@login_and_domain_required
@permission_required("is_superuser")
def emaillist(request, domain):
    """
    Test an email report 
    """
    # circular import
    from corehq.apps.reports.schedule.config import ScheduledReportFactory
    return render_to_response(request, "reports/email/report_list.html", 
                              {"domain": domain,
                               "reports": ScheduledReportFactory.get_reports()})

@login_and_domain_required
@permission_required("is_superuser")
def emailtest(request, domain, report_slug):
    """
    Test an email report 
    """
    # circular import
    from corehq.apps.reports.schedule.config import ScheduledReportFactory
    report = ScheduledReportFactory.get_report(report_slug)
    report.get_response(request.user, domain)
    return HttpResponse(report.get_response(request.user, domain))

@login_and_domain_required
@datespan_default
def report_dispatcher(request, domain, report_slug, return_json=False, map='STANDARD_REPORT_MAP', export=False):
    mapping = getattr(settings, map, None)
    if not mapping:
        return HttpResponseNotFound("Sorry, no standard reports have been configured yet.")
    for key, models in mapping.items():
        for model in models:
            klass = to_function(model)
            if klass.slug == report_slug:
                k = klass(domain, request)
                if not request.couch_user.can_view_report(model):
                     raise Http404
                elif return_json:
                    return k.as_json()
                elif export:
                    return k.as_export()
                else:
                    return k.as_view()
    raise Http404

@login_and_domain_required
@datespan_default
def custom_report_dispatcher(request, domain, report_slug, export=False):
    mapping = getattr(settings, 'CUSTOM_REPORT_MAP', None)
    if not mapping or not domain in mapping:
        return HttpResponseNotFound("Sorry, no custom reports have been configured yet.")
    for model in mapping[domain]:
        klass = to_function(model)
        if klass.slug == report_slug:
            k = klass(domain, request)
            if not request.couch_user.can_view_report(model):
                raise Http404
            elif export:
                return k.as_export()
            else:
                return k.as_view()
    raise Http404<|MERGE_RESOLUTION|>--- conflicted
+++ resolved
@@ -183,10 +183,6 @@
             self.custom_export.include_errors = bool(self.request.POST.get("include-errors"))
             self.custom_export.app_id = self.request.POST.get('app_id')
 
-<<<<<<< HEAD
-=======
-
->>>>>>> 820fd993
 @login_or_digest
 @require_form_export_permission
 @datespan_default
