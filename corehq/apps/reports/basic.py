--- conflicted
+++ resolved
@@ -107,11 +107,7 @@
 
     @property
     def rows(self):
-<<<<<<< HEAD
-        kwargs = {'stale': 'update_after'} if self.update_after else {}
-=======
         kwargs = {'stale': settings.COUCH_STALE_QUERY} if self.update_after else {}
->>>>>>> 0edadee2
         startkey, endkey = self.start_and_end_keys
         kwargs.update({
             'db': get_db(),
