<<<<<<< HEAD
from __future__ import absolute_import
from __future__ import division
from __future__ import unicode_literals

=======
>>>>>>> 61e439f5
from collections import defaultdict, namedtuple
from datetime import datetime, timedelta

import six
from six.moves import map

from dimagi.utils.parsing import string_to_datetime

from corehq.apps.es import (
    CaseES,
    CaseSearchES,
    FormES,
    GroupES,
<<<<<<< HEAD
    CaseES,
    filters,
    aggregations,
    CaseSearchES,
=======
    LedgerES,
    UserES,
    aggregations,
    filters,
>>>>>>> 61e439f5
)
from corehq.apps.es.aggregations import (
    MISSING_KEY,
    AggregationTerm,
    ExtendedStatsAggregation,
    MissingAggregation,
<<<<<<< HEAD
    MISSING_KEY,
)
from corehq.apps.export.const import CASE_SCROLL_SIZE, MAX_MULTIMEDIA_EXPORT_SIZE
from corehq.apps.es.forms import (
    submitted as submitted_filter,
    completed as completed_filter,
    xmlns as xmlns_filter,
=======
    NestedTermAggregationsHelper,
    SumAggregation,
    TermsAggregation,
    TopHitsAggregation,
>>>>>>> 61e439f5
)
from corehq.apps.es.cases import case_type as case_type_filter
from corehq.apps.es.cases import closed_range as closed_range_filter
from corehq.apps.es.forms import completed as completed_filter
from corehq.apps.es.forms import submitted as submitted_filter
from corehq.apps.es.forms import xmlns as xmlns_filter
from corehq.apps.export.const import (
    CASE_SCROLL_SIZE,
    MAX_MULTIMEDIA_EXPORT_SIZE,
)
from corehq.apps.hqcase.utils import SYSTEM_FORM_XMLNS_MAP
from corehq.elastic import ES_DEFAULT_INSTANCE, ES_EXPORT_INSTANCE
from corehq.util.quickcache import quickcache

PagedResult = namedtuple('PagedResult', 'total hits')


def get_last_submission_time_for_users(domain, user_ids, datespan, es_instance_alias=ES_DEFAULT_INSTANCE):
    def convert_to_date(date):
        return string_to_datetime(date).date() if date else None
    query = (
        FormES(es_instance_alias=es_instance_alias)
        .domain(domain)
        .user_id(user_ids)
        .completed(gte=datespan.startdate.date(), lte=datespan.enddate.date())
        .aggregation(
            TermsAggregation('user_id', 'form.meta.userID').aggregation(
                TopHitsAggregation(
                    'top_hits_last_form_submissions',
                    'form.meta.timeEnd',
                    is_ascending=False,
                    include='form.meta.timeEnd',
                )
            )
        )
        .size(0)
    )

    aggregations = query.run().aggregations
    buckets_dict = aggregations.user_id.buckets_dict
    result = {}
    for user_id, bucket in six.iteritems(buckets_dict):
        result[user_id] = convert_to_date(bucket.top_hits_last_form_submissions.hits[0]['form']['meta']['timeEnd'])
    return result


def get_active_case_counts_by_owner(domain, datespan, case_types=None, owner_ids=None, export=False):
    return _get_case_case_counts_by_owner(domain, datespan, case_types, False, owner_ids, export)


def get_total_case_counts_by_owner(domain, datespan, case_types=None, owner_ids=None, export=False):
    return _get_case_case_counts_by_owner(domain, datespan, case_types, True, owner_ids, export)


def _get_case_case_counts_by_owner(domain, datespan, case_types, is_total=False, owner_ids=None, export=False):
    es_instance = ES_EXPORT_INSTANCE if export else ES_DEFAULT_INSTANCE
    case_query = (CaseES(es_instance_alias=es_instance)
         .domain(domain)
         .opened_range(lte=datespan.enddate)
         .NOT(closed_range_filter(lt=datespan.startdate))
         .terms_aggregation('owner_id', 'owner_id')
         .size(0))

    if case_types:
        case_query = case_query.filter({"terms": {"type.exact": case_types}})
    else:
        case_query = case_query.filter(filters.NOT(case_type_filter('commcare-user')))

    if not is_total:
        case_query = case_query.active_in_range(
            gte=datespan.startdate,
            lte=datespan.enddate
        )

    if owner_ids:
        case_query = case_query.owner(owner_ids)

    return case_query.run().aggregations.owner_id.counts_by_bucket()


def get_case_counts_closed_by_user(domain, datespan, case_types=None, user_ids=None, export=False):
    return _get_case_counts_by_user(domain, datespan, case_types, False, user_ids, export)


def get_case_counts_opened_by_user(domain, datespan, case_types=None, user_ids=None, export=False):
    return _get_case_counts_by_user(domain, datespan, case_types, True, user_ids, export)


def _get_case_counts_by_user(domain, datespan, case_types=None, is_opened=True, user_ids=None, export=False):
    date_field = 'opened_on' if is_opened else 'closed_on'
    user_field = 'opened_by' if is_opened else 'closed_by'

    es_instance = ES_EXPORT_INSTANCE if export else ES_DEFAULT_INSTANCE
    case_query = (CaseES(es_instance_alias=es_instance)
        .domain(domain)
        .filter(
            filters.date_range(
                date_field,
                gte=datespan.startdate.date(),
                lte=datespan.enddate.date(),
            )
        )
        .terms_aggregation(user_field, 'by_user')
        .size(0))

    if case_types:
        case_query = case_query.case_type(case_types)
    else:
        case_query = case_query.filter(filters.NOT(case_type_filter('commcare-user')))

    if user_ids:
        case_query = case_query.filter(filters.term(user_field, user_ids))

    return case_query.run().aggregations.by_user.counts_by_bucket()


def get_paged_forms_by_type(
        domain,
        doc_types,
        sort_col=None,
        desc=True,
        start=0,
        size=10):
    sort_col = sort_col or "received_on"
    query = (
        FormES()
        .domain(domain)
        .remove_default_filter('is_xform_instance')
        .remove_default_filter('has_user')
        .doc_type([doc_type.lower() for doc_type in doc_types])
        .sort(sort_col, desc=desc)
        .start(start)
        .size(size)
    )
    result = query.run()
    return PagedResult(total=result.total, hits=result.hits)


@quickcache(['domain', 'xmlns'], timeout=5 * 60)
def guess_form_name_from_submissions_using_xmlns(domain, xmlns):
    last_form = get_last_form_submission_for_xmlns(domain, xmlns)
    return last_form['form'].get('@name') if last_form else None


def get_last_form_submission_for_xmlns(domain, xmlns):
    query = (
        FormES()
        .domain(domain)
        .xmlns(xmlns)
        .sort('received_on', desc=True)
        .size(1)
    )

    if query.run().hits:
        return query.run().hits[0]
    return None


def get_last_form_submissions_by_user(domain, user_ids, app_id=None, xmlns=None):

    missing_users = None in user_ids

    query = (
        FormES()
        .domain(domain)
        .user_ids_handle_unknown(user_ids)
        .remove_default_filter('has_user')
        .aggregation(
            TermsAggregation('user_id', 'form.meta.userID').aggregation(
                TopHitsAggregation(
                    'top_hits_last_form_submissions',
                    'received_on',
                    is_ascending=False,
                )
            )
        )
        .size(0)
    )

    if app_id:
        query = query.app(app_id)

    if xmlns:
        query = query.xmlns(xmlns)

    result = {}
    if missing_users:
        query = query.aggregation(
            MissingAggregation('missing_user_id', 'form.meta.userID').aggregation(
                TopHitsAggregation(
                    'top_hits_last_form_submissions',
                    'received_on',
                    is_ascending=False,
                )
            )
        )

    aggregations = query.run().aggregations

    if missing_users:
        result[MISSING_KEY] = aggregations.missing_user_id.bucket.top_hits_last_form_submissions.hits

    buckets_dict = aggregations.user_id.buckets_dict
    for user_id, bucket in six.iteritems(buckets_dict):
        result[user_id] = bucket.top_hits_last_form_submissions.hits

    return result


def get_last_forms_by_app(user_id):
    """
    gets the last form submission for each app for a given user id
    :param user_id: id of a couch user
    :return: last form submission for every app that user has submitted
    """
    query = (
        FormES()
            .user_id(user_id)
            .aggregation(
            TermsAggregation('app_id', 'app_id').aggregation(
                TopHitsAggregation(
                    'top_hits_last_form_submissions',
                    'received_on',
                    is_ascending=False,
                )
            )
        )
        .size(0)
    )

    aggregations = query.run().aggregations

    buckets_dict = aggregations.app_id.buckets_dict
    result = []
    for app_id, bucket in six.iteritems(buckets_dict):
        result.append(bucket.top_hits_last_form_submissions.hits[0])

    return result


def get_submission_counts_by_user(domain, datespan, user_ids=None, export=False):
    return _get_form_counts_by_user(domain, datespan, True, user_ids, export)


def get_completed_counts_by_user(domain, datespan, user_ids=None, export=False):
    return _get_form_counts_by_user(domain, datespan, False, user_ids, export)


def _get_form_counts_by_user(domain, datespan, is_submission_time, user_ids=None, export=False):
    es_instance = ES_EXPORT_INSTANCE if export else ES_DEFAULT_INSTANCE
    form_query = FormES(es_instance_alias=es_instance).domain(domain)
    for xmlns in SYSTEM_FORM_XMLNS_MAP.keys():
        form_query = form_query.filter(filters.NOT(xmlns_filter(xmlns)))

    if is_submission_time:
        form_query = (form_query
            .submitted(gte=datespan.startdate.date(),
                       lte=datespan.enddate.date()))
    else:
        form_query = (form_query
            .completed(gte=datespan.startdate.date(),
                       lte=datespan.enddate.date()))

    if user_ids:
        form_query = form_query.user_id(user_ids)

    form_query = (form_query
        .user_aggregation()
        .size(0))
    return form_query.run().aggregations.user.counts_by_bucket()


def get_submission_counts_by_date(domain, user_ids, datespan, timezone):
    return _get_form_counts_by_date(domain, user_ids, datespan, timezone, True)


def get_completed_counts_by_date(domain, user_ids, datespan, timezone):
    return _get_form_counts_by_date(domain, user_ids, datespan, timezone, False)


def _get_form_counts_by_date(domain, user_ids, datespan, timezone, is_submission_time):
    form_query = (FormES()
                  .domain(domain)
                  .user_id(user_ids))
    for xmlns in SYSTEM_FORM_XMLNS_MAP.keys():
        form_query = form_query.filter(filters.NOT(xmlns_filter(xmlns)))

    if is_submission_time:
        form_query = (form_query
            .submitted(gte=datespan.startdate.date(),
                     lte=datespan.enddate.date())
            .submitted_histogram(timezone.zone))

    else:
        form_query = (form_query
            .completed(gte=datespan.startdate.date(),
                     lte=datespan.enddate.date())
            .completed_histogram(timezone.zone))

    form_query = form_query.size(0)

    results = form_query.run().aggregations.date_histogram.buckets_list

    # Convert timestamp into timezone aware datetime. Must divide timestamp by 1000 since python's
    # fromtimestamp takes a timestamp in seconds, whereas elasticsearch's timestamp is in milliseconds
    results = list(map(
        lambda result:
            (datetime.fromtimestamp(result.key // 1000).date().isoformat(), result.doc_count),
        results,
    ))
    return dict(results)


def get_group_stubs(group_ids):
    return (GroupES()
        .group_ids(group_ids)
        .values('_id', 'name', 'case_sharing', 'reporting'))


def get_user_stubs(user_ids):
    from corehq.apps.reports.util import SimplifiedUserInfo
    return (UserES()
        .user_ids(user_ids)
        .show_inactive()
        .values(*SimplifiedUserInfo.ES_FIELDS))


def get_forms(domain, startdate, enddate, user_ids=None, app_ids=None, xmlnss=None, by_submission_time=True):

    date_filter_fn = submitted_filter if by_submission_time else completed_filter
    query = (
        FormES()
        .domain(domain)
        .filter(date_filter_fn(gte=startdate, lte=enddate))
        .app(app_ids)
        .xmlns(xmlnss)
        .size(5000)
    )

    if user_ids:
        query = (query
            .user_ids_handle_unknown(user_ids)
            .remove_default_filter('has_user'))

    result = query.run()
    return PagedResult(total=result.total, hits=result.hits)


def get_form_counts_by_user_xmlns(domain, startdate, enddate, user_ids=None,
                                  xmlnss=None, by_submission_time=True, export=False):

    missing_users = False

    date_filter_fn = submitted_filter if by_submission_time else completed_filter
    es_instance = ES_EXPORT_INSTANCE if export else ES_DEFAULT_INSTANCE
    query = (FormES(es_instance_alias=es_instance)
             .domain(domain)
             .filter(date_filter_fn(gte=startdate, lt=enddate))
             .aggregation(
                 TermsAggregation('user_id', 'form.meta.userID').aggregation(
                     TermsAggregation('app_id', 'app_id').aggregation(
                         TermsAggregation('xmlns', 'xmlns')
                     )
                 )
             )
             .size(0)
    )

    if user_ids:
        query = (query
            .user_ids_handle_unknown(user_ids)
            .remove_default_filter('has_user'))
        missing_users = None in user_ids
        if missing_users:
            query = query.aggregation(
                MissingAggregation('missing_user_id', 'form.meta.userID').aggregation(
                    TermsAggregation('app_id', 'app_id').aggregation(
                        TermsAggregation('xmlns', 'xmlns')
                    )
                )
            )

    if xmlnss:
        query = query.xmlns(xmlnss)

    counts = defaultdict(lambda: 0)
    aggregations = query.run().aggregations
    user_buckets = aggregations.user_id.buckets_list
    if missing_users:
        user_buckets.append(aggregations.missing_user_id.bucket)

    for user_bucket in user_buckets:
        app_buckets = user_bucket.app_id.buckets_list
        for app_bucket in app_buckets:
            xmlns_buckets = app_bucket.xmlns.buckets_list
            for xmlns_bucket in xmlns_buckets:
                key = (user_bucket.key, app_bucket.key, xmlns_bucket.key)
                counts[key] = xmlns_bucket.doc_count

    return counts


def get_form_duration_stats_by_user(
        domain,
        app_id,
        xmlns,
        user_ids,
        startdate,
        enddate,
        by_submission_time=True):
    """Gets stats on the duration of a selected form grouped by users"""
    date_filter_fn = submitted_filter if by_submission_time else completed_filter

    missing_users = None in user_ids

    query = (
        FormES()
        .domain(domain)
        .user_ids_handle_unknown(user_ids)
        .remove_default_filter('has_user')
        .xmlns(xmlns)
        .filter(date_filter_fn(gte=startdate, lt=enddate))
        .aggregation(
            TermsAggregation('user_id', 'form.meta.userID').aggregation(
                ExtendedStatsAggregation(
                    'duration_stats',
                    'form.meta.timeStart',
                    script="doc['form.meta.timeEnd'].value - doc['form.meta.timeStart'].value",
                )
            )
        )
        .size(0)
    )

    if app_id:
        query = query.app(app_id)

    if missing_users:
        query = query.aggregation(
            MissingAggregation('missing_user_id', 'form.meta.userID').aggregation(
                ExtendedStatsAggregation(
                    'duration_stats',
                    'form.meta.timeStart',
                    script="doc['form.meta.timeEnd'].value - doc['form.meta.timeStart'].value",
                )
            )
        )

    result = {}
    aggregations = query.run().aggregations

    if missing_users:
        result[MISSING_KEY] = aggregations.missing_user_id.bucket.duration_stats.result

    buckets_dict = aggregations.user_id.buckets_dict
    for user_id, bucket in six.iteritems(buckets_dict):
        result[user_id] = bucket.duration_stats.result
    return result


def get_form_duration_stats_for_users(
        domain,
        app_id,
        xmlns,
        user_ids,
        startdate,
        enddate,
        by_submission_time=True):
    """Gets the form duration stats for a group of users"""
    date_filter_fn = submitted_filter if by_submission_time else completed_filter

    query = (
        FormES()
        .domain(domain)
        .user_ids_handle_unknown(user_ids)
        .remove_default_filter('has_user')
        .xmlns(xmlns)
        .filter(date_filter_fn(gte=startdate, lt=enddate))
        .aggregation(
            ExtendedStatsAggregation(
                'duration_stats',
                'form.meta.timeStart',
                script="doc['form.meta.timeEnd'].value - doc['form.meta.timeStart'].value",
            )
        )
        .size(0)
    )

    if app_id:
        query = query.app(app_id)

    return query.run().aggregations.duration_stats.result


def get_form_counts_for_domains(domains):
    return FormES() \
        .filter(filters.term('domain', domains)) \
        .domain_aggregation() \
        .size(0) \
        .run() \
        .aggregations.domain.counts_by_bucket()


def get_case_and_action_counts_for_domains(domains):
    actions_agg = aggregations.NestedAggregation('actions', 'actions')
    aggregation = aggregations.TermsAggregation('domain', 'domain').aggregation(actions_agg)
    results = CaseES() \
        .filter(filters.term('domain', domains)) \
        .aggregation(aggregation) \
        .size(0) \
        .run()

    domains_to_cases = results.aggregations.domain.buckets_dict

    def _domain_stats(domain_name):
        cases = domains_to_cases.get(domain_name, None)
        return {
            'cases': cases.doc_count if cases else 0,
            'case_actions': cases.actions.doc_count if cases else 0
        }

    return {
        domain: _domain_stats(domain)
        for domain in domains
    }


def get_all_user_ids_submitted(domain, app_ids=None):
    query = (
        FormES()
        .domain(domain)
        .aggregation(
            TermsAggregation('user_id', 'form.meta.userID')
        )
        .size(0)
    )

    if app_ids:
        query = query.app(app_ids)

    return list(query.run().aggregations.user_id.buckets_dict)


def get_username_in_last_form_user_id_submitted(domain, user_id):
    submissions = get_last_form_submissions_by_user(domain, [user_id])
    user_submissions = submissions.get(user_id, None)
    if user_submissions:
        return user_submissions[0]['form']['meta'].get('username', None)


def _forms_with_attachments(domain, app_id, xmlns, datespan, user_types):
    enddate = datespan.enddate + timedelta(days=1)
    query = (FormES()
             .domain(domain)
             .app(app_id)
             .xmlns(xmlns)
             .submitted(gte=datespan.startdate, lte=enddate)
             .remove_default_filter("has_user")
             .source(['_id', 'external_blobs']))

    if user_types:
        query = query.user_type(user_types)

    for form in query.scroll():
        try:
            for attachment in form.get('external_blobs', {}).values():
                if attachment['content_type'] != "text/xml":
                    yield form
                    continue
        except AttributeError:
            pass


def get_form_ids_having_multimedia(domain, app_id, xmlns, datespan, user_types):
    return {
        form['_id'] for form in _forms_with_attachments(domain, app_id, xmlns, datespan, user_types)
    }


def media_export_is_too_big(domain, app_id, xmlns, datespan, user_types):
    size = 0
    for form in _forms_with_attachments(domain, app_id, xmlns, datespan, user_types):
        for attachment in form.get('external_blobs', {}).values():
            size += attachment.get('content_length', 0)
            if size > MAX_MULTIMEDIA_EXPORT_SIZE:
                return True
    return False


def scroll_case_names(domain, case_ids):
    query = (CaseES()
            .domain(domain)
            .case_ids(case_ids)
            .source(['name', '_id'])
            .size(CASE_SCROLL_SIZE))
    return query.scroll()


@quickcache(['domain', 'use_case_search'], timeout=24 * 3600)
def get_case_types_for_domain_es(domain, use_case_search=False):
    index_class = CaseSearchES if use_case_search else CaseES
    query = (
        index_class().domain(domain).size(0)
        .terms_aggregation("type.exact", "case_types")
    )
    return set(query.run().aggregations.case_types.keys)


def get_case_search_types_for_domain_es(domain):
    return get_case_types_for_domain_es(domain, True)<|MERGE_RESOLUTION|>--- conflicted
+++ resolved
@@ -1,10 +1,3 @@
-<<<<<<< HEAD
-from __future__ import absolute_import
-from __future__ import division
-from __future__ import unicode_literals
-
-=======
->>>>>>> 61e439f5
 from collections import defaultdict, namedtuple
 from datetime import datetime, timedelta
 
@@ -18,37 +11,16 @@
     CaseSearchES,
     FormES,
     GroupES,
-<<<<<<< HEAD
-    CaseES,
-    filters,
-    aggregations,
-    CaseSearchES,
-=======
-    LedgerES,
     UserES,
     aggregations,
     filters,
->>>>>>> 61e439f5
 )
 from corehq.apps.es.aggregations import (
     MISSING_KEY,
-    AggregationTerm,
     ExtendedStatsAggregation,
     MissingAggregation,
-<<<<<<< HEAD
-    MISSING_KEY,
-)
-from corehq.apps.export.const import CASE_SCROLL_SIZE, MAX_MULTIMEDIA_EXPORT_SIZE
-from corehq.apps.es.forms import (
-    submitted as submitted_filter,
-    completed as completed_filter,
-    xmlns as xmlns_filter,
-=======
-    NestedTermAggregationsHelper,
-    SumAggregation,
     TermsAggregation,
     TopHitsAggregation,
->>>>>>> 61e439f5
 )
 from corehq.apps.es.cases import case_type as case_type_filter
 from corehq.apps.es.cases import closed_range as closed_range_filter
