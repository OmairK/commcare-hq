--- conflicted
+++ resolved
@@ -272,24 +272,17 @@
         return tz_utils.adjust_datetime_to_timezone(self.now, self.timezone.zone, pytz.utc.zone)
 
     def get_headers(self):
-<<<<<<< HEAD
-        headers = DataTablesHeader(DataTablesColumn("User"))
-        for l in self.landmarks:
-            headers.add_column(DataTablesColumn("Last %s Days" % l.days if l else "Ever",
-                                                sort_type=DTSortType.NUMERIC))
-=======
-        headers = ["Users"]
-        def add_numeric_header(text, help_text=None):
-            headers.append(util.format_datatables_header(
-                text=text,
-                sort_type=util.SORT_TYPE_NUMERIC,
-                help_text=help_text,
-            ))
+        headers = DataTablesHeader(DataTablesColumn("Users"))
         for landmark in self.landmarks:
-            add_numeric_header("Last %s Days" % landmark.days, help_text='Number of cases modified (or closed) in the last %s days' % landmark.days)
-        add_numeric_header("Active Cases", help_text='Number of cases modified in the last %s days that are still open' % self.inactive.days)
-        add_numeric_header("Inactive Cases", help_text="Number of cases that are open but haven't been touched in the last %s days" % self.inactive.days)
->>>>>>> 2c3d3e89
+            headers.add_column(DataTablesColumn("Last %s Days" % landmark.days if landmark else "Ever",
+                        sort_type=DTSortType.NUMERIC,
+                        help_text='Number of cases modified (or closed) in the last %s days' % landmark.days))
+        headers.add_column(DataTablesColumn("Active Cases",
+            sort_type=DTSortType.NUMERIC,
+            help_text='Number of cases modified in the last %s days that are still open' % self.inactive.days))
+        headers.add_column(DataTablesColumn("Inactive Cases",
+            sort_type=DTSortType.NUMERIC,
+            help_text="Number of cases that are open but haven't been touched in the last %s days" % self.inactive.days))
         return headers
 
     def get_rows(self):
