function(doc) {
    if(doc.doc_type == "XFormInstance") {
        emit([doc.domain, doc.form.meta.userID, doc.received_on], {
            time: doc.received_on,
            xmlns: doc.xmlns,
<<<<<<< HEAD
            username: doc.form.meta.username
=======
            app_id: doc.app_id
>>>>>>> 4d03bf49
        });
    }
}<|MERGE_RESOLUTION|>--- conflicted
+++ resolved
@@ -3,11 +3,8 @@
         emit([doc.domain, doc.form.meta.userID, doc.received_on], {
             time: doc.received_on,
             xmlns: doc.xmlns,
-<<<<<<< HEAD
-            username: doc.form.meta.username
-=======
+            username: doc.form.meta.username,
             app_id: doc.app_id
->>>>>>> 4d03bf49
         });
     }
 }