--- conflicted
+++ resolved
@@ -23,14 +23,10 @@
     buttonGroup,
     scheduleInstanceFilter,
     locationDrilldown,
-<<<<<<< HEAD
+    advancedFormsOptions,
+    drilldownOptions,
     choiceListUtils,
     caseListExplorer
-=======
-    advancedFormsOptions,
-    drilldownOptions,
-    choiceListUtils
->>>>>>> 95275e91
 ) {
     var init = function() {
         // Datespans
