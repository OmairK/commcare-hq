--- conflicted
+++ resolved
@@ -1,10 +1,5 @@
-<<<<<<< HEAD
-/* globals COMMCAREHQ, hqGlobal */
+/* globals hqDefine, hqImport */
 hqGlobal("reports/js/filters", ['jquery', 'knockout', 'select2'], function($, ko) {
-=======
-/* globals hqDefine, hqImport */
-hqDefine("reports/js/filters", function() {
->>>>>>> 985e55a9
     var linkButtonGroup = function (groupIdOrEl, can_be_empty) {
         // this is used to initialize the buttongroup filters
         // see the user filter for sample usage.
