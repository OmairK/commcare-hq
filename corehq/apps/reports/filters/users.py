from __future__ import absolute_import
from __future__ import unicode_literals
from django.core.exceptions import PermissionDenied
from django.urls import reverse
from django.utils.safestring import mark_safe
from django.utils.translation import ugettext_noop, ugettext_lazy
from django.utils.translation import ugettext as _

from memoized import memoized

from corehq.apps.es import users as user_es, filters
from corehq.apps.domain.models import Domain
from corehq.apps.groups.models import Group
from corehq.apps.locations.permissions import user_can_access_other_user
from corehq.apps.users.cases import get_wrapped_owner
from corehq.apps.users.models import CommCareUser, WebUser
from corehq.apps.commtrack.models import SQLLocation
from corehq.toggles import FILTER_ON_GROUPS_AND_LOCATIONS

from .. import util
from ..models import HQUserType
from ..analytics.esaccessors import get_user_stubs, get_group_stubs
from .base import (
    BaseMultipleOptionFilter,
    BaseReportFilter,
    BaseSingleOptionFilter,
)
from six.moves import map


class UserOrGroupFilter(BaseSingleOptionFilter):
    slug = "view_by"
    label = ugettext_lazy("View by Users or Groups")
    default_text = ugettext_lazy("Users")
    options = [('groups', ugettext_lazy('Groups'))]


class UserTypeFilter(BaseReportFilter):
    # note, don't use this as a guideline for anything.
    slug = "ufilter"
    label = ugettext_lazy("User Type")
    template = "reports/filters/filter_users.html"

    @property
    def filter_context(self):
        toggle, show_filter = self.get_user_filter(self.request)
        return {
            'show_user_filter': show_filter,
            'toggle_users': toggle,
        }

    @classmethod
    def get_user_filter(cls, request):
        return get_user_toggle(request)


class SelectMobileWorkerFilter(BaseSingleOptionFilter):
    slug = 'individual'
    label = ugettext_lazy("Select Mobile Worker")
    default_text = ugettext_lazy("All Mobile Workers")

    @property
    def filter_context(self):
        user_filter, _ = UserTypeFilter.get_user_filter(self.request)
        context = super(SelectMobileWorkerFilter, self).filter_context
        context['select'].update({
            'default_text': self.get_default_text(user_filter),
        })
        return context

    @property
    def options(self):
        users = util.user_list(self.domain)
        return [(user.user_id,
                 "%s%s" % (user.username_in_report, "" if user.is_active else " (Inactive)"))
                for user in users]

    @classmethod
    def get_default_text(cls, user_filter):
        default = cls.default_text
        if user_filter[HQUserType.ADMIN].show or \
           user_filter[HQUserType.DEMO_USER].show or user_filter[HQUserType.UNKNOWN].show:
            default = _('%s & Others') % _(default)
        return default


class SelectCaseOwnerFilter(SelectMobileWorkerFilter):
    label = ugettext_noop("Select Case Owner")
    default_text = ugettext_noop("All Case Owners")

    @property
    def options(self):
        options = [(group._id, "%s (Group)" % group.name) for group in Group.get_case_sharing_groups(self.domain)]
        user_options = super(SelectCaseOwnerFilter, self).options
        options.extend(user_options)
        return options


class BaseGroupedMobileWorkerFilter(BaseSingleOptionFilter):
    """
        This is a little field for use when a client really wants to filter by
        individuals from a specific group.  Since by default we still want to
        show all the data, no filtering is done unless the special group filter
        is selected.
    """
    group_names = []

    @property
    def options(self):
        options = []
        for group_name in self.group_names:
            group = Group.by_name(self.domain, group_name)
            if group:
                users = group.get_users(is_active=True, only_commcare=True)
                options.extend([(u.user_id, u.username_in_report) for u in users])
        return options


class EmwfUtils(object):
    def __init__(self, domain):
        self.domain = domain

    def user_tuple(self, u):
        user = util._report_user_dict(u)
        uid = "u__%s" % user['user_id']
        if u['doc_type'] == 'WebUser':
            name = "%s [Web User]" % user['username_in_report']
        elif user['is_active']:
            name = "%s [Active Mobile Worker]" % user['username_in_report']
        else:
            name = "%s [Deactivated Mobile Worker]" % user['username_in_report']
        return uid, name

    def reporting_group_tuple(self, g):
        return "g__%s" % g['_id'], '%s [group]' % g['name']

    def user_type_tuple(self, t):
        return (
            "t__%s" % t,
            "[%s]" % HQUserType.human_readable[t]
        )

    def location_tuple(self, location):
        return ("l__%s" % location.location_id,
                '%s [location]' % location.get_path_display())

    @property
    @memoized
    def static_options(self):
        static_options = [("t__0", _("[Active Mobile Workers]"))]
        types = ['DEACTIVATED', 'DEMO_USER', 'ADMIN', 'WEB', 'UNKNOWN']
        if Domain.get_by_name(self.domain).commtrack_enabled:
            types.append('COMMTRACK')
        if FILTER_ON_GROUPS_AND_LOCATIONS.enabled(self.domain):
            types.append('GROUPS_AND_LOCATIONS')
        for t in types:
            user_type = getattr(HQUserType, t)
            static_options.append(self.user_type_tuple(user_type))

        return static_options

    def _group_to_choice_tuple(self, group):
        return self.reporting_group_tuple(group)

    def id_to_choice_tuple(self, id_):
        for static_id, text in self.static_options:
            if (id_ == static_id[3:] and static_id[:3] == "t__") or id_ == static_id:
                return (static_id, text)

        owner = get_wrapped_owner(id_, support_deleted=True)
        if isinstance(owner, Group):
            ret = self._group_to_choice_tuple(owner)
        elif isinstance(owner, SQLLocation):
            ret = self.location_tuple(owner)
        elif isinstance(owner, (CommCareUser, WebUser)):
            ret = self.user_tuple(owner)
        elif owner is None:
            return None
        else:
            raise Exception("Unexpcted id: {}".format(id_))

        if hasattr(owner, 'is_deleted'):
            if (callable(owner.is_deleted) and owner.is_deleted()) or owner.is_deleted == True:
                # is_deleted may be an attr or callable depending on owner type
                ret = (ret[0], 'Deleted - ' + ret[1])

        return ret


<<<<<<< HEAD
class SubmitHistoryUtils(EmwfUtils):
    @property
    @memoized
    def static_options(self):
        static_options = [("t__0", _("[Active Mobile Workers]"))]
        types = ['DEACTIVATED', 'DEMO_USER', 'ADMIN', 'WEB', 'UNKNOWN']
        if Domain.get_by_name(self.domain).commtrack_enabled:
            types.append('COMMTRACK')
        if FILTER_ON_GROUPS_AND_LOCATIONS.enabled(self.domain):
            types.append('GROUPS_AND_LOCATIONS')
        for t in types:
            user_type = getattr(HQUserType, t)
            static_options.append(self.user_type_tuple(user_type))

        return static_options


=======
>>>>>>> edee2016
class UsersUtils(EmwfUtils):

    def user_tuple(self, u):
        user = util._report_user_dict(u)
        uid = "%s" % user['user_id']
        name = "%s" % user['username_in_report']
        return (uid, name)


class ExpandedMobileWorkerFilter(BaseMultipleOptionFilter):
    """
    To get raw filter results:
        mobile_user_and_group_slugs = request.GET.getlist(ExpandedMobileWorkerFilter.slug)

        user_ids = emwf.selected_user_ids(mobile_user_and_group_slugs)
        user_types = emwf.selected_user_types(mobile_user_and_group_slugs)
        group_ids = emwf.selected_group_ids(mobile_user_and_group_slugs)
    """
    slug = "emw"
    label = ugettext_lazy("User(s)")
    default_options = None
    placeholder = ugettext_lazy("Add users and groups to filter this report.")
    is_cacheable = False
    options_url = 'emwf_options_all_users'
    filter_help_inline = ugettext_lazy(mark_safe(
        'See <a href="https://confluence.dimagi.com/display/commcarepublic/Report+and+Export+Filters"'
        ' target="_blank"> Filter Definitions</a>.'
    ))
    search_help_inline = ugettext_lazy(mark_safe(
        'To quick search for a '
        '<a href="https://confluence.dimagi.com/display/commcarepublic/Exact+Search+for+Locations" '
        'target="_blank">location</a>, write your query as "parent"/descendant.'
    ))

    @property
    @memoized
    def utils(self):
        return EmwfUtils(self.domain)

    @staticmethod
    def selected_user_ids(mobile_user_and_group_slugs):
        return [u[3:] for u in mobile_user_and_group_slugs if u.startswith("u__")]

    @staticmethod
    def selected_user_types(mobile_user_and_group_slugs):
        """
        usage: ``HQUserType.DEMO_USER in selected_user_types``
        """
        return [int(t[3:]) for t in mobile_user_and_group_slugs
                if t.startswith("t__") and t[3:].isdigit()]

    @classmethod
    def selected_group_ids(cls, mobile_user_and_group_slugs):
        return cls.selected_reporting_group_ids(mobile_user_and_group_slugs)

    @staticmethod
    def selected_reporting_group_ids(mobile_user_and_group_slugs):
        return [g[3:] for g in mobile_user_and_group_slugs if g.startswith("g__")]

    @staticmethod
    def selected_location_ids(mobile_user_and_group_slugs):
        return [l[3:] for l in mobile_user_and_group_slugs if l.startswith("l__")]

    @staticmethod
    def show_all_mobile_workers(mobile_user_and_group_slugs):
        return 't__0' in mobile_user_and_group_slugs

    @staticmethod
    def no_filters_selected(mobile_user_and_group_slugs):
        return not any(mobile_user_and_group_slugs)

    def _get_assigned_locations_default(self):
        user_locations = self.request.couch_user.get_sql_locations(self.domain)
        return list(map(self.utils.location_tuple, user_locations))

    def get_default_selections(self):
        if not self.request.can_access_all_locations:
            return self._get_assigned_locations_default()

        defaults = [('t__0', _("[Active Mobile Workers]")), ('t__5', _("[Deactivated Mobile Workers]"))]
        if self.request.project.commtrack_enabled:
            defaults.append(self.utils.user_type_tuple(HQUserType.COMMTRACK))
        return defaults

    @property
    @memoized
    def selected(self):
        selected_ids = self.request.GET.getlist(self.slug)
        if not selected_ids:
            return [{'id': url_id, 'text': text}
                    for url_id, text in self.get_default_selections()]

        selected = (self.selected_static_options(selected_ids) +
                    self._selected_user_entries(selected_ids) +
                    self._selected_group_entries(selected_ids) +
                    self._selected_location_entries(selected_ids))
        known_ids = dict(selected)
        return [
            {'id': id, 'text': known_ids[id]}
            for id in selected_ids
            if id in known_ids
        ]

    def selected_static_options(self, mobile_user_and_group_slugs):
        return [option for option in self.utils.static_options
                if option[0] in mobile_user_and_group_slugs]

    def _selected_user_entries(self, mobile_user_and_group_slugs):
        user_ids = self.selected_user_ids(mobile_user_and_group_slugs)
        if not user_ids:
            return []
        results = get_user_stubs(user_ids)
        return [self.utils.user_tuple(hit) for hit in results]

    def _selected_groups_query(self, mobile_user_and_group_slugs):
        group_ids = self.selected_group_ids(mobile_user_and_group_slugs)
        if not group_ids:
            return []
        return get_group_stubs(group_ids)

    def _selected_group_entries(self, mobile_user_and_group_slugs):
        groups = self._selected_groups_query(mobile_user_and_group_slugs)
        return [self.utils.reporting_group_tuple(group)
                for group in groups
                if group.get("reporting", False)]

    def _selected_location_entries(self, mobile_user_and_group_slugs):
        location_ids = self.selected_location_ids(mobile_user_and_group_slugs)
        if not location_ids:
            return []
        return list(map(self.utils.location_tuple,
                        SQLLocation.objects.filter(location_id__in=location_ids)))

    @property
    def filter_context(self):
        context = super(ExpandedMobileWorkerFilter, self).filter_context
        url = reverse(self.options_url, args=[self.domain])
        context.update({'endpoint': url})
        context.update({'filter_help_inline': self.filter_help_inline})
        if self.request.project.uses_locations:
            context.update({'search_help_inline': self.search_help_inline})
        return context

    @classmethod
    def user_es_query(cls, domain, mobile_user_and_group_slugs, request_user):
        # The queryset returned by this method is location-safe
        q = user_es.UserES().domain(domain)
        if ExpandedMobileWorkerFilter.no_filters_selected(mobile_user_and_group_slugs):
            return q

        user_ids = cls.selected_user_ids(mobile_user_and_group_slugs)
        user_types = cls.selected_user_types(mobile_user_and_group_slugs)
        group_ids = cls.selected_group_ids(mobile_user_and_group_slugs)
        location_ids = cls.selected_location_ids(mobile_user_and_group_slugs)

        user_type_filters = []
        if HQUserType.ADMIN in user_types:
            user_type_filters.append(user_es.admin_users())
        if HQUserType.UNKNOWN in user_types:
            user_type_filters.append(user_es.unknown_users())
        if HQUserType.WEB in user_types:
            user_type_filters.append(user_es.web_users())
        if HQUserType.DEMO_USER in user_types:
            user_type_filters.append(user_es.demo_users())

        if HQUserType.ACTIVE in user_types and HQUserType.DEACTIVATED in user_types:
            q = q.show_inactive()
        elif HQUserType.DEACTIVATED in user_types:
            q = q.show_only_inactive()

        if not request_user.has_permission(domain, 'access_all_locations'):
            cls._verify_users_are_accessible(domain, request_user, user_ids)
            return q.OR(
                filters.term("_id", user_ids),
                user_es.location(list(SQLLocation.active_objects
                                      .get_locations_and_children(location_ids)
                                      .accessible_to_user(domain, request_user)
                                      .location_ids())),
            )

        if HQUserType.ACTIVE in user_types or HQUserType.DEACTIVATED in user_types:
            # return all users with selected user_types
            user_type_filters.append(user_es.mobile_users())
            return q.OR(*user_type_filters)

        # return matching user types and exact matches
        location_ids = list(SQLLocation.active_objects
                            .get_locations_and_children(location_ids)
                            .location_ids())

        group_id_filter = filters.term("__group_ids", group_ids)

        if FILTER_ON_GROUPS_AND_LOCATIONS.enabled(domain) and group_ids and location_ids:
            group_and_location_filter = filters.AND(
                group_id_filter,
                user_es.location(location_ids),
            )
        else:
<<<<<<< HEAD
            # return matching user types and exact matches
            location_ids = list(SQLLocation.active_objects
                                .get_locations_and_children(location_ids)
                                .location_ids())

            group_id_filter = filters.term("__group_ids", group_ids)

            if HQUserType.GROUPS_AND_LOCATIONS in user_types and group_ids and location_ids:
                group_and_location_filter = filters.AND(
                    group_id_filter,
                    user_es.location(location_ids),
                )
            else:
                group_and_location_filter = filters.OR(
                    group_id_filter,
                    user_es.location(location_ids),
                )

            id_filter = filters.OR(
                filters.term("_id", user_ids),
                group_and_location_filter,
=======
            group_and_location_filter = filters.OR(
                group_id_filter,
                user_es.location(location_ids),
>>>>>>> edee2016
            )

        id_filter = filters.OR(
            filters.term("_id", user_ids),
            group_and_location_filter,
        )

        if user_type_filters:
            return q.OR(
                id_filter,
                group_and_location_filter,
                filters.OR(*user_type_filters),
            )
        return q.filter(id_filter)

    @staticmethod
    def _verify_users_are_accessible(domain, request_user, user_ids):
        # This function would be very slow if called with many user ids
        for user_id in user_ids:
            other_user = CommCareUser.get(user_id)
            if not user_can_access_other_user(domain, request_user, other_user):
                raise PermissionDenied("One or more users are not accessible")

    @property
    def options(self):
        return [('t__0', _("[Active Mobile Workers]"))]

    @classmethod
    def for_user(cls, user_id):
        return {
            cls.slug: 'u__%s' % user_id
        }

    @classmethod
    def for_reporting_group(cls, group_id):
        return {
            cls.slug: 'g__%s' % group_id
        }


def get_user_toggle(request):
    ufilter = group = individual = show_commtrack = None
    try:
        request_obj = request.POST if request.method == 'POST' else request.GET
        if request_obj.get('ufilter', ''):
            ufilter = request_obj.getlist('ufilter')
        group = request_obj.get('group', '')
        individual = request_obj.get('individual', '')
        show_commtrack = request.project.commtrack_enabled
    except (KeyError, AttributeError):
        pass
    show_filter = True

    toggle = HQUserType.commtrack_defaults() if show_commtrack else HQUserType.use_defaults()
    if ufilter and not (group or individual):
        toggle = HQUserType.use_filter(ufilter)
    elif group or individual:
        show_filter = False
    return toggle, show_filter<|MERGE_RESOLUTION|>--- conflicted
+++ resolved
@@ -187,26 +187,6 @@
         return ret
 
 
-<<<<<<< HEAD
-class SubmitHistoryUtils(EmwfUtils):
-    @property
-    @memoized
-    def static_options(self):
-        static_options = [("t__0", _("[Active Mobile Workers]"))]
-        types = ['DEACTIVATED', 'DEMO_USER', 'ADMIN', 'WEB', 'UNKNOWN']
-        if Domain.get_by_name(self.domain).commtrack_enabled:
-            types.append('COMMTRACK')
-        if FILTER_ON_GROUPS_AND_LOCATIONS.enabled(self.domain):
-            types.append('GROUPS_AND_LOCATIONS')
-        for t in types:
-            user_type = getattr(HQUserType, t)
-            static_options.append(self.user_type_tuple(user_type))
-
-        return static_options
-
-
-=======
->>>>>>> edee2016
 class UsersUtils(EmwfUtils):
 
     def user_tuple(self, u):
@@ -391,7 +371,6 @@
             # return all users with selected user_types
             user_type_filters.append(user_es.mobile_users())
             return q.OR(*user_type_filters)
-
         # return matching user types and exact matches
         location_ids = list(SQLLocation.active_objects
                             .get_locations_and_children(location_ids)
@@ -399,39 +378,15 @@
 
         group_id_filter = filters.term("__group_ids", group_ids)
 
-        if FILTER_ON_GROUPS_AND_LOCATIONS.enabled(domain) and group_ids and location_ids:
+        if HQUserType.GROUPS_AND_LOCATIONS in user_types and group_ids and location_ids:
             group_and_location_filter = filters.AND(
                 group_id_filter,
                 user_es.location(location_ids),
             )
         else:
-<<<<<<< HEAD
-            # return matching user types and exact matches
-            location_ids = list(SQLLocation.active_objects
-                                .get_locations_and_children(location_ids)
-                                .location_ids())
-
-            group_id_filter = filters.term("__group_ids", group_ids)
-
-            if HQUserType.GROUPS_AND_LOCATIONS in user_types and group_ids and location_ids:
-                group_and_location_filter = filters.AND(
-                    group_id_filter,
-                    user_es.location(location_ids),
-                )
-            else:
-                group_and_location_filter = filters.OR(
-                    group_id_filter,
-                    user_es.location(location_ids),
-                )
-
-            id_filter = filters.OR(
-                filters.term("_id", user_ids),
-                group_and_location_filter,
-=======
             group_and_location_filter = filters.OR(
                 group_id_filter,
                 user_es.location(location_ids),
->>>>>>> edee2016
             )
 
         id_filter = filters.OR(
