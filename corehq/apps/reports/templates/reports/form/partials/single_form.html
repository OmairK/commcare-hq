--- conflicted
+++ resolved
@@ -229,48 +229,7 @@
             </p>
             {% endif %}
         </div>
-<<<<<<< HEAD
-
-        {% if question_list_not_found %}
-        <div class="row-fluid">
-            <div class="alert alert-warning clear-fix span6">
-                <strong>{{ question_list_not_found.message }}</strong>
-                <br/>
-                {% trans "All data is listed as Unrecognized Data." %}
-            </div>
-        </div>
-        {% else %}
-        <ul class="nav nav-pills formDisplayToggle">
-            <li class="active"><a href="#" class="showReadable">{% trans "Labels" %}</a></li>
-            <li><a href="#" class="showRaw">{% trans "Question IDs" %}</a></li>
-        </ul>
-        <label class="checkbox">
-            <input type="checkbox" class="showSkippedToggle"/>
-            {% trans "Show questions in form that were not shown to the user" %}
-            <!-- TODO: use hq-help-template -->
-            <div class="hq-help">
-                <a href="#">
-                    <i class="icon-question-sign"
-                       data-title="{% trans "Questions not shown to the user" %}"
-                       data-content="{% trans "These questions were not shown to the user because their display conditions were not met." %}">
-                    </i>
-                </a>
-            </div>
-        </label>
-        {% endif %}
-        <table class="table table-bordered form-data-table">
-            <tr>
-                <th class="span6">
-                    <span class="form-data-readable">{% trans "Question" %}</span>
-                    <span class="form-data-raw">{% trans "Question ID" %}</span>
-                </th>
-                <th class="span6">{% trans "Response" %}</th>
-            </tr>
-            {% include 'reports/form/partials/single_form_tree.html' with questions=form_data %}
-        </table>
-=======
         {% include 'reports/form/partials/readable_form.html' with questions=form_data %}
->>>>>>> 3a51cfea
     </div>
 
     {% if cases %}
