--- conflicted
+++ resolved
@@ -315,7 +315,6 @@
             .filter(MissingDoc.kind == doc_type)
         }
 
-<<<<<<< HEAD
     def add_ignore_paths(self, couch_form_id, paths):
 
         def path_to_string(p):
@@ -352,7 +351,7 @@
                              .filter(FormIdMap.couch_form_id == couch_form_id)
                              .first())
         return result is not None
-=======
+
     def clone_casediff_data_from(self, casediff_state_path):
         """Copy casediff state into this state db
 
@@ -414,7 +413,6 @@
             copy(KeyValue, session, f"key IN {quotelist(resume_keys)}")
             copy(DocCount, session)
             copy(MissingDoc, session)
->>>>>>> 9377ab31
 
 
 class ResumeError(Exception):
@@ -466,13 +464,6 @@
     id = Column(String(50), nullable=False, primary_key=True)
 
 
-<<<<<<< HEAD
-class UnexpectedCaseUpdate(Base):
-    __tablename__ = "unexpectedcaseupdate"
-
-    id = Column(String(50), nullable=False, primary_key=True)
-
-
 class IgnorePath(Base):
     __tablename__ = 'ignore_path'
 
@@ -488,8 +479,6 @@
     sql_form_id = Column(String(50), nullable=False)
 
 
-=======
->>>>>>> 9377ab31
 diff_doc_id_idx = Index("diff_doc_id_idx", Diff.doc_id)
 ignore_path_form_id_idx = Index("ignore_path_form_id_idx", IgnorePath.form_id)
 
