--- conflicted
+++ resolved
@@ -1,5 +1,4 @@
-from __future__ import absolute_import
-from __future__ import unicode_literals
+from __future__ import absolute_import, unicode_literals
 
 import doctest
 import os
@@ -14,17 +13,12 @@
 from django.core.management.base import CommandError
 from django.test import SimpleTestCase, TestCase, override_settings
 
-<<<<<<< HEAD
+import six
 import xmltodict
 from attr import attrib, attrs
 from couchdbkit.exceptions import ResourceNotFound
 from six.moves import zip
 from testil import assert_raises, eq
-=======
-import six
-from couchdbkit.exceptions import ResourceNotFound
-from six.moves import zip
->>>>>>> 8733a877
 
 from casexml.apps.case.mock import CaseBlock
 from couchforms.models import XFormInstance
@@ -78,11 +72,8 @@
     softer_assert,
     trap_extra_setup,
 )
-<<<<<<< HEAD
 
 DECL = '<?xml version="1.0" encoding="utf-8"?>\n'
-=======
->>>>>>> 8733a877
 
 
 class BaseMigrationTestCase(TestCase, TestFileMixin):
