--- conflicted
+++ resolved
@@ -1,10 +1,7 @@
 from __future__ import absolute_import, unicode_literals
 
-<<<<<<< HEAD
 import doctest
-=======
 import logging
->>>>>>> 9dcd6359
 import os
 import re
 import uuid
@@ -24,15 +21,10 @@
 import six
 from attr import attrib, attrs
 from couchdbkit.exceptions import ResourceNotFound
-<<<<<<< HEAD
 from lxml import etree
-from six.moves import zip
-from testil import assert_raises, eq
-=======
 from nose.tools import nottest
 from six.moves import zip
-from testil import tempdir
->>>>>>> 9dcd6359
+from testil import assert_raises, eq, tempdir
 
 from casexml.apps.case.mock import CaseBlock
 from couchforms.models import XFormInstance
@@ -43,16 +35,8 @@
     FIXED_FORM_PROBLEM_TEMPLATE,
 )
 from corehq.apps.commtrack.helpers import make_product
-<<<<<<< HEAD
 from corehq.apps.couch_sql_migration import couchsqlmigration
-from corehq.apps.couch_sql_migration.couchsqlmigration import (
-    MigrationRestricted,
-    PartiallyLockingQueue,
-    get_diff_db,
-    update_xml,
-)
-=======
->>>>>>> 9dcd6359
+from corehq.apps.couch_sql_migration.couchsqlmigration import update_xml
 from corehq.apps.domain.dbaccessors import get_doc_ids_in_domain_by_type
 from corehq.apps.domain.shortcuts import create_domain
 from corehq.apps.domain_migration_flags.models import DomainMigrationProgress
@@ -951,17 +935,13 @@
         return LedgerAccessors(self.domain_name).get_case_ledger_state(case_id)
 
 
-<<<<<<< HEAD
 @attrs
 class DummyObject(object):
     id = attrib()
 
 
 class TestLockingQueues(SimpleTestCase):
-=======
-class TestHelperFunctions(TestCase):
-
->>>>>>> 9dcd6359
+
     def setUp(self):
         super(TestHelperFunctions, self).setUp()
 
@@ -970,7 +950,6 @@
         self.domain = create_domain(self.domain_name)
         self.assertFalse(should_use_sql_backend(self.domain_name))
 
-<<<<<<< HEAD
     def _check_queue_dicts(self, queue_obj_id, lock_ids, location=None, present=True):
         """
         if location is None, it looks anywhere. If it is an int, it'll look in that spot
@@ -1288,10 +1267,16 @@
         eq(updated_xml, DECL + b'<foo><ham/><bar>QUUX</bar></foo>')
 
 
-def test_doctests():
-    results = doctest.testmod(couchsqlmigration)
-    assert results.failed == 0
-=======
+class TestHelperFunctions(TestCase):
+
+    def setUp(self):
+        super(TestHelperFunctions, self).setUp()
+
+        FormProcessorTestUtils.delete_all_cases_forms_ledgers()
+        self.domain_name = uuid.uuid4().hex
+        self.domain = create_domain(self.domain_name)
+        self.assertFalse(should_use_sql_backend(self.domain_name))
+
     def tearDown(self):
         FormProcessorTestUtils.delete_all_cases_forms_ledgers()
         self.domain.delete()
@@ -1309,6 +1294,11 @@
     def test_get_case_ids_with_missing_xml(self):
         form = self.get_form_with_missing_xml()
         self.assertEqual(get_case_ids(form), {"test-case"})
+
+
+def test_doctests():
+    results = doctest.testmod(couchsqlmigration)
+    assert results.failed == 0
 
 
 def create_form_with_missing_xml(domain_name):
@@ -1375,7 +1365,6 @@
      </user_data>
 </n0:registration>
 """
->>>>>>> 9dcd6359
 
 
 TEST_FORM = """
