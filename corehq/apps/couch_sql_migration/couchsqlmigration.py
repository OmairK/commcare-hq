# coding: utf-8
from __future__ import absolute_import
from __future__ import division
from __future__ import print_function
from __future__ import unicode_literals

import csv
import io
import logging
import os
import sys
<<<<<<< HEAD
import uuid
=======
>>>>>>> 0471c4e1
from collections import defaultdict, deque
from copy import deepcopy
from datetime import datetime, timedelta
from time import time

import gevent
import six
import xmltodict
from casexml.apps.case.models import CommCareCase, CommCareCaseAction
from casexml.apps.case.xform import (
    CaseProcessingResult,
    extract_case_blocks,
    get_all_extensions_to_close,
    get_case_ids_from_form,
    get_case_updates,
)
from casexml.apps.case.xml.parser import CaseNoopAction
from django.conf import settings
from django.db.utils import IntegrityError
from django_redis import get_redis_connection
from gevent.pool import Pool

from corehq.apps.couch_sql_migration.diff import (
    filter_case_diffs,
    filter_form_diffs,
    filter_ledger_diffs,
)
from corehq.apps.domain.dbaccessors import get_doc_count_in_domain_by_type
from corehq.apps.domain.models import Domain
from corehq.apps.locations.models import SQLLocation
from corehq.apps.tzmigration.api import force_phone_timezones_should_be_processed
from corehq.apps.users.models import CommCareUser
from corehq.blobs import CODES, get_blob_db
from corehq.blobs.models import BlobMeta
from corehq.form_processor.backends.couch.dbaccessors import FormAccessorCouch
from corehq.form_processor.backends.sql.dbaccessors import (
    CaseAccessorSQL,
    LedgerAccessorSQL,
    doc_type_to_state,
)
from corehq.form_processor.backends.sql.processor import FormProcessorSQL
from corehq.form_processor.interfaces.processor import FormProcessorInterface, ProcessedForms
from corehq.form_processor.models import (
    Attachment,
    CaseAttachmentSQL,
    CaseTransaction,
    CommCareCaseIndexSQL,
    CommCareCaseSQL,
    RebuildWithReason,
    XFormInstanceSQL,
    XFormOperationSQL,
)
from corehq.form_processor.submission_post import CaseStockProcessingResult
from corehq.form_processor.utils import adjust_datetimes, should_use_sql_backend
from corehq.form_processor.utils.general import (
    clear_local_domain_sql_backend_override,
    set_local_domain_sql_backend_override,
)
from corehq.toggles import (
    COUCH_SQL_MIGRATION_BLACKLIST,
    NAMESPACE_DOMAIN,
    REMINDERS_MIGRATION_IN_PROGRESS,
)
from corehq.util import cache_utils
from corehq.util.datadog.gauges import datadog_counter
from corehq.util.datadog.utils import bucket_value
from corehq.util.log import with_progress_bar
from corehq.util.pagination import PaginationEventHandler
from corehq.util.timer import TimingContext
from couchforms.models import XFormInstance, all_known_formlike_doc_types
from couchforms.models import doc_types as form_doc_types
from dimagi.utils.chunked import chunked
from dimagi.utils.couch.database import iter_docs
from dimagi.utils.couch.undo import DELETED_SUFFIX
from pillowtop.reindexer.change_providers.couch import CouchDomainDocTypeChangeProvider

<<<<<<< HEAD
log = logging.getLogger('main_couch_sql_datamigration')
=======
log = logging.getLogger(__name__)
>>>>>>> 0471c4e1

CASE_DOC_TYPES = ['CommCareCase', 'CommCareCase-Deleted', ]

UNPROCESSED_DOC_TYPES = list(all_known_formlike_doc_types() - {'XFormInstance'})

<<<<<<< HEAD
UNDO_CSV = os.path.join(settings.BASE_DIR, 'corehq', 'apps', 'couch_sql_migration', 'undo.csv')
UNDO_SET_DOMAIN = 'set_domain'
UNDO_CREATE = 'create'

=======
>>>>>>> 0471c4e1

def setup_logging(log_dir):
    if not log_dir:
        return
    time = datetime.utcnow().strftime("%Y%m%d%H%M%S")
    log_file = os.path.join(log_dir, "couch2sql-form-case-{}.log".format(time))
    formatter = logging.Formatter('%(asctime)s %(levelname)s %(message)s')
    handler = logging.FileHandler(log_file)
    handler.setFormatter(formatter)
    logging.root.addHandler(handler)
    log.info("command: %s", " ".join(sys.argv))


<<<<<<< HEAD
def do_couch_to_sql_migration(src_domain, dst_domain=None, with_progress=True,
                              debug=False, run_timestamp=None, dry_run=False):
    if dst_domain is None:
        dst_domain = src_domain

    if src_domain == dst_domain:
        # When src_domain is being migrated to a different dst_domain,
        # src_domain stays on Couch and dst_domain is always on SQL;
        # nothing changes.
        set_local_domain_sql_backend_override(src_domain)
=======
def do_couch_to_sql_migration(domain, with_progress=True, debug=False, run_timestamp=None):
    set_local_domain_sql_backend_override(domain)
>>>>>>> 0471c4e1
    CouchSqlDomainMigrator(
        src_domain,
        dst_domain,
        with_progress=with_progress,
        debug=debug,
        run_timestamp=run_timestamp,
        dry_run=False,
    ).migrate()


def update_xml(xml, path, old_value, new_value):
    """
    Change a value in an XML document at path, where path is a list of
    node names.

    xml can be given as a string or a dictionary. A dictionary will be
    updated in-place. A string will be returned.

    >>> decl = '<?xml version="1.0" encoding="utf-8"?>\\n'
    >>> xml = '<foo><bar>BAZ</bar></foo>'
    >>> xml = update_xml(xml, ['foo', 'bar'], 'BAZ', 'QUUX')
    >>> xml == decl + '<foo><bar>QUUX</bar></foo>'
    True

    """
    found = []

    def find_tag_with_ns(elem, step):
        """
        Return the first tag with namespace that matches step, or None
        """
        for ns_tag in six.iterkeys(elem):
            ns, tag = ns_tag.split(':') if ':' in ns_tag else (None, ns_tag)
            if tag == step:
                return ns_tag
        return None

    def update_elem(elem, step):
        """
        Update the value of element identified by step from old_value
        to new_value. key could be a sub-element or an attribute.

        nonlocal old_value
        nonlocal new_value
        nonlocal found: Append True if elem[key] is changed
        """
        # TODO: When we have dropped Python 2, make `found` boolean and use nonlocal
        # nonlocal found

        key = find_tag_with_ns(elem, step)
        if key is not None:
            if isinstance(elem[key], list):
                # e.g. <foo><bar>one</bar><bar>two</bar><bar>three</bar></foo>
                #      key == 'bar'
                #      elem == {'bar': ['one', 'two', 'three']}
                for i, value in enumerate(elem[key]):
                    if value == old_value:
                        elem[key][i] = new_value
                        found.append(True)
                    elif (
                            isinstance(value, dict) and
                            '#text' in value and
                            value['#text'] == old_value
                    ):
                        value['#text'] = new_value
                        found.append(True)
            else:
                # e.g. <foo><bar>one</bar></foo>
                #      key == 'bar'
                #      elem == {'bar': 'one'}
                if elem[key] == old_value:
                    elem[key] = new_value
                    found.append(True)
                elif (
                        isinstance(elem[key], dict) and
                        '#text' in elem[key] and
                        elem[key]['#text'] == old_value
                ):
                    # elem[key] has both text nodes and sub-nodes,
                    # e.g. <foo><bar>one<qux>two</qux></bar></foo>
                    #      elem = {'bar': {'#text': 'one', 'qux': 'two')}}
                    elem[key]['#text'] = new_value
                    found.append(True)

    def recurse_elements(elem, next_steps):
        if not next_steps:
            raise ValueError('path is empty')
        step = next_steps[0]
        if len(next_steps) > 1:
            if isinstance(elem, list):
                return [recurse_elements(e[find_tag_with_ns(e, step)], next_steps[1:]) for e in elem]
            elif isinstance(elem, dict):
                # namespaces cause KeyError: 'case' vs 'n0:case', 'meta' vs 'n1:meta'
                # search keys of elem for the first one that ends with step
                key = find_tag_with_ns(elem, step)
                return recurse_elements(elem[key], next_steps[1:])
            else:
                raise ValueError('unable to traverse element')
        # elem[step] is a leaf node
        # Pass by reference so that update_elem updates nonlocal dict_
        if isinstance(elem, list):
            for e in elem:
                update_elem(e, step)
        else:
            update_elem(elem, step)

    if isinstance(xml, dict):
        dict_ = xml
        return_as_string = False
    else:
        dict_ = xmltodict.parse(xml)
        return_as_string = True
    recurse_elements(dict_, path)
    if not any(found):
        raise ValueError('Unable to find "{}" in "{}" at path "{}"'.format(old_value, xml, path))
    if return_as_string:
        xml = xmltodict.unparse(dict_)
        return xml


class CouchSqlDomainMigrator(object):
    def __init__(self, src_domain, dst_domain, with_progress=True, debug=False, run_timestamp=None, dry_run=False):
        from corehq.apps.tzmigration.planning import DiffDB
<<<<<<< HEAD

        domain = dst_domain if src_domain == dst_domain else None
        if domain:
            self._check_for_migration_restrictions(domain)
=======
        self._check_for_migration_restrictions(domain)
>>>>>>> 0471c4e1
        self.with_progress = with_progress
        self.debug = debug
        self.src_domain = src_domain
        self.dst_domain = dst_domain
        self.domain = domain
        self.run_timestamp = run_timestamp or int(time())
        self.dry_run = dry_run
        db_filepath = get_diff_db_filepath(src_domain)
        self.diff_db = DiffDB.init(db_filepath)
        if debug:
            assert log.level <= logging.DEBUG, log.level
            logging.root.setLevel(logging.DEBUG)
            for handler in logging.root.handlers:
                if handler.name in ["file", "console"]:
                    handler.setLevel(logging.DEBUG)

        self.errors_with_normal_doc_type = []
        self.forms_that_touch_cases_without_actions = set()
<<<<<<< HEAD
        self._id_map = {}
        self._ignore_paths = defaultdict(list)

    def migrate(self):
        if self.domain:
            log.info('migrating domain {}'.format(self.domain))
        else:
            self.log_info('migrating domain {} to {}'.format(self.src_domain, self.dst_domain))
        log.info('run timestamp is {}'.format(self.run_timestamp))

        if self.src_domain != self.dst_domain:
            self._build_id_map()
=======

    def migrate(self):
        log.info('migrating domain {}'.format(self.domain))
        log.info('run timestamp is {}'.format(self.run_timestamp))
>>>>>>> 0471c4e1

        self.processed_docs = 0
        with TimingContext("couch_sql_migration") as timing_context:
            self.timing_context = timing_context
            with timing_context('main_forms'):
                self._process_main_forms()
            with timing_context("unprocessed_forms"):
                self._copy_unprocessed_forms()
            with timing_context("unprocessed_cases"):
                self._copy_unprocessed_cases()
            with timing_context("case_diffs"):
                self._calculate_case_diffs()

        self._send_timings(timing_context)
<<<<<<< HEAD
        log.info('migrated domain {}'.format(self.domain or self.src_domain))
=======
        log.info('migrated domain {}'.format(self.domain))
>>>>>>> 0471c4e1

    def _process_main_forms(self):
        last_received_on = datetime.min
        # form_id needs to be on self to release appropriately
        self.queues = PartiallyLockingQueue("form_id", max_size=10000, run_timestamp=self.run_timestamp)
        pool = Pool(15)
        self._rebuild_queues(pool)

        # process main forms (including cases and ledgers)
        changes = self._get_resumable_iterator(['XFormInstance'], 'main_forms')

        # form_id needs to be on self to release appropriately
        self.queues = PartiallyLockingQueue("form_id", max_size=10000)

        for change in self._with_progress(['XFormInstance'], changes):
            log.debug('Processing doc: {}({})'.format('XFormInstance', change.id))
            form = change.get_document()
            if form.get('problem', None):
                self.errors_with_normal_doc_type.append(change.id)
                continue
            try:
                wrapped_form = XFormInstance.wrap(form)
                form_received = wrapped_form.received_on
                assert last_received_on <= form_received
                last_received_on = form_received
                self._try_to_process_form(wrapped_form, pool)
                self._try_to_process_queues(pool)
            except Exception:
                log.exception("Error migrating form %s", change.id)

        # finish up the queues once all changes have been iterated through
        update_interval = timedelta(seconds=10)
        next_check = datetime.now()
        while self.queues.has_next():
            couch_form = self.queues.get_next()
            if couch_form:
                pool.spawn(self._migrate_form_and_associated_models_async, couch_form)
            else:
                gevent.sleep(0.01)  # swap greenlets

            remaining_items = self.queues.remaining_items + len(pool)
            now = datetime.now()
            if now > next_check:
                log.info('Waiting on {} docs'.format(remaining_items))
                next_check += update_interval

        while not pool.join(timeout=10):
            log.info('Waiting on {} docs'.format(len(pool)))

        self._log_main_forms_processed_count()

    def _try_to_process_form(self, wrapped_form, pool):
        case_ids = get_case_ids_from_form(wrapped_form)
        if self.queues.try_obj(case_ids, wrapped_form):
            pool.spawn(self._migrate_form_and_associated_models_async, wrapped_form)
        elif self.queues.full:
            gevent.sleep(0.01)  # swap greenlets

    def _try_to_process_queues(self, pool):
        # regularly check if we can empty the queues
        while True:
            new_wrapped_form = self.queues.get_next()
            if not new_wrapped_form:
                break
            pool.spawn(self._migrate_form_and_associated_models_async, new_wrapped_form)

    def _rebuild_queues(self, pool):
        prev_ids = self.queues.get_ids_from_run_timestamp()

        for chunked_ids in chunked(prev_ids, 100):
            chunk = list([_id for _id in chunked_ids if _id])
            for form in FormAccessorCouch.get_forms(chunk):
                self._try_to_process_form(form, pool)

        self._try_to_process_queues(pool)

    def _migrate_form_and_associated_models_async(self, wrapped_form):
        if self.src_domain == self.dst_domain:
            set_local_domain_sql_backend_override(self.src_domain)
        try:
            self._migrate_form_and_associated_models(wrapped_form)
        except Exception:
            log.exception("Unable to migrate form: %s", wrapped_form.form_id)
        finally:
            self.queues.release_lock_for_queue_obj(wrapped_form)
            self.processed_docs += 1
            self._log_main_forms_processed_count(throttled=True)

    def _migrate_form_and_associated_models(self, couch_form):
        couch_form, form_xml = self._map_form_ids(couch_form)
        sql_form = _migrate_form(couch_form, self.dst_domain)
        _migrate_form_attachments(self.src_domain, sql_form, couch_form,
                                  incl_form_xml=form_xml is None, dry_run=self.dry_run)
        if form_xml is not None:
            attachment = Attachment(name='form.xml', raw_content=form_xml, content_type='text/xml')
            sql_form.attachments_list.append(attachment)
        _migrate_form_operations(sql_form, couch_form)

        self._save_diffs(couch_form, sql_form)

        case_stock_result = None
        if sql_form.initial_processing_complete:
            case_stock_result = _get_case_and_ledger_updates(self.dst_domain, sql_form)
            if len(case_stock_result.case_models):
                touch_updates = [
                    update for update in get_case_updates(couch_form)
                    if len(update.actions) == 1 and isinstance(update.actions[0], CaseNoopAction)
                ]
                if len(touch_updates):
                    # record these for later use when filtering case diffs. See ``_filter_forms_touch_case``
                    self.forms_that_touch_cases_without_actions.add(couch_form.form_id)

        _save_migrated_models(sql_form, case_stock_result)

    def _build_id_map(self):
        """
        Iterate locations and mobile workers to map IDs in the source
        domain to IDs in the destination domain.

        These will be used to update forms as they are migrated.

        Apps and app builds are not mapped because they are not all in
        the destination domain.
        """
        self._id_map = {}
        for location in SQLLocation.objects.filter(domain=self.dst_domain):
            if 'orig_id' in location.metadata:
                self._id_map[location.metadata['orig_id']] = location.location_id

        for user in CommCareUser.by_domain(self.dst_domain):
            if 'orig_id' in user.user_data:
                self._id_map[user.user_data['orig_id']] = user.get_id

    def _map_form_ids(self, couch_form):
        """
        The destination domain will have new IDs for locations, mobile
        workers, apps and app builds. Return the given form with source
        domain IDs mapped to the corresponding IDs in the destination
        domain.

        Leaves app IDs and build IDs unchanged.
        """
        if self.src_domain == self.dst_domain:
            return couch_form, None

        id_properties = (
            'activista_responsavel',
            'activista_responsavel_casa',
            'activista_responsavel_paciente',
            'location_id',
            'owner_id',
            'user_location_id',
        )

        def update_id(dict_, key, base_path):
            if key in dict_ and dict_[key] in self._id_map:
                item_path = base_path + [key]
                form_xml_path = ['data'] + item_path[1:]  # Form XML root node is "data" instead of "form"
                old_id = dict_[key]
                new_id = self._id_map[old_id]
                dict_[key] = new_id
                update_xml(form_xml_dict, form_xml_path, old_id, new_id)
                self._ignore_paths[couch_form.get_id].append(tuple(item_path))

        form_xml = couch_form.get_xml()
        form_xml_dict = xmltodict.parse(form_xml)

        caseblocks_with_path = extract_case_blocks(couch_form.form, include_path=True)
        for caseblock, path in caseblocks_with_path:
            # Example caseblock:
            #     {u'@case_id': u'9fab567d-8c28-4cf0-acf2-dd3df04f95ca',
            #      u'@date_modified': datetime.datetime(2019, 2, 7, 9, 15, 48, 575000),
            #      u'@user_id': u'7ea59f550f35758447400937f800f78c',
            #      u'@xmlns': u'http://commcarehq.org/case/transaction/v2',
            #      u'create': {u'case_name': u'Abigail',
            #                  u'case_type': u'case',
            #                  u'owner_id': u'7ea59f550f35758447400937f800f78c'}}
            case_path = ['form'] + path + ['case']
            update_id(caseblock, '@userid', case_path + ['@userid'])

            if 'create' in caseblock:
                create_path = case_path + ['create']
                for prop in id_properties:
                    update_id(caseblock['create'], prop, create_path)

            if 'update' in caseblock:
                update_path = case_path + ['update']
                for prop in id_properties:
                    update_id(caseblock['update'], prop, update_path)

        update_id(couch_form.form['meta'], 'userID', ['form', 'meta'])
        form_xml = xmltodict.unparse(form_xml_dict)
        return couch_form, form_xml

    def _map_case_ids(self, couch_case):
        if self.src_domain == self.dst_domain:
            return couch_case

        couch_case.owner_id = self._id_map.get(couch_case.owner_id, couch_case.owner_id)
        couch_case.user_id = self._id_map.get(couch_case.user_id, couch_case.user_id)
        couch_case.opened_by = self._id_map.get(couch_case.opened_by, couch_case.opened_by)
        couch_case.modified_by = self._id_map.get(couch_case.modified_by, couch_case.modified_by)
        couch_case.closed_by = self._id_map.get(couch_case.closed_by, couch_case.closed_by)
        return couch_case

    def _save_diffs(self, couch_form, sql_form):
        from corehq.apps.tzmigration.timezonemigration import json_diff
        couch_form_json = couch_form.to_json()
        sql_form_json = sql_form.to_json()

        if self.src_domain == self.dst_domain:
            ignore_paths = None
        else:
            ignore_paths = self._ignore_paths[couch_form.get_id] + [('domain',), ('_id',)]
        diffs = json_diff(
            couch_form_json, sql_form_json,
            track_list_indices=False,
            ignore_paths=ignore_paths,
        )
        self.diff_db.add_diffs(
            couch_form.doc_type, couch_form.form_id,
            filter_form_diffs(couch_form_json, sql_form_json, diffs)
        )

    def _copy_unprocessed_forms(self):
        pool = Pool(10)
        for couch_form_json in iter_docs(XFormInstance.get_db(), self.errors_with_normal_doc_type, chunksize=1000):
            assert couch_form_json['problem']
            couch_form_json['doc_type'] = 'XFormError'
            pool.spawn(self._migrate_unprocessed_form, couch_form_json)

        changes = self._get_resumable_iterator(UNPROCESSED_DOC_TYPES, 'unprocessed_forms')
        for change in self._with_progress(UNPROCESSED_DOC_TYPES, changes):
            couch_form_json = change.get_document()
            pool.spawn(self._migrate_unprocessed_form, couch_form_json)

        while not pool.join(timeout=10):
            log.info('Waiting on {} docs'.format(len(pool)))

        self._log_unprocessed_forms_processed_count()

    def _migrate_unprocessed_form(self, couch_form_json):
        log.debug('Processing doc: {}({})'.format(couch_form_json['doc_type'], couch_form_json['_id']))
        try:
            couch_form = _wrap_form(couch_form_json)
<<<<<<< HEAD
            couch_form, form_xml = self._map_form_ids(couch_form)
            form_id = couch_form.form_id if self.src_domain == self.dst_domain else six.text_type(uuid.uuid4())
            sql_form = XFormInstanceSQL(
                form_id=form_id,
                xmlns=couch_form.xmlns,
                user_id=couch_form.user_id,
            )
            _copy_form_properties(self.dst_domain, sql_form, couch_form)
            _migrate_form_attachments(self.src_domain, sql_form, couch_form,
                                      incl_form_xml=form_xml is None, dry_run=self.dry_run)
            if form_xml is not None:
                attachment = Attachment(name='form.xml', raw_content=form_xml, content_type='text/xml')
                sql_form.attachments_list.append(attachment)
=======
            sql_form = XFormInstanceSQL(
                form_id=couch_form.form_id,
                xmlns=couch_form.xmlns,
                user_id=couch_form.user_id,
            )
            _copy_form_properties(self.domain, sql_form, couch_form)
            _migrate_form_attachments(sql_form, couch_form)
>>>>>>> 0471c4e1
            _migrate_form_operations(sql_form, couch_form)

            if couch_form.doc_type != 'SubmissionErrorLog':
                self._save_diffs(couch_form, sql_form)

            _save_migrated_models(sql_form)

            self.processed_docs += 1
            self._log_unprocessed_forms_processed_count(throttled=True)
        except Exception:
            log.exception("Error migrating form %s", couch_form_json["_id"])

    def _copy_unprocessed_cases(self):
        doc_types = ['CommCareCase-Deleted']
        pool = Pool(10)
        changes = self._get_resumable_iterator(doc_types, 'unprocessed_cases')
        for change in self._with_progress(doc_types, changes):
            pool.spawn(self._copy_unprocessed_case, change)

        while not pool.join(timeout=10):
            log.info('Waiting on {} docs'.format(len(pool)))

        self._log_unprocessed_cases_processed_count()

    def _copy_unprocessed_case(self, change):
        couch_case = CommCareCase.wrap(change.get_document())
        log.debug('Processing doc: {}({})'.format(couch_case['doc_type'], change.id))
        try:
            first_action = couch_case.actions[0]
        except IndexError:
            first_action = CommCareCaseAction()

        dst_couch_case = self._map_case_ids(couch_case)
        sql_case = CommCareCaseSQL(
            case_id=dst_couch_case.case_id,
            domain=self.src_domain,
            type=dst_couch_case.type or '',
            name=dst_couch_case.name,
            owner_id=dst_couch_case.owner_id or dst_couch_case.user_id or '',
            opened_on=dst_couch_case.opened_on or first_action.date,
            opened_by=dst_couch_case.opened_by or first_action.user_id,
            modified_on=dst_couch_case.modified_on,
            modified_by=dst_couch_case.modified_by or dst_couch_case.user_id or '',
            server_modified_on=dst_couch_case.server_modified_on,
            closed=dst_couch_case.closed,
            closed_on=dst_couch_case.closed_on,
            closed_by=dst_couch_case.closed_by,
            deleted=True,
            deletion_id=dst_couch_case.deletion_id,
            deleted_on=dst_couch_case.deletion_date,
            external_id=dst_couch_case.external_id,
            case_json=dst_couch_case.dynamic_case_properties()
        )
        _migrate_case_actions(dst_couch_case, sql_case)
        _migrate_case_indices(dst_couch_case, sql_case)
        _migrate_case_attachments(dst_couch_case, sql_case)
        try:
            CaseAccessorSQL.save_case(sql_case)
        except IntegrityError:
            # case re-created by form processing so just mark the case as deleted
            CaseAccessorSQL.soft_delete_cases(
                self.src_domain,
                [sql_case.case_id],
                sql_case.deleted_on,
                sql_case.deletion_id
            )

        self.processed_docs += 1
        self._log_unprocessed_cases_processed_count(throttled=True)

    def _calculate_case_diffs(self):
        cases = {}
        batch_size = 100
        pool = Pool(10)
        changes = self._get_resumable_iterator(CASE_DOC_TYPES, 'case_diffs')
        for change in self._with_progress(CASE_DOC_TYPES, changes, progress_name='Calculating diffs'):
            cases[change.id] = change.get_document()
            if len(cases) == batch_size:
                pool.spawn(self._diff_cases, deepcopy(cases))
                cases = {}

        if cases:
            pool.spawn(self._diff_cases, cases)

        while not pool.join(timeout=10):
            log.info("Waiting on at most {} more docs".format(len(pool) * batch_size))

        self._log_case_diff_count()

    def _diff_cases(self, couch_cases):
        from corehq.apps.tzmigration.timezonemigration import json_diff
        log.debug('Calculating case diffs for {} cases'.format(len(couch_cases)))
        case_ids = list(couch_cases)
        sql_cases = CaseAccessorSQL.get_cases(case_ids)
        for sql_case in sql_cases:
            couch_case = couch_cases[sql_case.case_id]
            sql_case_json = sql_case.to_json()
            diffs = json_diff(
                couch_case, sql_case_json,
                track_list_indices=False,
                ignore_paths=None if self.src_domain == self.dst_domain else [('domain',), ('xform_ids', '[*]')],
            )
            diffs = filter_case_diffs(
                couch_case, sql_case_json, diffs, self.forms_that_touch_cases_without_actions
            )
            if diffs and not sql_case.is_deleted:
                try:
                    couch_case, diffs = self._rebuild_couch_case_and_re_diff(
                        couch_case, sql_case_json)
                except Exception as err:
                    log.warning('Case {} rebuild -> {}: {}'.format(
                        sql_case.case_id, type(err).__name__, err))
            if diffs:
                self.diff_db.add_diffs(couch_case['doc_type'], sql_case.case_id, diffs)

        self._diff_ledgers(case_ids)

        self.processed_docs += len(case_ids)
        self._log_case_diff_count(throttled=True)

    def _rebuild_couch_case_and_re_diff(self, couch_case, sql_case_json):
        from corehq.form_processor.backends.couch.processor import FormProcessorCouch
        from corehq.apps.tzmigration.timezonemigration import json_diff

        rebuilt_case = FormProcessorCouch.hard_rebuild_case(
            self.src_domain, couch_case['_id'], None, save=False, lock=False
        )
        rebuilt_case_json = rebuilt_case.to_json()
        if self.src_domain == self.dst_domain:
            ignore_paths = None
        else:
            ignore_paths = [('domain',), ('owner_id',), ('xform_ids', '[*]')]
        diffs = json_diff(
            rebuilt_case_json, sql_case_json,
            track_list_indices=False,
            ignore_paths=ignore_paths,
        )
        diffs = filter_case_diffs(
            rebuilt_case_json, sql_case_json, diffs, self.forms_that_touch_cases_without_actions
        )
        return rebuilt_case_json, diffs

    def _diff_ledgers(self, case_ids):
        from corehq.apps.tzmigration.timezonemigration import json_diff
        from corehq.apps.commtrack.models import StockState
        couch_state_map = {
            state.ledger_reference: state
            for state in StockState.objects.filter(case_id__in=case_ids)
        }

        log.debug('Calculating ledger diffs for {} cases'.format(len(case_ids)))

        for ledger_value in LedgerAccessorSQL.get_ledger_values_for_cases(case_ids):
            couch_state = couch_state_map.get(ledger_value.ledger_reference, None)
            diffs = json_diff(
                couch_state.to_json(), ledger_value.to_json(),
                track_list_indices=False,
                ignore_paths=None if self.src_domain == self.dst_domain else [('domain',)],
            )
            self.diff_db.add_diffs(
                'stock state', ledger_value.ledger_reference.as_id(),
                filter_ledger_diffs(diffs)
            )

    def _check_for_migration_restrictions(self, domain_name):
        if not should_use_sql_backend(domain_name):
            msg = "does not have SQL backend enabled"
        elif COUCH_SQL_MIGRATION_BLACKLIST.enabled(domain_name, NAMESPACE_DOMAIN):
            msg = "is blacklisted"
        elif any(custom_report_domain == domain_name
                 for custom_report_domain in settings.DOMAIN_MODULE_MAP.keys()):
            msg = "has custom reports"
        elif REMINDERS_MIGRATION_IN_PROGRESS.enabled(domain_name):
            msg = "has reminders migration in progress"
        else:
            return
        raise MigrationRestricted("{} {}".format(domain_name, msg))

    def _with_progress(self, doc_types, iterable, progress_name='Migrating'):
        doc_count = sum([
            get_doc_count_in_domain_by_type(self.src_domain, doc_type, XFormInstance.get_db())
            for doc_type in doc_types
        ])
        if self.timing_context:
            current_timer = self.timing_context.peek()
            current_timer.normalize_denominator = doc_count

        if self.with_progress:
            prefix = "{} ({})".format(progress_name, ', '.join(doc_types))
            return with_progress_bar(iterable, doc_count, prefix=prefix, oneline=False)
        else:
            log.info("{} ({})".format(doc_count, ', '.join(doc_types)))
            return iterable

    def _log_processed_docs_count(self, tags, throttled=False):
        if throttled and self.processed_docs < 100:
            return

        processed_docs = self.processed_docs
        self.processed_docs = 0

        datadog_counter("commcare.couchsqlmigration.processed_docs",
                        value=processed_docs,
                        tags=tags)

    def _log_main_forms_processed_count(self, throttled=False):
        self._log_processed_docs_count(['type:main_forms'], throttled)

    def _log_unprocessed_forms_processed_count(self, throttled=False):
        self._log_processed_docs_count(['type:unprocessed_forms'], throttled)

    def _log_unprocessed_cases_processed_count(self, throttled=False):
        self._log_processed_docs_count(['type:unprocessed_cases'], throttled)

    def _log_case_diff_count(self, throttled=False):
        self._log_processed_docs_count(['type:case_diffs'], throttled)

    def _get_resumable_iterator(self, doc_types, slug):
        key = "%s.%s.%s" % (self.src_domain, slug, self.run_timestamp)
        return _iter_changes(self.src_domain, doc_types, resumable_key=key)

    def _send_timings(self, timing_context):
        metric_name_template = "commcare.%s.count"
        metric_name_template_normalized = "commcare.%s.count.normalized"
        for timing in timing_context.to_list():
            datadog_counter(
                metric_name_template % timing.full_name,
                tags=['duration:%s' % bucket_value(timing.duration, TIMING_BUCKETS)])
            normalize_denominator = getattr(timing, 'normalize_denominator', None)
            if normalize_denominator:
                datadog_counter(
                    metric_name_template_normalized % timing.full_name,
                    tags=['duration:%s' % bucket_value(timing.duration / normalize_denominator,
                                                       NORMALIZED_TIMING_BUCKETS)])


TIMING_BUCKETS = (0.1, 1, 5, 10, 30, 60, 60 * 5, 60 * 10, 60 * 60, 60 * 60 * 12, 60 * 60 * 24)
NORMALIZED_TIMING_BUCKETS = (0.001, 0.01, 0.1, 0.25, 0.5, 0.75, 1, 2, 3, 5, 10, 30)


def _wrap_form(doc):
    if doc['doc_type'] in form_doc_types():
        return form_doc_types()[doc['doc_type']].wrap(doc)
    if doc['doc_type'] in ("XFormInstance-Deleted", "HQSubmission"):
        return XFormInstance.wrap(doc)


def _migrate_form(couch_form, dst_domain):
    """
    This copies the couch form into a new sql form but does not save it.

    See form_processor.parsers.form._create_new_xform
    and SubmissionPost._set_submission_properties for what this should do.
    """
    interface = FormProcessorInterface(dst_domain)

    form_data = couch_form.form
    with force_phone_timezones_should_be_processed():
        adjust_datetimes(form_data)
    sql_form = interface.new_xform(form_data)
    if couch_form.domain == dst_domain:
        sql_form.form_id = couch_form.form_id   # some legacy forms don't have ID's so are assigned random ones
    else:
        # always assign a new ID if moving domains, so that new form.xml attachment keys don't clash
        sql_form.form_id = six.text_type(uuid.uuid4())
    if sql_form.xmlns is None:
        sql_form.xmlns = ''
    return _copy_form_properties(dst_domain, sql_form, couch_form)


def _copy_form_properties(domain, sql_form, couch_form):
    assert isinstance(sql_form, XFormInstanceSQL)
    sql_form.domain = domain

    # submission properties
    sql_form.auth_context = couch_form.auth_context
    sql_form.submit_ip = couch_form.submit_ip

    # todo: this property appears missing from sql forms - do we need it?
    # sql_form.path = couch_form.path

    sql_form.openrosa_headers = couch_form.openrosa_headers
    sql_form.last_sync_token = couch_form.last_sync_token
    sql_form.server_modified_on = couch_form.server_modified_on
    sql_form.received_on = couch_form.received_on
    sql_form.date_header = couch_form.date_header
    sql_form.app_id = couch_form.app_id
    sql_form.build_id = couch_form.build_id
    # export_tag intentionally removed
    # sql_form.export_tag = ["domain", "xmlns"]
    sql_form.partial_submission = couch_form.partial_submission
    sql_form.initial_processing_complete = couch_form.initial_processing_complete in (None, True)

    if couch_form.doc_type.endswith(DELETED_SUFFIX):
        doc_type = couch_form.doc_type[:-len(DELETED_SUFFIX)]
        sql_form.state = doc_type_to_state[doc_type] | XFormInstanceSQL.DELETED
    elif couch_form.doc_type == 'HQSubmission':
        sql_form.state = XFormInstanceSQL.NORMAL
    else:
        sql_form.state = doc_type_to_state[couch_form.doc_type]

    sql_form.deletion_id = couch_form.deletion_id
    sql_form.deleted_on = couch_form.deletion_date

    sql_form.deprecated_form_id = getattr(couch_form, 'deprecated_form_id', None)

    if couch_form.is_error:
        # doc_type != XFormInstance (includes deleted)
        sql_form.problem = getattr(couch_form, 'problem', None)
        sql_form.orig_id = getattr(couch_form, 'orig_id', None)

    sql_form.edited_on = getattr(couch_form, 'edited_on', None)
    if couch_form.is_deprecated or couch_form.is_deleted:
        sql_form.edited_on = getattr(couch_form, 'deprecated_date', None)

    if couch_form.is_submission_error_log:
        sql_form.xmlns = sql_form.xmlns or ''

    return sql_form


def append_undo(meta, operation):
    with io.open(UNDO_CSV, 'ab') as undo_csv:
        writer = csv.writer(undo_csv)
        row = (meta.parent_id, meta.type_code, meta.name, operation)
        writer.writerow(row)


def _migrate_form_attachments(src_domain, sql_form, couch_form, incl_form_xml=True, dry_run=False):
    """Copy over attachment meta"""
    attachments = []
    metadb = get_blob_db().metadb

    def try_to_get_blob_meta(parent_id, type_code, name):
        try:
            meta = metadb.get(
                parent_id=parent_id,
                type_code=type_code,
                name=name
            )
            assert meta.domain == src_domain, (meta.domain, src_domain)
            return meta
        except BlobMeta.DoesNotExist:
            return None

    for name, blob in six.iteritems(couch_form.blobs):
        if name == "form.xml" and not incl_form_xml:
            continue
        type_code = CODES.form_xml if name == "form.xml" else CODES.form_attachment
        meta = try_to_get_blob_meta(couch_form.form_id, type_code, name)

        if meta and meta.domain != sql_form.domain and not dry_run:
            # meta domain is src_domain; form is being migrated to dst_domain
            append_undo(meta, UNDO_SET_DOMAIN)
            meta.domain = sql_form.domain
            meta.save()

        # there was a bug in a migration causing the type code for many form attachments to be set as form_xml
        # this checks the db for a meta resembling this and fixes it for postgres
        # https://github.com/dimagi/commcare-hq/blob/3788966119d1c63300279418a5bf2fc31ad37f6f/corehq/blobs/migrate.py#L371
        if not meta and name != "form.xml":
            meta = try_to_get_blob_meta(sql_form.form_id, CODES.form_xml, name)
            if meta:
                if meta.domain != couch_form.domain and not dry_run:
                    append_undo(meta, UNDO_SET_DOMAIN)
                    meta.domain = couch_form.domain
                meta.type_code = CODES.form_attachment
                meta.save()

        if not meta:
            meta = metadb.new(
                domain=couch_form.domain,
                name=name,
                parent_id=sql_form.form_id,
                type_code=type_code,
                content_type=blob.content_type,
                content_length=blob.content_length,
                key=blob.key,
            )
            meta.save()
            append_undo(meta, UNDO_CREATE)

        attachments.append(meta)
    sql_form.attachments_list.extend(attachments)


def revert_form_attachment_meta_domain(src_domain):
    """
    Change form attachment meta.domain from dst_domain back to src_domain
    """
    try:
        csv_file = io.open(UNDO_CSV, 'rb')
    except IOError as err:
        if 'No such file or directory' in str(err):
            # Nothing to undo
            return
        raise
    metadb = get_blob_db().metadb
    with csv_file as undo_csv:
        reader = csv.reader(undo_csv)
        for row in reader:
            parent_id, type_code, name, operation = row
            meta = metadb.get(
                parent_id=parent_id,
                type_code=type_code,
                name=name
            )
            if operation == UNDO_SET_DOMAIN:
                meta.domain = src_domain
                meta.save()
            elif operation == UNDO_CREATE:
                meta.delete()

    os.unlink(UNDO_CSV)


def _migrate_form_operations(sql_form, couch_form):
    for couch_form_op in couch_form.history:
        sql_form.track_create(XFormOperationSQL(
            form=sql_form,
            user_id=couch_form_op.user,
            date=couch_form_op.date,
            operation=couch_form_op.operation
        ))


def _migrate_case_actions(couch_case, sql_case):
    from casexml.apps.case import const
    transactions = {}
    for action in couch_case.actions:
        if action.xform_id and action.xform_id in transactions:
            transaction = transactions[action.xform_id]
        else:
            transaction = CaseTransaction(
                case=sql_case,
                form_id=action.xform_id,
                sync_log_id=action.sync_log_id,
                type=CaseTransaction.TYPE_FORM if action.xform_id else 0,
                server_date=action.server_date,
            )
            if action.xform_id:
                transactions[action.xform_id] = transaction
            else:
                sql_case.track_create(transaction)
        if action.action_type == const.CASE_ACTION_CREATE:
            transaction.type |= CaseTransaction.TYPE_CASE_CREATE
        if action.action_type == const.CASE_ACTION_CLOSE:
            transaction.type |= CaseTransaction.TYPE_CASE_CLOSE
        if action.action_type == const.CASE_ACTION_INDEX:
            transaction.type |= CaseTransaction.TYPE_CASE_INDEX
        if action.action_type == const.CASE_ACTION_ATTACHMENT:
            transaction.type |= CaseTransaction.TYPE_CASE_ATTACHMENT
        if action.action_type == const.CASE_ACTION_REBUILD:
            transaction.type = CaseTransaction.TYPE_REBUILD_WITH_REASON
            transaction.details = RebuildWithReason(reason="Unknown")

    for transaction in transactions.values():
        sql_case.track_create(transaction)


def _migrate_case_attachments(couch_case, sql_case):
    """Copy over attachment meta """
    for name, attachment in six.iteritems(couch_case.case_attachments):
        blob = couch_case.blobs[name]
        assert name == attachment.identifier or not attachment.identifier or not name, \
            (name, attachment.identifier)
        sql_case.track_create(CaseAttachmentSQL(
            name=name or attachment.identifier,
            case=sql_case,
            content_type=attachment.server_mime,
            content_length=attachment.content_length,
            blob_id=blob.id,
            blob_bucket=couch_case._blobdb_bucket(),
            properties=attachment.attachment_properties,
            md5=attachment.server_md5
        ))


def _migrate_case_indices(couch_case, sql_case):
    for index in couch_case.indices:
        sql_case.track_create(CommCareCaseIndexSQL(
            case=sql_case,
            domain=couch_case.domain,
            identifier=index.identifier,
            referenced_id=index.referenced_id,
            referenced_type=index.referenced_type,
            relationship_id=CommCareCaseIndexSQL.RELATIONSHIP_MAP[index.relationship]
        ))


def _get_case_and_ledger_updates(domain, sql_form):
    """
    Get a CaseStockProcessingResult with the appropriate cases and ledgers to
    be saved.

    See SubmissionPost.process_xforms_for_cases and methods it calls for the equivalent
    section of the form-processing code.
    """
    from corehq.apps.commtrack.processing import process_stock

    interface = FormProcessorInterface(domain)

    assert sql_form.domain
    xforms = [sql_form]

    with interface.casedb_cache(
        domain=domain, lock=False, deleted_ok=True, xforms=xforms,
        load_src="couchsqlmigration",
    ) as case_db:
        touched_cases = FormProcessorInterface(domain).get_cases_from_forms(case_db, xforms)  # broken
        extensions_to_close = get_all_extensions_to_close(domain, list(touched_cases.values()))
        case_result = CaseProcessingResult(
            domain,
            [update.case for update in touched_cases.values()],
            [],  # ignore dirtiness_flags,
            extensions_to_close
        )
        for case in case_result.cases:
            case_db.post_process_case(case, sql_form)
            case_db.mark_changed(case)

        stock_result = process_stock(xforms, case_db)
        cases = case_db.get_cases_for_saving(sql_form.received_on)
        stock_result.populate_models()

    return CaseStockProcessingResult(
        case_result=case_result,
        case_models=cases,
        stock_result=stock_result,
    )


def _save_migrated_models(sql_form, case_stock_result=None):
    """
    See SubmissionPost.save_processed_models for ~what this should do.
    However, note that that function does some things that this one shouldn't,
    e.g. process ownership cleanliness flags.
    """
    forms_tuple = ProcessedForms(sql_form, None)
    stock_result = case_stock_result.stock_result if case_stock_result else None
    if stock_result:
        assert stock_result.populated
    return FormProcessorSQL.save_processed_models(
        forms_tuple,
        cases=case_stock_result.case_models if case_stock_result else None,
        stock_result=stock_result,
        publish_to_kafka=False
    )


class MigrationPaginationEventHandler(PaginationEventHandler):
    RETRIES = 5

    def __init__(self, domain):
        self.domain = domain
        self.retries = self.RETRIES

    def _cache_key(self):
        return "couchsqlmigration.%s" % self.domain

    def page_end(self, total_emitted, duration, *args, **kwargs):
        self.retries = self.RETRIES
        cache_utils.clear_limit(self._cache_key())

    def page_exception(self, e):
        if self.retries <= 0:
            return False

        self.retries -= 1
        gevent.sleep(1)
        return True


def _iter_changes(domain, doc_types, **kw):
    return CouchDomainDocTypeChangeProvider(
        couch_db=XFormInstance.get_db(),
        domains=[domain],
        doc_types=doc_types,
        event_handler=MigrationPaginationEventHandler(domain),
    ).iter_all_changes(**kw)


def get_diff_db_filepath(domain):
    return os.path.join(settings.SHARED_DRIVE_CONF.tzmigration_planning_dir,
                        '{}-tzmigration.db'.format(domain))


def get_diff_db(domain):
    from corehq.apps.tzmigration.planning import DiffDB

    db_filepath = get_diff_db_filepath(domain)
    return DiffDB.open(db_filepath)


def delete_diff_db(domain):
    db_filepath = get_diff_db_filepath(domain)
    try:
        os.remove(db_filepath)
    except OSError as e:
        # continue if the file didn't exist to begin with
        # reraise on any other error
        if e.errno != 2:
            raise


def commit_migration(domain_name):
    domain_obj = Domain.get_by_name(domain_name, strict=True)
    domain_obj.use_sql_backend = True
    domain_obj.save()
    clear_local_domain_sql_backend_override(domain_name)
    if not should_use_sql_backend(domain_name):
        Domain.get_by_name.clear(Domain, domain_name)
        assert should_use_sql_backend(domain_name), \
            "could not set use_sql_backend for domain %s (try again)" % domain_name
    datadog_counter("commcare.couch_sql_migration.total_committed")
    log.info("committed migration for {}".format(domain_name))


class PartiallyLockingQueue(object):
    """ Data structure that holds a queue of objects returning them as locks become free

    This is not currently thread safe

    Interface:
    `.try_obj(lock_ids, queue_obj)` use to add a new object, seeing if it can be
        processed immediately
    `.get_next()` use to get the next object off the queue that can be processed
    `.has_next()` use to make sure there are still objects in the queue
    `.release_lock_for_queue_obj(queue_obj)` use to release the locks associated
        with an object once finished processing
    """

    def __init__(self, queue_id_param="id", max_size=-1, run_timestamp=None):
        """
        :queue_id_param string: param of the queued objects to pull an id from
        :max_size int: the maximum size the queue should reach. -1 means no limit
        """
        self.queue_by_lock_id = defaultdict(deque)
        self.lock_ids_by_queue_id = defaultdict(list)
        self.queue_objs_by_queue_id = dict()
        self.currently_locked = set()
        self.max_size = max_size

        def get_queue_obj_id(queue_obj):
            return getattr(queue_obj, queue_id_param)
        self.get_queue_obj_id = get_queue_obj_id

        def get_cached_list_key():
            return "partial_queues.queued_or_processing.%s" % run_timestamp
        self.get_cached_list_key = get_cached_list_key
        client = get_redis_connection()
        client.rpush(get_cached_list_key(), '')  # hack to make key exist
        client.expire(get_cached_list_key(), 60 * 60 * 24 * 30)  # 30 days

    def add_processing_doc_id(self, doc_id):
        client = get_redis_connection()
        client.rpush(self.get_cached_list_key(), doc_id)

    def remove_processing_doc_id(self, doc_id):
        client = get_redis_connection()
        gevent.spawn(client.lrem, self.get_cached_list_key(), 1, doc_id)

    def get_ids_from_run_timestamp(self):
        client = get_redis_connection()
        return client.lrange(self.get_cached_list_key(), 0, -1) or []

    def try_obj(self, lock_ids, queue_obj):
        """ Checks if the object can acquire some locks. If not, adds item to queue

        :lock_ids list<string>: list of ids that this object needs to wait on
        :queue_obj object: whatever kind of object is being queued

        First checks the current locks, then makes sure this object would be the first in each
        queue it would sit in

        Returns :boolean: True if it acquired the lock, False if it was added to queue
        """
        if not lock_ids:
            self._add_item(lock_ids, queue_obj, to_queue=False)
            return True
        if self._check_lock(lock_ids):  # if it's currently locked, it can't acquire the lock
            self._add_item(lock_ids, queue_obj)
            return False
        for lock_id in lock_ids:  # if other objs are waiting for the same locks, it has to wait
            queue = self.queue_by_lock_id[lock_id]
            if queue:
                self._add_item(lock_ids, queue_obj)
                return False
        self._add_item(lock_ids, queue_obj, to_queue=False)
        self._set_lock(lock_ids)
        return True

    def get_next(self):
        """ Returns the next object that can be processed

        Iterates through the first object in each queue, then checks that that object is the
        first in every lock queue it is in

        Returns :obj: of whatever is being queued or None if nothing can acquire the lock currently
        """
        for lock_id, queue in six.iteritems(self.queue_by_lock_id):
            if not queue:
                continue
            peeked_obj_id = queue[0]

            lock_ids = self.lock_ids_by_queue_id[peeked_obj_id]
            first_in_all_queues = True
            for lock_id in lock_ids:
                first_in_queue = self.queue_by_lock_id[lock_id][0]  # can assume there always will be one
                if not first_in_queue == peeked_obj_id:
                    first_in_all_queues = False
                    break
            if not first_in_all_queues:
                continue

            if self._set_lock(lock_ids):
                return self._remove_item(peeked_obj_id)
        return None

    def has_next(self):
        """ Makes sure there are still objects in the queue

        Returns :boolean: True if there are objs left, False if not
        """
        for _, queue in six.iteritems(self.queue_by_lock_id):
            if queue:
                return True
        return False

    def release_lock_for_queue_obj(self, queue_obj):
        """ Releases all locks for an object in the queue

        :queue_obj obj: An object of the type in the queues

        At some point in the future it might raise an exception if it trys
        releasing a lock that isn't held
        """
        queue_obj_id = self.get_queue_obj_id(queue_obj)
        lock_ids = self.lock_ids_by_queue_id.get(queue_obj_id)
        self.remove_processing_doc_id(queue_obj_id)
        if lock_ids:
            self._release_lock(lock_ids)
            del self.lock_ids_by_queue_id[queue_obj_id]
            return True
        return False

    @property
    def remaining_items(self):
        return len(self.queue_objs_by_queue_id)

    @property
    def full(self):
        if self.max_size == -1:
            return False
        return self.remaining_items >= self.max_size

    def _add_item(self, lock_ids, queue_obj, to_queue=True):
        """
        :to_queue boolean: adds object to queues if True, just to lock tracking if not
        """
        queue_obj_id = self.get_queue_obj_id(queue_obj)
        if to_queue:
            for lock_id in lock_ids:
                self.queue_by_lock_id[lock_id].append(queue_obj_id)
            self.queue_objs_by_queue_id[queue_obj_id] = queue_obj
        self.lock_ids_by_queue_id[queue_obj_id] = lock_ids
        self.add_processing_doc_id(queue_obj_id)

    def _remove_item(self, queued_obj_id):
        """ Removes a queued obj from data model

        :queue_obj_id string: An id of an object of the type in the queues

        Assumes the obj is the first in every queue it inhabits. This seems reasonable
        for the intended use case, as this function should only be used by `.get_next`.

        Raises UnexpectedObjectException if this assumption doesn't hold
        """
        lock_ids = self.lock_ids_by_queue_id.get(queued_obj_id)
        for lock_id in lock_ids:
            queue = self.queue_by_lock_id[lock_id]
            if queue[0] != queued_obj_id:
                raise UnexpectedObjectException("This object shouldn't be removed")
        for lock_id in lock_ids:
            queue = self.queue_by_lock_id[lock_id]
            queue.popleft()
        return self.queue_objs_by_queue_id.pop(queued_obj_id)

    def _check_lock(self, lock_ids):
        return any(lock_id in self.currently_locked for lock_id in lock_ids)

    def _set_lock(self, lock_ids):
        """ Trys to set locks for given lock ids

        If already locked, returns false. If acquired, returns True
        """
        if self._check_lock(lock_ids):
            return False
        self.currently_locked.update(lock_ids)
        return True

    def _release_lock(self, lock_ids):
        self.currently_locked.difference_update(lock_ids)


class UnexpectedObjectException(Exception):
    pass


class MigrationRestricted(Exception):
    pass<|MERGE_RESOLUTION|>--- conflicted
+++ resolved
@@ -9,10 +9,7 @@
 import logging
 import os
 import sys
-<<<<<<< HEAD
 import uuid
-=======
->>>>>>> 0471c4e1
 from collections import defaultdict, deque
 from copy import deepcopy
 from datetime import datetime, timedelta
@@ -89,23 +86,16 @@
 from dimagi.utils.couch.undo import DELETED_SUFFIX
 from pillowtop.reindexer.change_providers.couch import CouchDomainDocTypeChangeProvider
 
-<<<<<<< HEAD
-log = logging.getLogger('main_couch_sql_datamigration')
-=======
 log = logging.getLogger(__name__)
->>>>>>> 0471c4e1
 
 CASE_DOC_TYPES = ['CommCareCase', 'CommCareCase-Deleted', ]
 
 UNPROCESSED_DOC_TYPES = list(all_known_formlike_doc_types() - {'XFormInstance'})
 
-<<<<<<< HEAD
 UNDO_CSV = os.path.join(settings.BASE_DIR, 'corehq', 'apps', 'couch_sql_migration', 'undo.csv')
 UNDO_SET_DOMAIN = 'set_domain'
 UNDO_CREATE = 'create'
 
-=======
->>>>>>> 0471c4e1
 
 def setup_logging(log_dir):
     if not log_dir:
@@ -119,7 +109,6 @@
     log.info("command: %s", " ".join(sys.argv))
 
 
-<<<<<<< HEAD
 def do_couch_to_sql_migration(src_domain, dst_domain=None, with_progress=True,
                               debug=False, run_timestamp=None, dry_run=False):
     if dst_domain is None:
@@ -130,10 +119,6 @@
         # src_domain stays on Couch and dst_domain is always on SQL;
         # nothing changes.
         set_local_domain_sql_backend_override(src_domain)
-=======
-def do_couch_to_sql_migration(domain, with_progress=True, debug=False, run_timestamp=None):
-    set_local_domain_sql_backend_override(domain)
->>>>>>> 0471c4e1
     CouchSqlDomainMigrator(
         src_domain,
         dst_domain,
@@ -257,14 +242,10 @@
 class CouchSqlDomainMigrator(object):
     def __init__(self, src_domain, dst_domain, with_progress=True, debug=False, run_timestamp=None, dry_run=False):
         from corehq.apps.tzmigration.planning import DiffDB
-<<<<<<< HEAD
 
         domain = dst_domain if src_domain == dst_domain else None
         if domain:
             self._check_for_migration_restrictions(domain)
-=======
-        self._check_for_migration_restrictions(domain)
->>>>>>> 0471c4e1
         self.with_progress = with_progress
         self.debug = debug
         self.src_domain = src_domain
@@ -283,7 +264,6 @@
 
         self.errors_with_normal_doc_type = []
         self.forms_that_touch_cases_without_actions = set()
-<<<<<<< HEAD
         self._id_map = {}
         self._ignore_paths = defaultdict(list)
 
@@ -296,12 +276,6 @@
 
         if self.src_domain != self.dst_domain:
             self._build_id_map()
-=======
-
-    def migrate(self):
-        log.info('migrating domain {}'.format(self.domain))
-        log.info('run timestamp is {}'.format(self.run_timestamp))
->>>>>>> 0471c4e1
 
         self.processed_docs = 0
         with TimingContext("couch_sql_migration") as timing_context:
@@ -316,11 +290,7 @@
                 self._calculate_case_diffs()
 
         self._send_timings(timing_context)
-<<<<<<< HEAD
         log.info('migrated domain {}'.format(self.domain or self.src_domain))
-=======
-        log.info('migrated domain {}'.format(self.domain))
->>>>>>> 0471c4e1
 
     def _process_main_forms(self):
         last_received_on = datetime.min
@@ -566,7 +536,6 @@
         log.debug('Processing doc: {}({})'.format(couch_form_json['doc_type'], couch_form_json['_id']))
         try:
             couch_form = _wrap_form(couch_form_json)
-<<<<<<< HEAD
             couch_form, form_xml = self._map_form_ids(couch_form)
             form_id = couch_form.form_id if self.src_domain == self.dst_domain else six.text_type(uuid.uuid4())
             sql_form = XFormInstanceSQL(
@@ -580,15 +549,6 @@
             if form_xml is not None:
                 attachment = Attachment(name='form.xml', raw_content=form_xml, content_type='text/xml')
                 sql_form.attachments_list.append(attachment)
-=======
-            sql_form = XFormInstanceSQL(
-                form_id=couch_form.form_id,
-                xmlns=couch_form.xmlns,
-                user_id=couch_form.user_id,
-            )
-            _copy_form_properties(self.domain, sql_form, couch_form)
-            _migrate_form_attachments(sql_form, couch_form)
->>>>>>> 0471c4e1
             _migrate_form_operations(sql_form, couch_form)
 
             if couch_form.doc_type != 'SubmissionErrorLog':
