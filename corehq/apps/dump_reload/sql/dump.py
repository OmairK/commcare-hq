--- conflicted
+++ resolved
@@ -79,8 +79,6 @@
     :param excluded_models: List of model_class classes to exclude
     :return: generator yielding models objects
     """
-<<<<<<< HEAD
-=======
     if stats_counter is None:
         stats_counter = Counter()
     for model_class, query in get_querysets_to_dump(domain, excludes):
@@ -99,7 +97,6 @@
     :param excluded_models: List of model_class classes to exclude
     :return: generator yielding query sets
     """
->>>>>>> ee0e19c6
     excluded_apps, excluded_models = get_excluded_apps_and_models(excludes)
     app_config_models = _get_app_list(excluded_apps)
 
@@ -108,11 +105,11 @@
         if model_class in excluded_models:
             continue
 
-        for object in get_all_models_in_domain(model_class, domain, stats_counter=stats_counter):
-            yield object
+        for model_class, queryset in get_all_model_querysets_for_domain(model_class, domain):
+            yield model_class, queryset
 
 
-def get_all_models_in_domain(model_class, domain, stats_counter=None):
+def get_all_model_querysets_for_domain(model_class, domain):
     using = router.db_for_read(model_class)
     if settings.USE_PARTITIONED_DATABASE and using == partition_config.get_proxy_db():
         using = partition_config.get_form_processing_dbs()
@@ -125,18 +122,9 @@
 
             queryset = objects.using(db_alias).order_by(model_class._meta.pk.name)
 
-<<<<<<< HEAD
             filters = get_model_domain_filters(model_class, domain)
             for filter in filters:
-                for obj in queryset.filter(filter).iterator():
-                    if stats_counter:
-                        stats_counter.update([get_model_label(model_class)])
-                    yield obj
-=======
-                filters = get_model_domain_filters(model_class, domain)
-                for filter in filters:
-                    yield model_class, queryset.filter(filter)
->>>>>>> ee0e19c6
+                yield model_class, queryset.filter(filter)
 
 
 def get_model_domain_filters(model_class, domain):
