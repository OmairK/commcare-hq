--- conflicted
+++ resolved
@@ -345,14 +345,7 @@
         <script type="text/javascript" src="{% static 'style/js/main.js' %}"></script>
         {% endcompress %}
 
-<<<<<<< HEAD
-        {% if request.domain and request.user.username %}
-            <script type="text/javascript" src="{% toggle_js_url request.domain request.user.username %}"></script>
-        {% endif %}
-
         {% addtoblock js-inline %}
-=======
->>>>>>> 1078e47b
         <script type="text/javascript">
             $(function(){
                 $('.hq-help-template').each(function () {
