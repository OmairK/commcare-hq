--- conflicted
+++ resolved
@@ -345,12 +345,8 @@
         <script src="{% static 'style/js/main.js' %}"></script>
         {% endcompress %}
 
-<<<<<<< HEAD
         {% addtoblock js-inline %}
-        <script type="text/javascript">
-=======
         <script>
->>>>>>> 1cca5c4d
             $(function(){
                 $('.hq-help-template').each(function () {
                     COMMCAREHQ.transformHelpTemplate($(this), true);
@@ -361,14 +357,9 @@
         {# JavaScript Display Logic Libaries #}
 
         {% if request.couch_user %}
-<<<<<<< HEAD
-        <script type="text/javascript" src="{% static 'notifications/js/NotificationsService.ko.js' %}"></script>
+        <script src="{% static 'notifications/js/NotificationsService.ko.js' %}"></script>
         {% addtoblock js-inline %}
-        <script type="text/javascript">
-=======
-        <script src="{% static 'notifications/js/NotificationsService.ko.js' %}"></script>
         <script>
->>>>>>> 1cca5c4d
             $(function () {
                 var $notificationsMenu = $('#js-settingsmenu-notifications');
                 if ($notificationsMenu.length > 0) {
@@ -380,13 +371,8 @@
         {% endif %}
 
         {% include "style/includes/ko.html" %}
-<<<<<<< HEAD
         {% addtoblock js-inline %}
-        <script type="text/javascript">
-=======
-
         <script>
->>>>>>> 1cca5c4d
             /*
                 This is the knockout-based, javascript analog of messages in Django.
 
@@ -540,12 +526,8 @@
         {% compress js %}
             <script src="{% static 'blazy/blazy.js' %}"></script>
         {% endcompress %}
-<<<<<<< HEAD
         {% addtoblock js-inline %}
-        <script type="text/javascript">
-=======
         <script>
->>>>>>> 1cca5c4d
           var hqLazy = new Blazy({
             container: 'body',
           });
