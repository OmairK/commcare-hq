from __future__ import absolute_import
from __future__ import unicode_literals
import uuid

from alembic.operations import Operations
from alembic.runtime.migration import MigrationContext
from django.test import TestCase, override_settings

from corehq.apps.userreports.app_manager.helpers import clean_table_name
<<<<<<< HEAD
from corehq.apps.userreports.const import UCR_ES_BACKEND
=======
from corehq.apps.userreports.const import UCR_SQL_BACKEND
>>>>>>> 07737cee
from corehq.apps.userreports.exceptions import TableNotFoundWarning, MissingColumnWarning
from corehq.apps.userreports.models import DataSourceConfiguration
from corehq.apps.userreports.util import get_indicator_adapter, get_table_name
from six.moves import range


def get_sample_config(domain=None):
    return DataSourceConfiguration(
        domain=domain or 'domain',
        display_name='foo',
        referenced_doc_type='CommCareCase',
        table_id=clean_table_name('domain', str(uuid.uuid4().hex)),
        configured_indicators=[{
            "type": "expression",
            "expression": {
                "type": "property_name",
                "property_name": 'name'
            },
            "column_id": 'name',
            "display_name": 'name',
            "datatype": "string"
        }],
    )


class SaveErrorsTest(TestCase):

    def setUp(self):
        self.config = get_sample_config()

    def test_raise_error_for_missing_table(self):
        adapter = get_indicator_adapter(self.config, raise_errors=True)
        adapter.drop_table()

        doc = {
            "_id": '123',
            "domain": "domain",
            "doc_type": "CommCareCase",
            "name": 'bob'
        }
        with self.assertRaises(TableNotFoundWarning):
            adapter.best_effort_save(doc)

    def test_missing_column(self):
        adapter = get_indicator_adapter(self.config, raise_errors=True)
        adapter.build_table()
        with adapter.engine.begin() as connection:
            context = MigrationContext.configure(connection)
            op = Operations(context)
            op.drop_column(adapter.get_table().name, 'name')

        doc = {
            "_id": '123',
            "domain": "domain",
            "doc_type": "CommCareCase",
            "name": 'bob'
        }
        with self.assertRaises(MissingColumnWarning):
            adapter.best_effort_save(doc)


@override_settings(OVERRIDE_UCR_BACKEND=UCR_SQL_BACKEND)
class AdapterBulkSaveTest(TestCase):

    def setUp(self):
        self.domain = 'adapter_bulk_save'
        self.config = get_sample_config(domain=self.domain)
        self.config.save()
        self.adapter = get_indicator_adapter(self.config, raise_errors=True)

    def tearDown(self):
        self.config.delete()
        self.adapter.clear_table()

    def test_bulk_save(self):
        docs = []
        for i in range(10):
            docs.append({
                "_id": str(i),
                "domain": self.domain,
                "doc_type": "CommCareCase",
                "name": 'doc_name_' + str(i)
            })

        self.adapter.build_table()
        self.adapter.bulk_save(docs)
        self.adapter.refresh_table()
        self.assertEqual(self.adapter.get_query_object().count(), 10)

<<<<<<< HEAD
        self.adapter.bulk_delete([doc['_id'] for doc in docs])
        self.adapter.refresh_table()
        self.assertEqual(self.adapter.get_query_object().count(), 0)


@override_settings(OVERRIDE_UCR_BACKEND=UCR_ES_BACKEND)
class AdapterBulkSaveESTest(AdapterBulkSaveTest):
    pass
=======
        results = list(load_data_from_db(get_table_name(self.domain, self.config.table_id)))
        self.assertEqual(len(results), 10)

    def test_save_rows_empty(self):
        self.adapter.build_table()
        self.adapter.save_rows([])
>>>>>>> 07737cee
<|MERGE_RESOLUTION|>--- conflicted
+++ resolved
@@ -7,14 +7,10 @@
 from django.test import TestCase, override_settings
 
 from corehq.apps.userreports.app_manager.helpers import clean_table_name
-<<<<<<< HEAD
-from corehq.apps.userreports.const import UCR_ES_BACKEND
-=======
 from corehq.apps.userreports.const import UCR_SQL_BACKEND
->>>>>>> 07737cee
 from corehq.apps.userreports.exceptions import TableNotFoundWarning, MissingColumnWarning
 from corehq.apps.userreports.models import DataSourceConfiguration
-from corehq.apps.userreports.util import get_indicator_adapter, get_table_name
+from corehq.apps.userreports.util import get_indicator_adapter
 from six.moves import range
 
 
@@ -98,23 +94,11 @@
 
         self.adapter.build_table()
         self.adapter.bulk_save(docs)
-        self.adapter.refresh_table()
         self.assertEqual(self.adapter.get_query_object().count(), 10)
 
-<<<<<<< HEAD
         self.adapter.bulk_delete([doc['_id'] for doc in docs])
-        self.adapter.refresh_table()
         self.assertEqual(self.adapter.get_query_object().count(), 0)
-
-
-@override_settings(OVERRIDE_UCR_BACKEND=UCR_ES_BACKEND)
-class AdapterBulkSaveESTest(AdapterBulkSaveTest):
-    pass
-=======
-        results = list(load_data_from_db(get_table_name(self.domain, self.config.table_id)))
-        self.assertEqual(len(results), 10)
 
     def test_save_rows_empty(self):
         self.adapter.build_table()
-        self.adapter.save_rows([])
->>>>>>> 07737cee
+        self.adapter.save_rows([])