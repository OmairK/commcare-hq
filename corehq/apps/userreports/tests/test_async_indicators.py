from __future__ import absolute_import
from __future__ import unicode_literals
<<<<<<< HEAD
from django.test import SimpleTestCase, TestCase

from corehq.apps.userreports.models import DataSourceConfiguration, AsyncIndicator
from corehq.apps.userreports.util import get_indicator_adapter
from corehq.apps.userreports.tests.utils import get_data_source_with_related_doc_type
=======
import mock
import uuid
from django.test import SimpleTestCase, TestCase

from corehq.apps.domain.models import Domain
from corehq.apps.userreports.app_manager.helpers import clean_table_name
from corehq.apps.userreports.models import DataSourceConfiguration, AsyncIndicator
from corehq.apps.userreports.util import get_indicator_adapter, get_table_name
from corehq.apps.userreports.tests.utils import load_data_from_db
from corehq.apps.userreports.tasks import build_async_indicators
>>>>>>> 86447bcb

import six

class RunAsynchronousTest(SimpleTestCase):
    def _create_data_source_config(self, indicators=None):
        default_indicator = [{
            "type": "expression",
            "column_id": "laugh_sound",
            "datatype": "string",
            "expression": {
                'type': 'named',
                'name': 'laugh_sound'
            }
        }]

        return DataSourceConfiguration.wrap({
            'display_name': 'Mother Indicators',
            'doc_type': 'DataSourceConfiguration',
            'domain': 'test',
            'referenced_doc_type': 'CommCareCase',
            'table_id': 'mother_indicators',
            'configured_filter': {},
            'configured_indicators': indicators or default_indicator
        })

    def test_async_not_configured(self):
        indicator_configuration = self._create_data_source_config()
        adapter = get_indicator_adapter(indicator_configuration)
        self.assertFalse(adapter.run_asynchronous)

    def test_async_configured(self):
        indicator_configuration = self._create_data_source_config()
        indicator_configuration.asynchronous = True
        adapter = get_indicator_adapter(indicator_configuration)
        self.assertTrue(adapter.run_asynchronous)

    # def test_related_doc_expression(self):
    #     indicator_configuration = self._create_data_source_config([{
    #         "datatype": "string",
    #         "type": "expression",
    #         "column_id": "confirmed_referral_target",
    #         "expression": {
    #             "type": "related_doc",
    #             "related_doc_type": "CommCareUser",
    #             "doc_id_expression": {
    #                 "type": "property_path",
    #                 "property_path": ["form", "meta", "userID"]
    #             },
    #             "value_expression": {
    #                 "type": "property_path",
    #                 "property_path": [
    #                     "user_data",
    #                     "confirmed_referral_target"
    #                 ]
    #             }
    #         }
    #     }])
    #
    #     adapter = get_indicator_adapter(indicator_configuration)
    #     self.assertTrue(adapter.run_asynchronous)
    #
    # def test_named_expression(self):
    #     indicator_configuration = get_data_source_with_related_doc_type()
    #     adapter = get_indicator_adapter(indicator_configuration)
    #     self.assertTrue(adapter.run_asynchronous)


<<<<<<< HEAD
class TestBulkUpdate(TestCase):
    def tearDown(self):
        AsyncIndicator.objects.all().delete()

    def _get_indicator_data(self):
        return {
            i.doc_id: i.indicator_config_ids
            for i in AsyncIndicator.objects.all()
        }

    def test_update_record(self):
        domain = 'test-update-record'
        doc_type = 'form'
        initial_data = {
            'd1': ['c1', 'c2'],
            'd2': ['c1'],
            'd3': ['c2']
        }
        AsyncIndicator.objects.bulk_create([
            AsyncIndicator(doc_id=doc_id, doc_type=doc_type, domain=domain, indicator_config_ids=sorted(config_ids))
            for doc_id, config_ids in six.iteritems(initial_data)
        ])
        updated_data = {
            'd2': ['c2'],
            'd3': ['c3'],
            'd4': ['c2', 'c1'],
            'd5': ['c4']
        }

        with self.assertNumQueries(3):
            # 3 queries, 1 for query, 1 for update, 1 for create
            AsyncIndicator.bulk_update_records(updated_data, domain, doc_type)

        self.assertEqual(
            self._get_indicator_data(),
            {
                'd1': ['c1', 'c2'],
                'd2': ['c2'],
                'd3': ['c3'],
                'd4': ['c1', 'c2'],
                'd5': ['c4']
            }
        )
=======
class BulkAsyncIndicatorProcessingTest(TestCase):

    @classmethod
    def setUpClass(cls):
        domain_name = "bulk_async_indicator_processing"
        cls.domain = Domain.get_or_create_with_name(domain_name, is_active=True)

        def _make_config(indicators):
            return DataSourceConfiguration(
                domain=domain_name,
                display_name='foo',
                referenced_doc_type='CommCareCase',
                table_id=clean_table_name(domain_name, str(uuid.uuid4().hex)),
                configured_indicators=indicators
            )

        cls.config1 = _make_config(
            [{
                "type": "expression",
                "expression": {
                    "type": "property_name",
                    "property_name": 'name'
                },
                "column_id": 'name',
                "display_name": 'name',
                "datatype": "string"
            }]
        )
        cls.config1.save()
        cls.config2 = _make_config(
            [{
                "type": "expression",
                "expression": {
                    "type": "property_name",
                    "property_name": 'color'
                },
                "column_id": 'color',
                "display_name": 'color',
                "datatype": "string"
            }]
        )
        cls.config2.save()

        cls.adapters = []
        for config in [cls.config1, cls.config2]:
            adapter = get_indicator_adapter(config, raise_errors=True)
            adapter.build_table()
            cls.adapters.append(adapter)

    @classmethod
    def tearDownClass(cls):
        cls.domain.delete()

    def _setup_docs_and_indicators(self):
        self.docs = [
            {
                "_id": str(i),
                "domain": self.domain.name,
                "doc_type": "CommCareCase",
                "name": 'doc_name_' + str(i),
                "color": 'doc_color_' + str(i)
            }
            for i in range(10)
        ]
        self.doc_ids = [str(i) for i in range(10)]

        AsyncIndicator.bulk_creation(
            [doc["_id"] for doc in self.docs],
            "CommCareCase",
            self.domain,
            []
        )

    def setUp(self):
        self._setup_docs_and_indicators()

        def fake_iter_documents(_, ids):
            return [doc for doc in self.docs if doc['_id'] in ids]

        # patch this to allow counting success/failure counts
        _patch = mock.patch('corehq.apps.userreports.tasks.datadog_counter')
        self.datadog_patch = _patch.start()
        # patch docstore to avoid overhead of saving/querying docs
        docstore_patch = mock.patch(
            'corehq.form_processor.document_stores.ReadonlyCaseDocumentStore.iter_documents',
            new=fake_iter_documents
        )
        docstore_patch.start()
        self.addCleanup(_patch.stop)
        self.addCleanup(docstore_patch.stop)

    def tearDown(self):
        AsyncIndicator.objects.all().delete()
        for adapter in self.adapters:
            adapter.clear_table()

    def indicators(self):
        return AsyncIndicator.objects.all()

    def _assert_rows_in_ucr_table(self, config, rows):
        results = list(load_data_from_db(get_table_name(self.domain.name, config.table_id)))
        actual_rows = [{key: r[key] for key in rows[0]} for r in results]

        self.assertEqual(
            sorted(rows, key=lambda x: x['doc_id']),
            sorted(actual_rows, key=lambda x: x['doc_id'])
        )

    def test_basic_run(self):
        # map some indicators to first config, other to the second config
        #   make sure that the tables get correctly built
        AsyncIndicator.objects.filter(
            doc_id__in=self.doc_ids[0:5]
        ).update(indicator_config_ids=[self.config1._id])
        AsyncIndicator.objects.filter(
            doc_id__in=self.doc_ids[5:]
        ).update(indicator_config_ids=[self.config2._id])

        build_async_indicators(self.doc_ids)

        self._assert_rows_in_ucr_table(self.config1, [
            {'doc_id': d["_id"], 'name': d["name"]} for d in self.docs[0:5]
        ])
        self._assert_rows_in_ucr_table(self.config2, [
            {'doc_id': d["_id"], 'color': d["color"]} for d in self.docs[5:]
        ])
        self.datadog_patch.assert_has_calls([
            mock.call('commcare.async_indicator.processed_success', 10),
            mock.call('commcare.async_indicator.processed_fail', 0)
        ])

    def test_known_exception(self):
        # check that exceptions due to unknown configs are handled correctly
        AsyncIndicator.objects.filter(
            doc_id__in=self.doc_ids
        ).update(indicator_config_ids=["unknown"])
        build_async_indicators(self.doc_ids)

        # since the only config associated with indicators is
        #   unknown, all the indicators should be deleted
        self.assertEqual(AsyncIndicator.objects.count(), 0)
        self.datadog_patch.assert_has_calls([
            mock.call('commcare.async_indicator.processed_success', 10),
            mock.call('commcare.async_indicator.processed_fail', 0)
        ])

    def test_unknown_exception(self):
        # check that an unknown exception in bulk_save gets handled correctly
        AsyncIndicator.objects.filter(
            doc_id__in=self.doc_ids
        ).update(indicator_config_ids=[self.config1._id, "unknown_id"])
        with mock.patch("corehq.apps.userreports.tasks.get_indicator_adapter") as adapter_mock:
            adapter_mock.side_effect = Exception("Some random exception")
            build_async_indicators(self.doc_ids)

        # no indicator should be deleted since there was no success
        self.assertEqual(AsyncIndicator.objects.count(), 10)
        # the non-existent 'unknown_id' should be removed from indicator_config_ids
        #   but self.config1._id should still be present
        self.assertEqual(
            AsyncIndicator.objects.filter(indicator_config_ids=[self.config1._id]).count(),
            10
        )
        self.datadog_patch.assert_has_calls([
            mock.call('commcare.async_indicator.processed_success', 0),
            mock.call('commcare.async_indicator.processed_fail', 10)
        ])
>>>>>>> 86447bcb
<|MERGE_RESOLUTION|>--- conflicted
+++ resolved
@@ -1,12 +1,6 @@
 from __future__ import absolute_import
 from __future__ import unicode_literals
-<<<<<<< HEAD
-from django.test import SimpleTestCase, TestCase
-
-from corehq.apps.userreports.models import DataSourceConfiguration, AsyncIndicator
-from corehq.apps.userreports.util import get_indicator_adapter
-from corehq.apps.userreports.tests.utils import get_data_source_with_related_doc_type
-=======
+
 import mock
 import uuid
 from django.test import SimpleTestCase, TestCase
@@ -17,9 +11,9 @@
 from corehq.apps.userreports.util import get_indicator_adapter, get_table_name
 from corehq.apps.userreports.tests.utils import load_data_from_db
 from corehq.apps.userreports.tasks import build_async_indicators
->>>>>>> 86447bcb
 
 import six
+
 
 class RunAsynchronousTest(SimpleTestCase):
     def _create_data_source_config(self, indicators=None):
@@ -85,7 +79,6 @@
     #     self.assertTrue(adapter.run_asynchronous)
 
 
-<<<<<<< HEAD
 class TestBulkUpdate(TestCase):
     def tearDown(self):
         AsyncIndicator.objects.all().delete()
@@ -129,7 +122,8 @@
                 'd5': ['c4']
             }
         )
-=======
+
+
 class BulkAsyncIndicatorProcessingTest(TestCase):
 
     @classmethod
@@ -296,5 +290,4 @@
         self.datadog_patch.assert_has_calls([
             mock.call('commcare.async_indicator.processed_success', 0),
             mock.call('commcare.async_indicator.processed_fail', 10)
-        ])
->>>>>>> 86447bcb
+        ])