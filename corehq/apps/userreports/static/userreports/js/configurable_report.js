/* globals HQReport */
hqDefine("userreports/js/configurable_report", function() {
    var initial_page_data = hqImport("hqwebapp/js/initial_page_data").get;

    var getStandardHQReport = function() {
        if (!initial_page_data("standardHQReport")) {
            return undefined;
        }

        var $editReportButton = $("#edit-report-link");

        if (initial_page_data("created_by_builder")) {
            var $applyFiltersButton = $("#apply-filters"),
                type = initial_page_data("builder_report_type");
            $applyFiltersButton.click(function(){
                window.analytics.usage("Report Viewer", "Apply Filters", type);
            });
            window.analytics.trackWorkflowLink($editReportButton, "Clicked Edit to enter the Report Builder");
            window.analytics.usage("Report Viewer", "View Report", type);
        }

        _.each(initial_page_data("report_builder_events"), function(e) {
            window.analytics.usage.apply(this, e);
        });

        // Poll the status of the data source
        if (!initial_page_data("is_static")) {
            var retrying = false;
            (function poll() {
                $.ajax({
<<<<<<< HEAD
                    url: hqImport("hqwebapp/js/urllib").reverse('configurable_data_source_status'),
=======
                    url: hqImport("hqwebapp/js/initial_page_data.js").reverse('configurable_data_source_status'),
>>>>>>> f14ec89a
                    dataType: 'json',
                    success: function(data) {
                        if (data.isBuilt){
                            $('#built-warning').addClass('hide');
                            if (retrying){
                                location.reload();
                            } else if ($('#report-filters').find('.control-label').length === 0) {
                                $('#report-filters').submit();
                            }
                        } else {
                            retrying = true;
                            $('#built-warning').removeClass('hide');
                            setTimeout(poll, 5000);
                        }
                    },
                });
            })();
        }

        var urlSerialize = hqImport('reports/js/reports.util').urlSerialize;
        var reportOptions = {
            domain: initial_page_data('domain'),
            urlRoot: initial_page_data('url_root'),
            slug: initial_page_data('slug'),
            subReportSlug: initial_page_data('sub_slug'),
            type: initial_page_data('type'),
            filterSet: initial_page_data('filter_set'),
            needsFilters: initial_page_data('needs_filters'),
            isExportable: initial_page_data('is_exportable'),
            isExportAll: initial_page_data('is_export_all'),
            isEmailable: initial_page_data('is_emailable'),
            emailDefaultSubject: initial_page_data('title'),
            emailSuccessMessage: gettext('Report successfully emailed'),
            emailErrorMessage: gettext('An error occurred emailing you report. Please try again.'),
            checkExportSize: true,
            getReportRenderUrl: function(renderType, additionalParams) {
                var params = urlSerialize($('#paramSelectorForm'), ['format']);
                return window.location.pathname + "?format=" + renderType + "&" + params;
            },
            getExportSizeCheckUrl: function() {
                var params = urlSerialize($('#paramSelectorForm'), ['format']);
                return window.location.pathname + "?format=export_size_check" + "&" + params;
            },
        };
        if (initial_page_data('startdate')) {
            reportOptions.datespan = {
                startdate: initial_page_data('startdate'),
                enddate: initial_page_data('enddate'),
            };
        }
        var standardHQReport = new HQReport(reportOptions);
        standardHQReport.init();
        return standardHQReport;
    };

    $(function() {
        getStandardHQReport();

        // Bind the ReportConfigsViewModel to the save button.
        var defaultConfig = initial_page_data("default_config");
        if (initial_page_data("has_datespan")) {
            if(!defaultConfig.date_range) {
                defaultConfig.date_range = 'last7';
            }
            defaultConfig.has_ucr_datespan = true;
            defaultConfig.datespan_filters = initial_page_data("datespan_filters");
        } else {
            defaultConfig.date_range = null;
            defaultConfig.has_ucr_datespan = false;
            defaultConfig.datespan_filters = [];
        }
        if(!defaultConfig.datespan_slug) {
            defaultConfig.datespan_slug = null;
        }
        $("#savedReports").reportUserConfigurableConfigEditor({
            filterForm: $("#paramSelectorForm"),
            items: initial_page_data("report_configs"),
            defaultItem: defaultConfig,
<<<<<<< HEAD
            saveUrl: hqImport("hqwebapp/js/urllib").reverse("add_report_config"),
=======
            saveUrl: hqImport("hqwebapp/js/initial_page_data.js").reverse("add_report_config"),
>>>>>>> f14ec89a
        });

        $('#email-enabled').tooltip({
            placement: 'right',
            html: true,
            title: gettext("You can email a saved version<br />of this report."),
        });

        if (initial_page_data("created_by_builder")) {
            window.analytics.usage(
                    'Report Builder',
                    initial_page_data("builder_report_type"),
                    'Load a report that was built in report builder'
            );
        }
    });

    return {
        getStandardHQReport: getStandardHQReport,
    };
});<|MERGE_RESOLUTION|>--- conflicted
+++ resolved
@@ -28,11 +28,7 @@
             var retrying = false;
             (function poll() {
                 $.ajax({
-<<<<<<< HEAD
-                    url: hqImport("hqwebapp/js/urllib").reverse('configurable_data_source_status'),
-=======
-                    url: hqImport("hqwebapp/js/initial_page_data.js").reverse('configurable_data_source_status'),
->>>>>>> f14ec89a
+                    url: hqImport("hqwebapp/js/initial_page_data").reverse('configurable_data_source_status'),
                     dataType: 'json',
                     success: function(data) {
                         if (data.isBuilt){
@@ -111,11 +107,7 @@
             filterForm: $("#paramSelectorForm"),
             items: initial_page_data("report_configs"),
             defaultItem: defaultConfig,
-<<<<<<< HEAD
-            saveUrl: hqImport("hqwebapp/js/urllib").reverse("add_report_config"),
-=======
-            saveUrl: hqImport("hqwebapp/js/initial_page_data.js").reverse("add_report_config"),
->>>>>>> f14ec89a
+            saveUrl: hqImport("hqwebapp/js/initial_page_data").reverse("add_report_config"),
         });
 
         $('#email-enabled').tooltip({
