from collections import namedtuple, OrderedDict
from itertools import chain
from urllib import urlencode
import uuid
from django import forms
from django.core.urlresolvers import reverse
from django.forms import Widget
from django.forms.util import flatatt
from django.template.loader import render_to_string
from django.utils.html import format_html
from django.utils.translation import ugettext_noop as _

from crispy_forms import layout as crispy
from crispy_forms.bootstrap import FormActions
from crispy_forms.helper import FormHelper

from corehq.apps.app_manager.fields import ApplicationDataSourceUIHelper
from corehq.apps.app_manager.models import (
    Application,
    Form,
)
from corehq.apps.app_manager.util import get_case_properties
from corehq.apps.app_manager.xform import XForm
from corehq.apps.hqwebapp.crispy import FieldWithHelpBubble
from corehq.apps.userreports import tasks
from corehq.apps.userreports.app_manager import _clean_table_name
from corehq.apps.userreports.models import (
    DataSourceBuildInformation,
    DataSourceConfiguration,
    DataSourceMeta,
    ReportConfiguration,
    ReportMeta,
)
from corehq.apps.userreports.reports.builder import (
    DEFAULT_CASE_PROPERTY_DATATYPES,
    FORM_METADATA_PROPERTIES,
    make_case_data_source_filter,
    make_case_property_indicator,
    make_form_data_source_filter,
    make_form_meta_block_indicator,
    make_form_question_indicator,
)
from corehq.apps.userreports.sql import get_column_name
from corehq.apps.userreports.ui.fields import JsonField
from dimagi.utils.decorators.memoized import memoized


class FilterField(JsonField):
    """
    A form field with a little bit of validation for report builder report
    filter configuration.
    """
    def validate(self, value):
        super(FilterField, self).validate(value)
        for filter_conf in value:
            if filter_conf.get('format', None) not in ['Choice', 'Date', 'Numeric']:
                raise forms.ValidationError("Invalid filter format!")


class QuestionSelect(Widget):
    """
    A widget for rendering an input with our knockout "questionsSelect" binding.
    Requires knockout to be included on the page.
    """

    def __init__(self, attrs=None, choices=()):
        super(QuestionSelect, self).__init__(attrs)
        self.choices = list(choices)

    def render(self, name, value, attrs=None, choices=()):
        value = '' if value is None else value
        final_attrs = self.build_attrs(attrs, name=name)

        return format_html(
            '<input{0} data-bind="'
            '   questionsSelect: [{1}],'
            '   value: \'{2}\','
            '   optionsCaption: \' \''
            '"/>',
            flatatt(final_attrs),
            self.render_options(choices),
            value
        )

    def render_options(self, choices):
        objs = []
        for value, label in chain(self.choices, choices):
            objs.append("{{'value': '{0}', 'label': '{1}'}}".format(value, label))
        return ", ".join(objs)


class DataSourceBuilder(object):
    """
    When configuring a report, one can use DataSourceBuilder to determine some
    of the properties of the required report data source, such as:
        - referenced doc type
        - filter
        - indicators
    """

    def __init__(self, domain, app, source_type, source_id):
        assert (source_type in ['case', 'form'])

        self.domain = domain
        self.app = app
        self.source_type = source_type
        # source_id is a case type of form id
        self.source_id = source_id
        if self.source_type == 'form':
            self.source_form = Form.get_form(self.source_id)
            self.source_xform = XForm(self.source_form.source)
        if self.source_type == 'case':
            prop_map = get_case_properties(
                self.app, [self.source_id], defaults=DEFAULT_CASE_PROPERTY_DATATYPES.keys()
            )
            self.case_properties = sorted(set(prop_map[self.source_id]) | {'closed'})

    @property
    @memoized
    def source_doc_type(self):
        if self.source_type == "case":
            return "CommCareCase"
        if self.source_type == "form":
            return "XFormInstance"

    @property
    @memoized
    def filter(self):
        """
        Return the filter configuration for the DataSourceConfiguration.
        """
        if self.source_type == "case":
            return make_case_data_source_filter(self.source_id)
        if self.source_type == "form":
            return make_form_data_source_filter(self.source_xform.data_node.tag_xmlns)

    @property
    @memoized
    def indicators(self):
        """
        Return all the dict data source indicator configurations that could be
        used by a report that uses the same case type/form as this DataSourceConfiguration.
        """
        ret = []
        for prop in self.data_source_properties.values():
            if prop['type'] == 'meta':
                ret.append(make_form_meta_block_indicator(
                    prop['source'], prop['column_id']
                ))
            elif prop['type'] == "question":
                ret.append(make_form_question_indicator(
                    prop['source'], prop['column_id']
                ))
            elif prop['type'] == 'case_property':
                ret.append(make_case_property_indicator(
                    prop['source'], prop['column_id']
                ))
        ret.append({
            "display_name": "Count",
            "type": "count",
            "column_id": "count"
        })
        return ret

    @property
    @memoized
    def data_source_properties(self):
        """
        A dictionary containing the various properties that may be used as indicators
        or columns in the data source or report.

        Keys are strings that uniquely identify properties.
        Values are dicts representing the properties, ex:

        >> self.data_source_properties
        {
            "/data/question1": {
                "type": "question",
                "id": "/data/question1",
                "text": "Enter the child's name",
                "column_id": "data--question1",
                "source": {
                    'repeat': None,
                    'group': None,
                    'value': '/data/question1',
                    'label': 'question1',
                    'tag': 'input',
                    'type': 'Text'
                }
            },
            "meta/deviceID": {
                "type": "meta",
                "id": "meta/deviceID",
                "text": "deviceID",
                "column_id": "meta--deviceID",
                "source": ("deviceID", "string")
            }
        }

        "id" is used as the value in selects/select2s in the form. Uniquely identifies questions.
        "column_id" is used as the column name for this indicator. There are bugs
        with slashes which requires this to be different from "id"
        "text" will be used as the visible text in selects/select2s
        "type" is "question", "case_property", or "meta"
        For questions, "source" is the dict returned by Xform.get_questions, for
        case properties and form metadata it is simply the name of the property.
        """

        if self.source_type == 'case':
            return OrderedDict(
                (cp, {
                    'type': 'case_property',
                    'id': cp,
                    'column_id': get_column_name(cp),
                    'text': cp,
                    'source': cp
                }) for cp in self.case_properties
            )

        if self.source_type == 'form':
            ret = OrderedDict()
            questions = self.source_xform.get_questions([])
            ret.update(
                (q['value'], {
                    "type": "question",
                    "id": q['value'],
                    "column_id": get_column_name(q['value'].strip("/")),
                    'text': q['label'],
                    "source": q,
                }) for q in questions
            )
            ret.update(
                (p[0], {
                    "type": "meta",
                    "id": p[0],
                    "column_id": get_column_name(p[0].strip("/")),
                    'text': p[0],
                    "source": p,
                }) for p in FORM_METADATA_PROPERTIES
            )
            return ret

    @property
    @memoized
    def data_source_name(self):
        if self.source_type == 'form':
            return "{} (v{})".format(self.source_form.default_name(), self.app.version)
        if self.source_type == 'case':
            return "{} (v{})".format(self.source_id, self.app.version)

    def get_existing_match(self):
        return DataSourceConfiguration.view(
            'userreports/data_sources_by_build_info',
            key=[
                self.domain,
                self.source_doc_type,
                self.source_id,
                self.app._id,
                self.app.version
            ],
            reduce=False
        ).one()


def _legend(title, subtext):
    """
    Return a string to be used in a crispy form Fieldset legend.
    This function is just a light wrapped around some simple templating.
    """
    return '{title}</br><div class="subtext"><small>{subtext}</small></div>'.format(
        title=title, subtext=subtext
    )


class DataSourceForm(forms.Form):
    report_name = forms.CharField()
    chart_type = forms.ChoiceField(
        choices=[
            ('bar', _('Bar')),
            ('pie', _("Pie")),
        ],
    )

    def __init__(self, domain, report_type, *args, **kwargs):
        super(DataSourceForm, self).__init__(*args, **kwargs)
        self.domain = domain
        self.report_type = report_type

        self.app_source_helper = ApplicationDataSourceUIHelper()
        self.app_source_helper.bootstrap(self.domain)
        report_source_fields = self.app_source_helper.get_fields()
        report_source_help_texts = {
            "source_type": "Form: display data from form submissions.<br/>Case: display data from your cases. You must be using case management for this option.",
            "application": "Which application should the data come from?",
            "source": "For cases: choose the case type to use for this report.<br/>For forms: choose the form from your application you'd like to see data on.",
        }
        self.fields.update(report_source_fields)

        self.fields['chart_type'].required = self.report_type == "chart"

        self.helper = FormHelper()
        self.helper.form_class = "form-horizontal"
        self.helper.form_id = "report-builder-form"

        chart_type_crispy_field = None
        if self.report_type == 'chart':
            chart_type_crispy_field = FieldWithHelpBubble('chart_type', help_bubble_text="Bar: shows one vertical bar for each value in your case or form.<br/>Pie: shows what percentage of the total each value is.")
        report_source_crispy_fields = []
        for k in report_source_fields.keys():
            if k in report_source_help_texts:
                report_source_crispy_fields.append(FieldWithHelpBubble(
                    k, help_bubble_text=report_source_help_texts[k]
                ))
            else:
                report_source_crispy_fields.append(k)


        self.helper.layout = crispy.Layout(
            crispy.Fieldset(
                _('{} Report'.format(self.report_type.capitalize())),
                FieldWithHelpBubble('report_name', help_bubble_text='Web users will see this name in the "Reports" section of CommCareHQ and can click to view the report'),
                chart_type_crispy_field
            ),
            crispy.Fieldset(
                _('Data'), *report_source_crispy_fields
            ),
            FormActions(
                crispy.ButtonHolder(
                    crispy.Submit(
                        'create_new_report_builder_btn',
                        _('Next'),
                    )
                ),
            ),
        )

    @property
    def sources_map(self):
        return self.app_source_helper.all_sources

    def get_selected_source(self):
        return self.app_source_helper.get_app_source(self.cleaned_data)

    def clean(self):
        """
        Raise a validation error if there are already 5 data sources and this
        report won't be able to use one of the existing ones.
        """
        cleaned_data = super(DataSourceForm, self).clean()
        source_type = cleaned_data.get('source_type')
        report_source = cleaned_data.get('report_source')
        app_id = cleaned_data.get('application')

        if report_source and source_type and app_id:

            app = Application.get(app_id)
            ds_builder = DataSourceBuilder(self.domain, app, source_type, report_source)

            existing_sources = DataSourceConfiguration.by_domain(self.domain)
            if len(existing_sources) >= 5:
                if not ds_builder.get_existing_match():
                    raise forms.ValidationError(_(
                        "Too many data sources!\n"
                        "Creating this report would cause you to go over the maximum "
                        "number of data sources allowed in this domain. The current "
                        "limit is 5. "
                        "To continue, delete all of the reports using a particular "
                        "data source (or the data source itself) and try again. "
                    ))

        return cleaned_data

_shared_properties = ['exists_in_current_version', 'display_text', 'property', 'data_source_field']
FilterViewModel = namedtuple("FilterViewModel", _shared_properties + ['format'])
ColumnViewModel = namedtuple("ColumnViewModel", _shared_properties)


class ConfigureNewReportBase(forms.Form):
    filters = FilterField(required=False)
    button_text = _('Done')

    def __init__(self, report_name, app_id, source_type, report_source_id, existing_report=None, *args, **kwargs):
        """
        This form can be used to create a new ReportConfiguration, or to modify
        an existing one if existing_report is set.
        """
        super(ConfigureNewReportBase, self).__init__(*args, **kwargs)
        self.existing_report = existing_report

        if self.existing_report:
            self._bootstrap(self.existing_report)
            self.button_text = _('Update Report')
        else:
            self.report_name = report_name
            assert source_type in ['case', 'form']
            self.source_type = source_type
            self.report_source_id = report_source_id
            self.app = Application.get(app_id)

        self.domain = self.app.domain
        self.ds_builder = DataSourceBuilder(
            self.domain, self.app, self.source_type, self.report_source_id
        )
        self.data_source_properties = self.ds_builder.data_source_properties
        self._properties_by_column = {
            p['column_id']: p for p in self.data_source_properties.values()
        }

        # NOTE: The corresponding knockout view model is defined in:
        #       templates/userreports/partials/report_builder_configure_report.html
        self.helper = FormHelper()
        self.helper.form_class = "form-horizontal"
        self.helper.attrs['data_bind'] = "submit: submitHandler"
        self.helper.form_id = "report-config-form"

        buttons = [
            crispy.HTML(
                "<button type='submit' "
                    "class='btn btn-primary disable-on-submit'"
                ">{}</a>".format(self.button_text)
            )
        ]
        # Add a back button if we aren't editing an existing report
        if not self.existing_report:
            buttons.insert(
                0,
                crispy.HTML(
                    '<a class="btn" href="{}" style="margin-right: 4px">{}</a>'.format(
                        reverse(
                            'report_builder_select_source',
                            args=(self.domain, self.report_type),
                        ),
                        _('Back')
                    )
                ),
            )
        # Add a "delete report" button if we are editing an existing report
        else:
            buttons.insert(
                0,
                crispy.HTML(
                    '<a class="btn btn-danger pull-right" href="{}">{}</a>'.format(
                        reverse(
                            'delete_configurable_report',
                            args=(self.domain, self.existing_report._id),
                        ) + "?{}".format(urlencode(
                            {'redirect': reverse('reports_home', args=[self.domain])}
                        )),
                        _('Delete Report')
                    )
                )
            )
        self.helper.layout = crispy.Layout(
            self.container_fieldset,
            FormActions(crispy.ButtonHolder(*buttons)),
        )

    def _bootstrap(self, existing_report):
        """
        Use an existing report to initialize some of the instance variables of this
        form. This method is used when editing an existing report.
        """
        self.report_name = existing_report.title
        self.source_type = {
            "CommCareCase": "case",
            "XFormInstance": "form"
        }[existing_report.config.referenced_doc_type]
        self.report_source_id = existing_report.config.meta.build.source_id
        self.app = Application.get(existing_report.config.meta.build.app_id)

    @property
    def column_config_template(self):
        return render_to_string('userreports/partials/report_filter_configuration.html')

    @property
    def container_fieldset(self):
        """
        Return the first fieldset in the form.
        """
        return crispy.Fieldset(
            "",
            self.filter_fieldset
        )

    @property
    def filter_fieldset(self):
        """
        Return a fieldset representing the markup used for configuring the
        report filters.
        """
        return crispy.Fieldset(
            _legend(
                _("Filters"),
                _("Add filters to your report to allow viewers to select which data the report will display. These filters will be displayed at the top of your report.")
            ),
            crispy.Div(
                crispy.HTML(self.column_config_template), id="filters-table", data_bind='with: filtersList'
            ),
            crispy.Hidden('filters', None, data_bind="value: filtersList.serializedProperties")
        )

    def _build_data_source(self):
        data_source_config = DataSourceConfiguration(
            domain=self.domain,
            display_name=self.ds_builder.data_source_name,
            referenced_doc_type=self.ds_builder.source_doc_type,
            # The uuid gets truncated, so it's not really universally unique.
            table_id=_clean_table_name(self.domain, str(uuid.uuid4().hex)),
            configured_filter=self.ds_builder.filter,
            configured_indicators=self.ds_builder.indicators,
            meta=DataSourceMeta(build=DataSourceBuildInformation(
                source_id=self.report_source_id,
                app_id=self.app._id,
                app_version=self.app.version,
            ))
        )
        data_source_config.validate()
        data_source_config.save()
        tasks.rebuild_indicators.delay(data_source_config._id)
        return data_source_config._id

    def update_report(self):
        from corehq.apps.userreports.views import delete_data_source_shared

        matching_data_source = self.ds_builder.get_existing_match()
        if matching_data_source:
            if matching_data_source['id'] != self.existing_report.config_id:

                # If no one else is using the current data source, delete it.
                data_source = DataSourceConfiguration.get(self.existing_report.config_id)
                if data_source.get_report_count() <= 1:
                    delete_data_source_shared(self.domain, data_source._id)

                self.existing_report.config_id = matching_data_source['id']

        else:
            # We need to create a new data source
            existing_sources = DataSourceConfiguration.by_domain(self.domain)

            # Delete the old one if no other reports use it
            old_data_source = DataSourceConfiguration.get(self.existing_report.config_id)
            if old_data_source.get_report_count() <= 1:
                delete_data_source_shared(self.domain, old_data_source._id)

            # Make sure the user can create more data sources
            elif len(existing_sources) >= 5:
                raise forms.ValidationError(_(
                    "Editing this report would require a new data source. The limit is 5. "
                    "To continue, first delete all of the reports using a particular "
                    "data source (or the data source itself) and try again. "
                ))

            data_source_config_id = self._build_data_source()
            self.existing_report.config_id = data_source_config_id

        self.existing_report.aggregation_columns = self._report_aggregation_cols
        self.existing_report.columns = self._report_columns
        self.existing_report.filters = self._report_filters
        self.existing_report.configured_charts = self._report_charts
        self.existing_report.validate()
        self.existing_report.save()
        return self.existing_report

    def create_report(self):
        """
        Creates data source and report config.
        """
        matching_data_source = self.ds_builder.get_existing_match()
        if matching_data_source:
            data_source_config_id = matching_data_source['id']
        else:
            data_source_config_id = self._build_data_source()

        report = ReportConfiguration(
            domain=self.domain,
            config_id=data_source_config_id,
            title=self.report_name,
            aggregation_columns=self._report_aggregation_cols,
            columns=self._report_columns,
            filters=self._report_filters,
            configured_charts=self._report_charts,
            report_meta=ReportMeta(
                created_by_builder=True,
                builder_report_type=self.report_type
            )
        )
        report.validate()
        report.save()
        return report

    @property
    @memoized
    def initial_filters(self):
        if self.existing_report:
            return [self._get_view_model(f) for f in self.existing_report.filters]
        if self.source_type == 'case':
            return [
                FilterViewModel(
                    exists_in_current_version=True,
                    property='closed',
                    data_source_field=None,
                    display_text='closed',
                    format='Choice',
                ),
                # TODO: Allow users to filter by owner name, not just id.
                # This will likely require implementing data source filters.
                FilterViewModel(
                    exists_in_current_version=True,
                    property='owner_id',
                    data_source_field=None,
                    display_text='owner_id',
                    format='Choice',
                ),
            ]
        else:
            # self.source_type == 'form'
            return [
                FilterViewModel(
                    exists_in_current_version=True,
                    property='timeEnd',
                    data_source_field=None,
                    display_text='Form completion time',
                    format='Date',
                ),
            ]

    def _get_view_model(self, filter):
        """
        Given a ReportFilter, return a FilterViewModel representing
        the knockout view model representing this filter in the report builder.

        """
        filter_type_map = {
            'dynamic_choice_list': 'Choice',
            # This exists to handle the `closed` filter that might exist
            'choice_list': 'Choice',
            'date': 'Date',
            'numeric': 'Numeric'
        }
        exists = self._column_exists(filter['field'])
        return FilterViewModel(
            exists_in_current_version=exists,
            display_text=filter['display'],
            format=filter_type_map[filter['type']],
            property=self._get_property_from_column(filter['field']) if exists else None,
            data_source_field=filter['field'] if not exists else None
        )

    def _get_property_from_column(self, col):
        return self._properties_by_column[col]['id']

    def _column_exists(self, column_id):
        """
        Return True if this column corresponds to a question/case property in
        the current version of this form/case configuration.

        This could be true if a user makes a report, modifies the app, then
        edits the report.

        column_id is a string like "data_date_q_d1b3693e"
        """
        return column_id in self._properties_by_column

    @property
    def _report_aggregation_cols(self):
        return ['doc_id']

    @property
    def _report_columns(self):
        return []

    @property
    def _report_filters(self):
        """
        Return the dict filter configurations to be used by the
        ReportConfiguration that this form produces.
        """
        filter_type_map = {
            'Choice': 'dynamic_choice_list',
            'Date': 'date',
            'Numeric': 'numeric'
        }

        def _make_report_filter(conf):
            col_id = self.data_source_properties[conf["property"]]['column_id']
            ret = {
                "field": col_id,
                "slug": col_id,
                "display": conf["display_text"],
                "type": filter_type_map[conf['format']]
            }
            if conf['format'] == 'Date':
                ret.update({'compare_as_string': True})
            return ret

        filter_configs = self.cleaned_data['filters']
        filters = [_make_report_filter(f) for f in filter_configs]
        if self.source_type == 'case':
            # The UI doesn't support specifying "choice_list" filters, only "dynamic_choice_list" filters.
            # But, we want to make the open/closed filter a cleaner "choice_list" filter, so we do that here.
            self._convert_closed_filter_to_choice_list(filters)
        return filters

    @classmethod
    def _convert_closed_filter_to_choice_list(cls, filters):
        for f in filters:
            if f['field'] == get_column_name('closed') and f['type'] == 'dynamic_choice_list':
                f['type'] = 'choice_list'
                f['choices'] = [
                    {'value': 'True'},
                    {'value': 'False'}
                ]

    @property
    def _report_charts(self):
        return []


class ConfigureBarChartReportForm(ConfigureNewReportBase):
<<<<<<< HEAD
    group_by = forms.ChoiceField(label="Show this property as the bars in the chart")
=======

    group_by = forms.ChoiceField(label="Property")
>>>>>>> aba76e5f
    report_type = 'chart'

    def __init__(self, report_name, app_id, source_type, report_source_id, existing_report=None, *args, **kwargs):
        super(ConfigureBarChartReportForm, self).__init__(
            report_name, app_id, source_type, report_source_id, existing_report, *args, **kwargs
        )
        if self.source_type == "form":
            self.fields['group_by'].widget = QuestionSelect(attrs={'class': 'input-large'})
        self.fields['group_by'].choices = self._group_by_choices

        # Set initial value of group_by
        if self.existing_report:
            existing_agg_cols = existing_report.aggregation_columns
            assert len(existing_agg_cols) < 2
            if existing_agg_cols:
                self.fields['group_by'].initial = self._get_property_from_column(existing_agg_cols[0])

    @property
    def container_fieldset(self):
        return crispy.Fieldset(
            _('Chart'),
            FieldWithHelpBubble('group_by', help_bubble_text="The values of the selected property will be aggregated and shown as bars in the chart."),
            self.filter_fieldset
        )

    @property
    def aggregation_field(self):
        return self.cleaned_data["group_by"]

    @property
    def _report_aggregation_cols(self):
        return [
            self.data_source_properties[self.aggregation_field]['column_id']
        ]

    @property
    def _report_charts(self):
        agg_col = self.data_source_properties[self.aggregation_field]['column_id']
        return [{
            "type": "multibar",
            "x_axis_column": agg_col,
            "y_axis_columns": ["count"],
        }]

    @property
    def _report_columns(self):
        agg_col_id = self.data_source_properties[self.aggregation_field]['column_id']
        agg_disp = self.data_source_properties[self.aggregation_field]['text']
        return [
            {
                "format": "default",
                "aggregation": "simple",
                "field": agg_col_id,
                "type": "field",
                "display": agg_disp
            },
            {
                "format": "default",
                "aggregation": "sum",
                "field": "count",
                "type": "field",
                "display": "Count"
            }
        ]

    @property
    def _group_by_choices(self):
        return [(p['id'], p['text']) for p in self.data_source_properties.values()]


class ConfigurePieChartReportForm(ConfigureBarChartReportForm):

    def __init__(self, *args, **kwargs):
        super(ConfigurePieChartReportForm, self).__init__(*args, **kwargs)
        self.fields['group_by'].label = "Show this property as the sections in the chart"

    @property
    def container_fieldset(self):
        return crispy.Fieldset(
            _('Chart'),
            FieldWithHelpBubble('group_by', help_bubble_text="The values of the selected property will be aggregated and shows as the sections of the pie chart."),
            self.filter_fieldset
        )

    @property
    def _report_charts(self):
        agg = self.data_source_properties[self.aggregation_field]['column_id']
        return [{
            "type": "pie",
            "aggregation_column": agg,
            "value_column": "count",
        }]


class ConfigureListReportForm(ConfigureNewReportBase):
    report_type = 'list'
    columns = JsonField(required=True)
    column_legend_fine_print = _("Add columns to your report to display information from cases or form submissions. You may rearrange the order of the columns by dragging the arrows next to the column.")

    @property
    def container_fieldset(self):
        return crispy.Fieldset(
            "",
            self.column_fieldset,
            self.filter_fieldset
        )

    @property
    def column_fieldset(self):
        return crispy.Fieldset(
            _legend(_("Columns"), self.column_legend_fine_print),
            crispy.Div(
                crispy.HTML(self.column_config_template), id="columns-table", data_bind='with: columnsList'
            ),
            crispy.Hidden('columns', None, data_bind="value: columnsList.serializedProperties")
        )

    @property
    @memoized
    def initial_columns(self):
        if self.existing_report:
            cols = []
            for c in self.existing_report.columns:
                exists = self._column_exists(c['field'])
                cols.append(
                    ColumnViewModel(
                        display_text=c['display'],
                        exists_in_current_version=exists,
                        property=self._get_property_from_column(c['field']) if exists else None,
                        data_source_field=c['field'] if not exists else None,
                    )
                )
            return cols
        return []

    @property
    def _report_columns(self):
        def _make_column(conf):
            return {
                "format": "default",
                "aggregation": "simple",
                "field": self.data_source_properties[conf['property']]['column_id'],
                "type": "field",
                "display": conf['display_text']
            }
        return [_make_column(conf) for conf in self.cleaned_data['columns']]

    @property
    def _report_aggregation_cols(self):
        return ['doc_id']


class ConfigureTableReportForm(ConfigureListReportForm, ConfigureBarChartReportForm):
    report_type = 'table'
    column_legend_fine_print = _('Add columns for this report to aggregate. Each property you add will create a column for every value of that property.  For example, if you add a column for a yes or no question, the report will show a column for "yes" and a column for "no".')

    def __init__(self, *args, **kwargs):
        super(ConfigureTableReportForm, self).__init__(*args, **kwargs)
        self.fields['group_by'].label = "Property"

    @property
    def container_fieldset(self):
        return crispy.Fieldset(
            "",
            self.column_fieldset,
            crispy.Fieldset(
                _legend(
                    _("Rows"),
                    _('Choose which property this report will group its results by. Each value of this property will be a row in the table. For example, if you choose a yes or no question, the report will show a row for "yes" and a row for "no"'),
                ),
                'group_by',
            ),
            self.filter_fieldset
        )

    @property
    def _report_charts(self):
        # Override the behavior inherited from ConfigureBarChartReportForm
        return []

    @property
    def _report_columns(self):
        agg_field_id = self.data_source_properties[self.aggregation_field]['column_id']

        columns = super(ConfigureTableReportForm, self)._report_columns

        # Add the aggregation indicator to the columns if it's not already present.
        displaying_agg_column = bool([c for c in columns if c['field'] == agg_field_id])
        if not displaying_agg_column:
            columns = [{
                'format': 'default',
                'aggregation': 'simple',
                "type": "field",
                'field': agg_field_id,
                'display': self.aggregation_field
            }] + columns

        # Expand all columns except for the column being used for aggregation.
        for c in columns:
            if c['field'] != agg_field_id:
                c['aggregation'] = "expand"
        return columns

    @property
    @memoized
    def _report_aggregation_cols(self):
        # we want the bar chart behavior, which is reproduced here:
        return [
            self.data_source_properties[self.aggregation_field]['column_id']
        ]


class ConfigureWorkerReportForm(ConfigureTableReportForm):
    # This is a ConfigureTableReportForm, but with a predetermined aggregation
    report_type = 'worker'
    column_legend_fine_print = _('Add columns for this report to aggregate. Each property you add will create a column for every value of that property. For example, if you add a column for a yes or no question, the report will show a column for "yes" and a column for "no".')

    def __init__(self, *args, **kwargs):
        super(ConfigureWorkerReportForm, self).__init__(*args, **kwargs)
        self.fields.pop('group_by')

    @property
    def aggregation_field(self):
        if self.source_type == "form":
            return "username"
        if self.source_type == "case":
            return "user_id"

    @property
    def container_fieldset(self):
        return crispy.Fieldset(
            "",
            self.column_fieldset,
            self.filter_fieldset
        )<|MERGE_RESOLUTION|>--- conflicted
+++ resolved
@@ -717,12 +717,7 @@
 
 
 class ConfigureBarChartReportForm(ConfigureNewReportBase):
-<<<<<<< HEAD
     group_by = forms.ChoiceField(label="Show this property as the bars in the chart")
-=======
-
-    group_by = forms.ChoiceField(label="Property")
->>>>>>> aba76e5f
     report_type = 'chart'
 
     def __init__(self, report_name, app_id, source_type, report_source_id, existing_report=None, *args, **kwargs):
