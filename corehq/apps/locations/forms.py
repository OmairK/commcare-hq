import re

from django import forms
from django.template import Context
from django.template.loader import get_template
from django.utils.translation import ugettext as _

from crispy_forms.helper import FormHelper
from crispy_forms import layout as crispy
from dimagi.utils.couch.database import iter_docs
from dimagi.utils.decorators.memoized import memoized

from corehq.apps.custom_data_fields import CustomDataEditor
from corehq.apps.es import UserES
from corehq.apps.users.forms import MultipleSelectionForm
from corehq.apps.users.models import CommCareUser
from corehq.apps.users.util import raw_username, user_display_string

from .models import Location, SQLLocation
from .signals import location_created, location_edited
<<<<<<< HEAD
from .util import allowed_child_types, lookup_by_property
=======
from .util import allowed_child_types
>>>>>>> f8c63d12


class ParentLocWidget(forms.Widget):
    def render(self, name, value, attrs=None):
        return get_template(
            'locations/manage/partials/parent_loc_widget.html'
        ).render(Context({
            'name': name,
            'value': value,
        }))


class LocTypeWidget(forms.Widget):
    def render(self, name, value, attrs=None):
        return get_template(
            'locations/manage/partials/loc_type_widget.html'
        ).render(Context({
            'name': name,
            'value': value,
        }))


class LocationForm(forms.Form):
    parent_id = forms.CharField(
        label=_('Parent'),
        required=False,
        widget=ParentLocWidget(),
    )
    name = forms.CharField(max_length=100)
    location_type = forms.CharField(widget=LocTypeWidget(), required=False)
    coordinates = forms.CharField(
        max_length=30,
        required=False,
        help_text=_("enter as 'lat lon' or 'lat, lon' "
                    "(e.g., '42.3652 -71.1029')"),
    )
    site_code = forms.CharField(
        label='Site Code',
        required=False,
        help_text=_("A unique system code for this location. "
                    "Leave this blank to have it auto generated"),
    )
    external_id = forms.CharField(
        label='External ID',
        required=False,
        help_text=_("A number referencing this location on an external system")
    )
    external_id.widget.attrs['readonly'] = True

    strict = True  # optimization hack: strict or loose validation
    # TODO remove user from parameters once all these branches are merged

    def __init__(self, location, bound_data=None, is_new=False, user=None,
                 *args, **kwargs):
        self.location = location
        self.is_new_location = is_new

        # seed form data from couch doc
        kwargs['initial'] = dict(self.location._doc)
        kwargs['initial']['parent_id'] = self.location.parent_id
        lat, lon = (getattr(self.location, k, None)
                    for k in ('latitude', 'longitude'))
        kwargs['initial']['coordinates'] = ('%s, %s' % (lat, lon)
                                            if lat is not None else '')

        self.custom_data = self.get_custom_data(bound_data, is_new)

        super(LocationForm, self).__init__(bound_data, *args, **kwargs)
        self.fields['parent_id'].widget.domain = self.location.domain
        self.fields['parent_id'].widget.user = user

        if not self.location.external_id:
            self.fields['external_id'].widget = forms.HiddenInput()

        self.helper = FormHelper()
        self.helper.form_tag = False
        self.helper.layout = crispy.Layout(
            crispy.Fieldset(*self.get_fields(is_new))
        )

    def get_fields(self, is_new):
        if is_new:
            parent = (Location.get(self.location.parent_id)
                      if self.location.parent_id else None)
            child_types = allowed_child_types(self.location.domain, parent)
            return filter(None, [
                _("Location Information"),
                'name',
                'location_type' if len(child_types) > 1 else None,
            ])
        else:
            return [
                _("Location Information"),
                'name',
                'parent_id',
                'location_type',
                'coordinates',
                'site_code',
                'external_id',
            ]

    def get_custom_data(self, bound_data, is_new):
        from .views import LocationFieldsView

        existing = self.location.metadata

        # Don't show validation error preemptively on new user creation
        if is_new and bound_data is None:
            existing = None

        return CustomDataEditor(
            field_view=LocationFieldsView,
            domain=self.location.domain,
            # For new locations, only display required fields
            required_only=is_new,
            existing_custom_data=existing,
            post_dict=bound_data,
        )

    def is_valid(self):
        return all([
            super(LocationForm, self).is_valid(),
            self.custom_data.is_valid(),
        ])

    @property
    def errors(self):
        errors = super(LocationForm, self).errors
        errors.update(self.custom_data.errors)
        return errors

    def clean_parent_id(self):
        if self.is_new_location:
            parent_id = self.location.parent_id
        else:
            parent_id = self.cleaned_data['parent_id'] or None
        parent = Location.get(parent_id) if parent_id else None
        self.cleaned_data['parent'] = parent

        if self.location._id is not None and self.location.parent_id != parent_id:
            # location is being re-parented

            if parent and self.location._id in parent.path:
                assert False, 'location being re-parented to self or descendant'

            if self.location.descendants:
                raise forms.ValidationError(
                    'only locations that have no child locations can be '
                    'moved to a different parent'
                )

            self.cleaned_data['orig_parent_id'] = self.location.parent_id

        return parent_id

    def clean_name(self):
        name = self.cleaned_data['name']

        if self.strict:
            siblings = self.location.siblings(self.cleaned_data.get('parent'))
            if name in [loc.name for loc in siblings]:
                raise forms.ValidationError(
                    'name conflicts with another location with this parent'
                )

        return name

    def clean_site_code(self):
        site_code = self.cleaned_data['site_code']

        if site_code:
            site_code = site_code.lower()

        if (SQLLocation.objects.filter(domain=self.location.domain,
                                       site_code__iexact=site_code)
                               .exclude(location_id=self.location._id)
                               .exists()):
            raise forms.ValidationError(
                'another location already uses this site code'
            )

        return site_code

    def clean_location_type(self):
        loc_type = self.cleaned_data['location_type']

        child_types = allowed_child_types(self.location.domain,
                                          self.cleaned_data.get('parent'))
        if not loc_type:
            if len(child_types) == 1:
                return child_types[0]
            assert False, 'You must select a location type'

        if not child_types:
            assert False, \
                'the selected parent location cannot have child locations!'
        elif loc_type not in child_types:
            assert False, 'not valid for the select parent location'

        return loc_type

    def clean_coordinates(self):
        coords = self.cleaned_data['coordinates'].strip()
        if not coords:
            return None
        pieces = re.split('[ ,]+', coords)

        if len(pieces) != 2:
            raise forms.ValidationError('could not understand coordinates')

        try:
            lat = float(pieces[0])
            lon = float(pieces[1])
        except ValueError:
            raise forms.ValidationError('could not understand coordinates')

        return [lat, lon]

    def save(self, instance=None, commit=True):
        if self.errors:
            raise ValueError('form does not validate')

        location = instance or self.location
        is_new = location._id is None

        for field in ('name', 'location_type', 'site_code'):
            setattr(location, field, self.cleaned_data[field])
        coords = self.cleaned_data['coordinates']
        setattr(location, 'latitude', coords[0] if coords else None)
        setattr(location, 'longitude', coords[1] if coords else None)
        location.lineage = Location(
            parent=self.cleaned_data['parent_id']
        ).lineage
        location.metadata = self.custom_data.get_data_to_save()

        for k, v in self.cleaned_data.iteritems():
            if k.startswith('prop:'):
                prop_name = k[len('prop:'):]
                setattr(location, prop_name, v)

        orig_parent_id = self.cleaned_data.get('orig_parent_id')
        reparented = orig_parent_id is not None
        if reparented:
            location.flag_post_move = True
            location.previous_parents.append(orig_parent_id)

        if commit:
            location.save()

        if is_new:
            location_created.send(sender='loc_mgmt', loc=location)
        else:
            location_edited.send(sender='loc_mgmt',
                                 loc=location,
                                 moved=reparented)

        if reparented:
            # post-location move processing here
            # (none for now; do it as a batch job)
            pass

        return location


class UsersAtLocationForm(MultipleSelectionForm):
    def __init__(self, domain_object, location, *args, **kwargs):
        self.domain_object = domain_object
        self.location = location
        super(UsersAtLocationForm, self).__init__(
            initial={'selected_ids': self.users_at_location},
            *args, **kwargs
        )
        self.fields['selected_ids'].choices = self.get_all_users()

    def get_all_users(self):
        user_query = (UserES()
                      .domain(self.domain_object.name)
                      .mobile_users()
                      .fields(['_id', 'username', 'first_name', 'last_name']))
        return [
            (u['_id'], user_display_string(u['username'],
                                           u.get('first_name', ''),
                                           u.get('last_name', '')))
            for u in user_query.run().hits
        ]

    @property
    @memoized
    def users_at_location(self):
        user_query = (UserES()
                      .domain(self.domain_object.name)
                      .mobile_users()
                      .location(self.location._id)
                      .fields([]))
        return user_query.run().doc_ids

    def already_have_locations(self, users):
        user_query = (UserES()
                      .domain(self.domain_object.name)
                      .mobile_users()
                      .doc_id(list(users))
                      .exists('location_id')
                      .fields(['username']))
        return [raw_username(u['username']) for u in user_query.run().hits]

    def unassign_users(self, users):
        for doc in iter_docs(CommCareUser.get_db(), users):
            # This could probably be sped up by bulk saving, but there's a lot
            # of stuff going on - seems tricky.
            CommCareUser.wrap(doc).unset_location()

    def assign_users(self, users):
        for doc in iter_docs(CommCareUser.get_db(), users):
            CommCareUser.wrap(doc).set_location(self.location)

    def clean_selected_ids(self):
        selected_users = set(self.cleaned_data['selected_ids'])
        previous_users = set(self.users_at_location)
        self.to_remove = previous_users - selected_users
        self.to_add = selected_users - previous_users
        conflicted = self.already_have_locations(self.to_add)
        if (
            conflicted
            and not self.domain_object.supports_multiple_locations_per_user
        ):
            raise forms.ValidationError(_(
                u"The following users already have locations assigned,  "
                u"you must unassign them before they can be added here:  "
            ) + u", ".join(conflicted))
        return []

    def save(self):
        self.unassign_users(self.to_remove)
        self.assign_users(self.to_add)<|MERGE_RESOLUTION|>--- conflicted
+++ resolved
@@ -18,11 +18,7 @@
 
 from .models import Location, SQLLocation
 from .signals import location_created, location_edited
-<<<<<<< HEAD
-from .util import allowed_child_types, lookup_by_property
-=======
 from .util import allowed_child_types
->>>>>>> f8c63d12
 
 
 class ParentLocWidget(forms.Widget):
