from couchdbkit import ResourceNotFound
from couchdbkit.ext.django.schema import *
import itertools
from corehq.apps.cachehq.mixins import CachedCouchDocumentMixin
from dimagi.utils.couch.database import get_db, iter_docs
from django import forms
from django.core.urlresolvers import reverse
from datetime import datetime
from django.db import models
import json_field
from casexml.apps.case.cleanup import close_case
from corehq.apps.commtrack.const import COMMTRACK_USERNAME
from mptt.models import MPTTModel, TreeForeignKey


class SQLLocation(MPTTModel):
    domain = models.CharField(max_length=255, db_index=True)
    name = models.CharField(max_length=100, null=True)
    location_id = models.CharField(max_length=100, db_index=True, unique=True)
    location_type = models.CharField(max_length=255)
    site_code = models.CharField(max_length=255)
    external_id = models.CharField(max_length=255, null=True)
    metadata = json_field.JSONField(default={})
    created_at = models.DateTimeField(auto_now_add=True)
    last_modified = models.DateTimeField(auto_now=True)
    is_archived = models.BooleanField(default=False)
    latitude = models.DecimalField(max_digits=20, decimal_places=10, null=True)
    longitude = models.DecimalField(max_digits=20, decimal_places=10, null=True)
    parent = TreeForeignKey('self', null=True, blank=True, related_name='children')

    supply_point_id = models.CharField(max_length=255, db_index=True, unique=True, null=True)

    class Meta:
        unique_together = ('domain', 'site_code',)

    def __repr__(self):
        return "<SQLLocation(domain=%s, name=%s)>" % (
            self.domain,
            self.name
        )

    def archived_descendants(self):
        """
        Returns a list of archived descendants for this location.
        """
        return self.get_descendants().filter(is_archived=True)

    def child_locations(self, include_archive_ancestors=False):
        """
        Returns a list of this location's children.
        """
        children = self.get_children()
        return _filter_for_archived(children, include_archive_ancestors)

    @classmethod
    def root_locations(cls, domain, include_archive_ancestors=False):
        roots = cls.objects.root_nodes().filter(domain=domain)
        return _filter_for_archived(roots, include_archive_ancestors)


def _filter_for_archived(locations, include_archive_ancestors):
    """
    Perform filtering on a location queryset.

    include_archive_ancestors toggles between selecting only active
    children and selecting any child that is archived or has
    archived descendants.
    """
    if include_archive_ancestors:
        return [
            item for item in locations
            if item.is_archived or item.archived_descendants()
        ]
    else:
        return locations.filter(is_archived=False)


class Location(CachedCouchDocumentMixin, Document):
    domain = StringProperty()
    name = StringProperty()
    location_type = StringProperty()
    site_code = StringProperty() # should be unique, not yet enforced
    # unique id from some external data source
    external_id = StringProperty()
    metadata = DictProperty()
    last_modified = DateTimeProperty()
    is_archived = BooleanProperty(default=False)

    latitude = FloatProperty()
    longitude = FloatProperty()

    # a list of doc ids, referring to the parent location, then the
    # grand-parent, and so on up to the root location in the hierarchy
    # TODO: in future, support multiple types of parentage with
    # independent hierarchies
    lineage = StringListProperty()
    previous_parents = StringListProperty()

    def __init__(self, *args, **kwargs):
        if 'parent' in kwargs:
            parent = kwargs['parent']
            if parent:
                if not isinstance(parent, Document):
                    # 'parent' is a doc id
                    parent = Location.get(parent)
                lineage = list(reversed(parent.path))
            else:
                lineage = []
            kwargs['lineage'] = lineage
            del kwargs['parent']

        super(Document, self).__init__(*args, **kwargs)

    def __repr__(self):
        return "%s (%s)" % (self.name, self.location_type)

    def _sync_location(self):
        properties_to_sync = [
            ('location_id', '_id'),
            'domain',
            'name',
            'location_type',
            'site_code',
            'external_id',
            'latitude',
            'longitude',
            'is_archived',
        ]

        sql_location, _ = SQLLocation.objects.get_or_create(
<<<<<<< HEAD
            location_id=self._id
=======
            location_id=self._id,
            defaults={
                'domain': self.domain,
                'site_code': self.site_code
            }
>>>>>>> b25df2f4
        )

        for prop in properties_to_sync:
            if isinstance(prop, tuple):
                sql_prop, couch_prop = prop
            else:
                sql_prop = couch_prop = prop

            if hasattr(self, couch_prop):
                setattr(sql_location, sql_prop, getattr(self, couch_prop))

        # sync supply point id
        sp = self.linked_supply_point()
        if sp:
            sql_location.supply_point_id = sp._id

        # sync parent connection
        parent_id = self.parent_id
        if parent_id:
            sql_location.parent = SQLLocation.objects.get(location_id=parent_id)

        sql_location.save()

    @property
    def sql_location(self):
        return SQLLocation.objects.get(location_id=self._id)

    def _archive_single_location(self):
        """
        Archive a single location, caller is expected to handle
        archiving children as well.

        This is just used to prevent having to do recursive
        couch queries in `archive()`.
        """
        self.is_archived = True
        self.save()

        sp = self.linked_supply_point()
        # sanity check that the supply point exists and is still open.
        # this is important because if you archive a child, then try
        # to archive the parent, we don't want to try to close again
        if sp and not sp.closed:
            close_case(sp._id, self.domain, COMMTRACK_USERNAME)

    def archive(self):
        """
        Mark a location and its dependants as archived.
        This will cause it (and its data) to not show up in default
        Couch and SQL views.
        """
        for loc in [self] + self.descendants:
            loc._archive_single_location()

    def _unarchive_single_location(self):
        """
        Unarchive a single location, caller is expected to handle
        unarchiving children as well.

        This is just used to prevent having to do recursive
        couch queries in `unarchive()`.
        """
        self.is_archived = False
        self.save()

        # reopen supply point case if needed
        sp = self.linked_supply_point()
        # sanity check that the supply point exists and is not open.
        # this is important because if you unarchive a child, then try
        # to unarchive the parent, we don't want to try to open again
        if sp and sp.closed:
            for action in sp.actions:
                if action.action_type == 'close':
                    action.xform.archive(user=COMMTRACK_USERNAME)
                    break

    def unarchive(self):
        """
        Unarchive a location and reopen supply point case if it
        exists.
        """
        for loc in [self] + self.descendants:
            loc._unarchive_single_location()

    def save(self, *args, **kwargs):
        """
        Saving a couch version of Location will trigger
        one way syncing to the SQLLocation version of this
        location.
        """
        self.last_modified = datetime.now()

        # lazy migration for site_code
        if not self.site_code:
            from corehq.apps.commtrack.util import generate_code
            self.site_code = generate_code(
                self.name,
                Location.site_codes_for_domain(self.domain)
            )

        result = super(Location, self).save(*args, **kwargs)

        self._sync_location()

        return result

    @classmethod
    def filter_by_type(cls, domain, loc_type, root_loc=None):
        loc_id = root_loc._id if root_loc else None
        relevant_ids = [r['id'] for r in cls.get_db().view('locations/by_type',
            reduce=False,
            startkey=[domain, loc_type, loc_id],
            endkey=[domain, loc_type, loc_id, {}],
        ).all()]
        return (
            cls.wrap(l) for l in iter_docs(cls.get_db(), list(relevant_ids))
            if not l.get('is_archived', False)
        )

    @classmethod
    def filter_by_type_count(cls, domain, loc_type, root_loc=None):
        loc_id = root_loc._id if root_loc else None
        return cls.get_db().view('locations/by_type',
            reduce=True,
            startkey=[domain, loc_type, loc_id],
            endkey=[domain, loc_type, loc_id, {}],
        ).one()['value']

    @classmethod
    def by_domain(cls, domain):
        relevant_ids = set([r['id'] for r in cls.get_db().view(
            'locations/by_type',
            reduce=False,
            startkey=[domain],
            endkey=[domain, {}],
        ).all()])
        return (
            cls.wrap(l) for l in iter_docs(cls.get_db(), list(relevant_ids))
            if not l.get('is_archived', False)
        )

    @classmethod
    def site_codes_for_domain(cls, domain):
        """
        This method is only used in management commands and lazy
        migrations so DOES NOT exclude archived locations.
        """
        return set([r['key'][1] for r in cls.get_db().view(
            'locations/prop_index_site_code',
            reduce=False,
            startkey=[domain],
            endkey=[domain, {}],
        ).all()])

    @classmethod
    def by_site_code(cls, domain, site_code):
        """
        This method directly looks up a single location
        and can return archived locations.
        """
        result = cls.get_db().view(
            'locations/prop_index_site_code',
            reduce=False,
            startkey=[domain, site_code],
            endkey=[domain, site_code, {}],
        ).first()
        return Location.get(result['id']) if result else None

    @classmethod
    def root_locations(cls, domain):
        """
        Return all active top level locations for this domain
        """
        return root_locations(domain)

    @classmethod
    def all_locations(cls, domain):
        return all_locations(domain)

    @classmethod
    def get_in_domain(cls, domain, id):
        if id:
            try:
                loc = Location.get(id)
                assert domain == loc.domain
                return loc
            except (ResourceNotFound, AssertionError):
                pass
        return None

    @property
    def is_root(self):
        return not self.lineage

    @property
    def parent_id(self):
        if self.is_root:
            return None
        return self.lineage[0]

    @property
    def parent(self):
        parent_id = self.parent_id
        return Location.get(parent_id) if parent_id else None

    def siblings(self, parent=None):
        if not parent:
            parent = self.parent
        return [loc for loc in (parent.children if parent else root_locations(self.domain)) if loc._id != self._id]

    @property
    def path(self):
        _path = list(reversed(self.lineage))
        _path.append(self._id)
        return _path

    @property
    def _key_bounds(self):
        startkey = list(itertools.chain([self.domain], self.path, ['']))
        endkey = list(itertools.chain(startkey[:-1], [{}]))
        return startkey, endkey

    @property
    def descendants(self):
        """return list of all locations that have this location as an ancestor"""
        startkey, endkey = self._key_bounds
        return self.view('locations/hierarchy', startkey=startkey, endkey=endkey, reduce=False, include_docs=True).all()

    @property
    def children(self):
        """return list of immediate children of this location"""
        startkey, endkey = self._key_bounds
        depth = len(self.path) + 2  # 1 for domain, 1 for next location level
        q = self.view('locations/hierarchy', startkey=startkey, endkey=endkey, group_level=depth)
        keys = [e['key'] for e in q if len(e['key']) == depth]
        return self.view('locations/hierarchy', keys=keys, reduce=False, include_docs=True).all()

    @property
    def _geopoint(self):
        return '%s %s' % (self.latitude, self.longitude) if self.latitude is not None and self.longitude is not None else None

    def linked_supply_point(self):
        from corehq.apps.commtrack.models import SupplyPointCase
        return SupplyPointCase.get_by_location(self)


def root_locations(domain):
    results = Location.get_db().view('locations/hierarchy',
                                     startkey=[domain], endkey=[domain, {}],
                                     reduce=True, group_level=2)

    ids = [res['key'][-1] for res in results]
    locs = [Location.get(id) for id in ids]
    return [loc for loc in locs if not loc.is_archived]


def all_locations(domain):
    return Location.view('locations/hierarchy', startkey=[domain], endkey=[domain, {}],
                         reduce=False, include_docs=True).all()


class CustomProperty(Document):
    name = StringProperty()
    datatype = StringProperty()
    label = StringProperty()
    required = BooleanProperty()
    help_text = StringProperty()
    unique = StringProperty()

    def field_type(self):
        return getattr(forms, '%sField' % (self.datatype or 'Char'))

    def field(self, initial=None):
        kwargs = dict(
            label=self.label,
            required=(self.required if self.required is not None else False),
            help_text=self.help_text,
            initial=initial,
        )

        choices = getattr(self, 'choices', None)
        if choices:
            if choices['mode'] == 'static':
                def mk_choice(spec):
                    return spec if hasattr(spec, '__iter__') else (spec, spec)
                choices = [mk_choice(c) for c in choices['args']]
            elif choices['mode'] == 'fixture':
                raise RuntimeError('choices from fixture not supported yet')
            else:
                raise ValueError('unknown choices mode [%s]' % choices['mode'])
            kwargs['choices'] = choices

        return self.field_type()(**kwargs)

    def custom_validate(self, loc, val, prop_name):
        if self.unique:
            self.validate_uniqueness(loc, val, prop_name)

    def validate_uniqueness(self, loc, val, prop_name):
        def normalize(val):
            try:
                return val.lower() # case-insensitive comparison
            except AttributeError:
                return val
        val = normalize(val)

        from corehq.apps.locations.util import property_uniqueness
        conflict_ids = property_uniqueness(loc.domain, loc, prop_name, val, self.unique)

        if conflict_ids:
            conflict_loc = Location.get(conflict_ids.pop())
            raise ValueError('value must be unique; conflicts with <a href="%s">%s %s</a>' %
                             (reverse('edit_location', kwargs={'domain': loc.domain, 'loc_id': conflict_loc._id}),
                              conflict_loc.name, conflict_loc.location_type))<|MERGE_RESOLUTION|>--- conflicted
+++ resolved
@@ -128,15 +128,11 @@
         ]
 
         sql_location, _ = SQLLocation.objects.get_or_create(
-<<<<<<< HEAD
-            location_id=self._id
-=======
             location_id=self._id,
             defaults={
                 'domain': self.domain,
                 'site_code': self.site_code
             }
->>>>>>> b25df2f4
         )
 
         for prop in properties_to_sync:
