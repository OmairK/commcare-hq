--- conflicted
+++ resolved
@@ -9,11 +9,7 @@
     });
 }
 
-<<<<<<< HEAD
-function LocationSelectViewModel(hierarchy, default_caption, auto_drill, loc_filter, func, show_location_filter, loc_url) {
-=======
 function LocationSelectViewModel(options) {
->>>>>>> 9eba0f89
     var model = this;
 
     this.default_caption = options.default_caption || 'All';
@@ -83,7 +79,7 @@
 
     // load location hierarchy and set initial path
     this.load = function(locs, selected) {
-        this.root(new model.func({name: '_root', children: locs}, this, undefined, undefined, undefined, loc_url));
+        this.root(new model.func({name: '_root', children: locs}, this, undefined, undefined, undefined, options.loc_url));
         this.path_push(this.root());
 
         if (selected) {
