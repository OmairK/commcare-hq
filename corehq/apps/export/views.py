from datetime import datetime, date
from couchdbkit import ResourceNotFound
from django.contrib import messages
from django.core.exceptions import SuspiciousOperation
from django.core.urlresolvers import reverse
from django.http import HttpResponseRedirect, HttpResponseBadRequest, Http404
from django.utils.decorators import method_decorator
import json
from django.utils.safestring import mark_safe

from djangular.views.mixins import JSONResponseMixin, allow_remote_invocation
import pytz
from corehq import toggles, privileges
from corehq.apps.app_manager.dbaccessors import get_apps_in_domain
from corehq.apps.app_manager.models import Application
from corehq.apps.app_manager.templatetags.xforms_extras import trans
from corehq.apps.export.custom_export_helpers import make_custom_export_helper
from corehq.apps.export.exceptions import (
    ExportNotFound,
    ExportAppException,
    ExportFormValidationException,
    ExportAsyncException,
)
from corehq.apps.export.forms import (
    CreateFormExportTagForm,
    CreateCaseExportTagForm,
    FilterFormExportDownloadForm,
    FilterCaseExportDownloadForm,
)
from corehq.apps.groups.models import Group
from corehq.apps.hqwebapp.templatetags.hq_shared_tags import toggle_enabled
from corehq.apps.reports.dbaccessors import touch_exports
from corehq.apps.reports.display import xmlns_to_name
from corehq.apps.reports.export import CustomBulkExportHelper
from corehq.apps.reports.exportfilters import default_form_filter
from corehq.apps.reports.models import FormExportSchema, CaseExportSchema
from corehq.apps.reports.standard.export import (
    CaseExportReport,
    ExcelExportReport,
)
from corehq.apps.reports.util import datespan_from_beginning
from corehq.apps.settings.views import BaseProjectDataView
from corehq.apps.style.decorators import use_bootstrap3, use_select2
from corehq.apps.style.forms.widgets import DateRangePickerWidget
from corehq.apps.style.utils import format_angular_error, format_angular_success
from corehq.apps.users.decorators import require_permission
from corehq.apps.users.models import Permissions
from corehq.util.timezones.utils import get_timezone_for_user
from couchexport.models import SavedExportSchema, ExportSchema
from couchexport.schema import build_latest_schema
from couchexport.util import SerializableFunction
from couchforms.filters import instances
from dimagi.utils.decorators.memoized import memoized
from django.utils.translation import ugettext as _, ugettext_noop, ugettext_lazy
from dimagi.utils.logging import notify_exception
from dimagi.utils.parsing import json_format_date
from dimagi.utils.web import json_response
from django_prbac.utils import has_privilege
from soil.exceptions import TaskFailedError
from soil.util import get_download_context

require_form_export_permission = require_permission(
    Permissions.view_report,
    'corehq.apps.reports.standard.export.ExcelExportReport',
    login_decorator=None
)


class BaseExportView(BaseProjectDataView):
    template_name = 'export/customize_export.html'
    export_type = None
    is_async = True

    @property
    def parent_pages(self):
        return [{
            'title': (self.report_class.page_title
                      if toggle_enabled(self.request, toggles.REVAMPED_EXPORTS)
                      else self.report_class.name),
            'url': self.export_home_url,
        }]

    @method_decorator(require_form_export_permission)
    def dispatch(self, request, *args, **kwargs):
        return super(BaseExportView, self).dispatch(request, *args, **kwargs)

    @property
    def export_helper(self):
        raise NotImplementedError("You must implement export_helper!")

    @property
    def export_home_url(self):
        if toggle_enabled(self.request, toggles.REVAMPED_EXPORTS):
            return reverse(self.report_class.urlname, args=(self.domain,))
        return self.report_class.get_url(domain=self.domain)

    @property
    @memoized
    def report_class(self):
        try:
            if toggle_enabled(self.request, toggles.REVAMPED_EXPORTS):
                base_views = {
                    'form': FormExportListView,
                    'case': CaseExportListView,
                }
            else:
                base_views = {
                    'form': ExcelExportReport,
                    'case': CaseExportReport,
                }
            return base_views[self.export_type]
        except KeyError:
            raise SuspiciousOperation

    @property
    def page_context(self):
        # It's really bad that the export_helper also handles a bunch of the view
        # interaction data. This should probably be rewritten as it's not exactly
        # clear what this view specifically needs to render.
        context = self.export_helper.get_context()
        context.update({'export_home_url': self.export_home_url})
        return context

    def commit(self, request):
        raise NotImplementedError('Subclasses must implement a commit method.')

    def post(self, request, *args, **kwargs):
        try:
            export_id = self.commit(request)
        except Exception, e:
            if self.is_async:
                # todo: this can probably be removed as soon as
                # http://manage.dimagi.com/default.asp?157713 is resolved
                notify_exception(request, 'problem saving an export! {}'.format(str(e)))
                response = json_response({
                    'error': str(e) or type(e).__name__
                })
                response.status_code = 500
                return response
            elif isinstance(e, ExportAppException):
                return HttpResponseRedirect(request.META['HTTP_REFERER'])
            else:
                raise
        else:
            if self.is_async:
                return json_response({
                    'redirect': self.export_home_url,
                })
            return HttpResponseRedirect(self.export_home_url)


class BaseCreateCustomExportView(BaseExportView):
    """
    todo: Refactor in v2 of redesign
    """

    @property
    @memoized
    def export_helper(self):
        return make_custom_export_helper(
            self.request, self.export_type, domain=self.domain)

    def commit(self, request):
        export_id = self.export_helper.update_custom_export()
        messages.success(
            request,
            mark_safe(
                _("Export <strong>{}</strong> created.").format(
                    self.export_helper.custom_export.name
                )
            )
        )
        return export_id

    def get(self, request, *args, **kwargs):
        # just copying what was in the old django view here. don't want to mess too much with exports just yet.
        try:
            export_tag = [self.domain, json.loads(request.GET.get("export_tag", "null") or "null")]
        except ValueError:
            return HttpResponseBadRequest()

        if self.export_helper.export_type == "form" and not export_tag[1]:
            return HttpResponseRedirect(ExcelExportReport.get_url(domain=self.domain))

        schema = build_latest_schema(export_tag)

        if not schema and self.export_helper.export_type == "form":
            schema = create_basic_form_checkpoint(export_tag)

        if request.GET.get('minimal', False):
            # minimal mode is a HACK so that some large domains can
            # load this page. halp.
            messages.warning(request,
                _("Warning you are using minimal mode, some things may not be functional"))

        if schema:
            app_id = request.GET.get('app_id')
            self.export_helper.custom_export = self.export_helper.ExportSchemaClass.default(
                schema=schema,
                name="%s: %s" % (
                    xmlns_to_name(self.domain, export_tag[1], app_id=app_id)
                        if self.export_helper.export_type == "form" else export_tag[1],
                    json_format_date(datetime.utcnow())
                ),
                type=self.export_helper.export_type
            )
            if self.export_helper.export_type in ['form', 'case']:
                self.export_helper.custom_export.app_id = app_id
            if self.export_helper.export_type == 'form':
                self.export_helper.custom_export.update_question_schema()

            return super(BaseCreateCustomExportView, self).get(request, *args, **kwargs)

        messages.warning(
            request, _(
                '<strong>No data found to export "%s".</strong> '
                'Please submit data before creating this export.'
            ) % xmlns_to_name(
                self.domain, export_tag[1], app_id=None), extra_tags="html")
        return HttpResponseRedirect(self.export_home_url)


class CreateCustomFormExportView(BaseCreateCustomExportView):
    urlname = 'custom_export_form'
    page_title = ugettext_lazy("Create Custom Form Export")
    export_type = 'form'


class CreateCustomCaseExportView(BaseCreateCustomExportView):
    urlname = 'custom_export_case'
    page_title = ugettext_lazy("Create Custom Case Export")
    export_type = 'case'


class BaseModifyCustomExportView(BaseExportView):

    @property
    def page_url(self):
        return reverse(self.urlname, args=[self.domain, self.export_id])

    @property
    def export_id(self):
        return self.kwargs.get('export_id')

    @property
    @memoized
    def export_helper(self):
        try:
            return make_custom_export_helper(self.request, self.export_type, self.domain, self.export_id)
        except ResourceNotFound:
            raise Http404()


class BaseEditCustomExportView(BaseModifyCustomExportView):

    def commit(self, request):
        export_id = self.export_helper.update_custom_export()
        messages.success(
            request,
            mark_safe(
                _(
                    "Export <strong>%(export_name)s</strong> "
                    "was saved."
                ) % {'export_name': self.export_helper.custom_export.name}
            )
        )
        return export_id


class EditCustomFormExportView(BaseEditCustomExportView):
    urlname = 'edit_custom_export_form'
    page_title = ugettext_noop("Edit Form Export")
    export_type = 'form'


class EditCustomCaseExportView(BaseEditCustomExportView):
    urlname = 'edit_custom_export_case'
    page_title = ugettext_noop("Edit Case Export")
    export_type = 'case'


class DeleteCustomExportView(BaseModifyCustomExportView):
    urlname = 'delete_custom_export'
    http_method_names = ['post']
    is_async = False

    def commit(self, request):
        try:
            saved_export = SavedExportSchema.get(self.export_id)
        except ResourceNotFound:
            raise ExportNotFound()
        self.export_type = saved_export.type
        saved_export.delete()
        touch_exports(self.domain)
        messages.success(
            request,
            mark_safe(
                _("Export <strong>{}</strong> "
                  "was deleted.").format(saved_export.name)
            )
        )


BASIC_FORM_SCHEMA = {
    "doc_type": "string",
    "domain": "string",
    "xmlns": "string",
    "form": {
        "@xmlns": "string",
        "@uiVersion": "string",
        "@name": "string",
        "#type": "string",
        "meta": {
            "@xmlns": "string",
            "username": "string",
            "instanceID": "string",
            "userID": "string",
            "timeEnd": "string",
            "appVersion": {
                "@xmlns": "string",
                "#text": "string"
            },
            "timeStart": "string",
            "deviceID": "string"
        },
        "@version": "string"
    },
    "partial_submission": "string",
    "_rev": "string",
    "#export_tag": [
       "string"
    ],
    "received_on": "string",
    "app_id": "string",
    "last_sync_token": "string",
    "submit_ip": "string",
    "computed_": {
    },
    "openrosa_headers": {
       "HTTP_DATE": "string",
       "HTTP_ACCEPT_LANGUAGE": "string",
       "HTTP_X_OPENROSA_VERSION": "string"
    },
    "date_header": "string",
    "path": "string",
    "computed_modified_on_": "string",
    "_id": "string"
}


def create_basic_form_checkpoint(index):
    checkpoint = ExportSchema(
        schema=BASIC_FORM_SCHEMA,
        timestamp=datetime(1970, 1, 1),
        index=index,
    )
    checkpoint.save()
    return checkpoint


class BaseDownloadExportView(JSONResponseMixin, BaseProjectDataView):
    template_name = 'export/download_export.html'
    http_method_names = ['get', 'post']

    @method_decorator(use_bootstrap3())
    @method_decorator(use_select2())
    def dispatch(self, *args, **kwargs):
        return super(BaseDownloadExportView, self).dispatch(*args, **kwargs)

    def post(self, request, *args, **kwargs):
        if not request.is_ajax():
            context = self.get_context_data(**kwargs)
            return self.render_to_response(context)
        return super(BaseDownloadExportView, self).post(request, *args, **kwargs)


    @property
    @memoized
    def timezone(self):
        if not self.domain:
            return pytz.utc
        else:
            try:
                return get_timezone_for_user(self.request.couch_user, self.domain)
            except AttributeError:
                return get_timezone_for_user(None, self.domain)

    @property
    @memoized
    def default_datespan(self):
        return datespan_from_beginning(self.domain, self.timezone)

    @property
    def page_context(self):
        return {
            'download_export_form': self.download_export_form,
            'export_list': self.export_list,
            'export_list_url': self.export_list_url,
            'max_column_size': self.max_column_size,
            'default_date_range': '%(startdate)s%(separator)s%(enddate)s' % {
                'startdate': (
                    self.default_datespan.startdate.strftime('%Y-%m-%d')
                    if self.default_datespan.startdate is not None else ""
                ),
                'enddate': (
                    self.default_datespan.enddate.strftime('%Y-%m-%d')
                    if self.default_datespan.enddate is not None else ""
                ),
                'separator': DateRangePickerWidget.separator,
            },
            'allow_preview': bool(self.export_id),
        }

    @property
    def export_list_url(self):
        """Should return a the URL for the export list view"""
        raise NotImplementedError("You must implement export_list_url")

    @property
    def download_export_form(self):
        """Should return a memoized instance that is a subclass of
        FilterExportDownloadForm.
        """
        raise NotImplementedError("You must implement download_export_form.")

    @staticmethod
    def get_export_schema(export_id):
        return SavedExportSchema.get(export_id)

    @property
    def export_id(self):
        return self.kwargs.get('export_id')

    @property
    def page_url(self):
        if self.export_id:
            return reverse(self.urlname, args=(self.domain, self.export_id))
        return reverse(self.urlname, args=(self.domain,))

    @property
    def export_list(self):
        exports = []
        if (
            self.request.method == 'POST'
            and 'export_list' in self.request.POST
            and not self.request.is_ajax()
        ):
            raw_export_list = json.loads(self.request.POST['export_list'])
            exports = map(lambda e: self.download_export_form.format_export_data(
                self.get_export_schema(e['id'])
            ), raw_export_list)
        elif self.export_id:
            exports = [self.download_export_form.format_export_data(
                self.get_export_schema(self.export_id))]
        return exports

    @property
    def max_column_size(self):
        try:
            return int(self.request.GET.get('max_column_size', 2000))
        except TypeError:
            return 2000

    @property
    def can_view_deid(self):
        return has_privilege(self.request, privileges.DEIDENTIFIED_DATA)

    def get_filters(self, filter_form_data):
        """Should return a SerializableFunction object to be passed to the
        exports framework for filtering the final download.
        """
        raise NotImplementedError(
            "Must return a SerializableFunction for get_filters."
        )

    def get_export_object(self, export_id):
        """Must return either a FormExportSchema or CaseExportSchema object
        """
        raise NotImplementedError(
            "Must implement get_export_object."
        )

    @allow_remote_invocation
    def get_group_options(self, in_data):
        """Returns list of groups for the group filters
        :param in_data: dict passed by the  angular js controller.
        :return: {
            'success': True,
            'groups': [<..list of groups..>],
        }
        """
        groups = map(
            lambda g: {'id': g._id, 'text': g.name},
            Group.get_reporting_groups(self.domain)
        )
        return format_angular_success({
            'groups': groups,
        })

    @allow_remote_invocation
    def poll_custom_export_download(self, in_data):
        """Polls celery to see how the export download task is going.
        :param in_data: dict passed by the  angular js controller.
        :return: final response: {
            'success': True,
            'dropbox_url': '<url>',
            'download_url: '<url>',
            <task info>
        }
        """
        try:
            download_id = in_data['download_id']
        except KeyError:
            return format_angular_error(_("Requires a download id"))
        try:
            context = get_download_context(download_id, check_state=True)
        except TaskFailedError:
            return format_angular_error(
                _("Download Task Failed to Start. It seems that the server "
                  "might be under maintenance.")
            )
        if context.get('is_ready', False):
            context.update({
                'dropbox_url': reverse('dropbox_upload', args=(download_id,)),
                'download_url': "{}?get_file".format(
                    reverse('retrieve_download', args=(download_id,))
                ),
            })
        context['is_poll_successful'] = True
        return context

    def _get_bulk_download_task(self, export_specs, export_filter):
        export_helper = CustomBulkExportHelper(domain=self.domain)
        return export_helper.get_download_task(export_specs, export_filter)

    def _get_download_task(self, export_specs, export_filter, max_column_size=2000):
        try:
            export_data = export_specs[0]
            export_object = self.get_export_object(export_data['export_id'])
        except (KeyError, IndexError):
            raise ExportAsyncException(
                _("You need to pass a list of at least one export schema.")
            )
        export_object.update_schema()

        # if the export is de-identified (is_safe), check that
        # the requesting domain has access to the deid feature.
        if export_object.is_safe and not self.can_view_deid:
            raise ExportAsyncException(
                _("You do not have permission to export this "
                  "De-Identified export.")
            )

        return export_object.get_download_task(
            filter=export_filter,
            filename="{}{}".format(export_object.name,
                                   date.today().isoformat()),
            previous_export_id=None,
            max_column_size=max_column_size,
        )

    def _process_filters_and_specs(self, in_data):
        """Returns a the export filters and a list of JSON export specs
        """
        try:
            export_specs = in_data['exports']
            filter_form_data = in_data['form_data']
        except (KeyError, TypeError):
            raise ExportAsyncException(
                _("Request requires a list of exports and filters.")
            )

        if filter_form_data['type_or_group'] != 'group':
            # make double sure that group is none
            filter_form_data['group'] = ''

        try:
            export_filter = self.get_filters(filter_form_data)
        except ExportFormValidationException:
            raise ExportAsyncException(
                _("Form did not validate.")
            )

        return export_filter, export_specs

    @allow_remote_invocation
    def prepare_custom_export(self, in_data):
        """Uses the current exports download framework (with some nasty filters)
        to return the current download id to POLL for the download status.
        :param in_data: dict passed by the  angular js controller.
        :return: {
            'success': True,
            'download_id': '<some uuid>',
        }
        """
        try:
            export_filter, export_specs = self._process_filters_and_specs(in_data)
            if len(export_specs) > 1:
                download = self._get_bulk_download_task(export_specs, export_filter)
            else:
                max_column_size = int(in_data.get('max_column_size', 2000))
                download = self._get_download_task(
                    export_specs, export_filter, max_column_size
                )
        except ExportAsyncException as e:
            return format_angular_error(e.message)
        except Exception as e:
            return format_angular_error(
                e.message,
                log_error=True,
                exception=e,
                request=self.request,
            )
        return format_angular_success({
            'download_id': download.download_id,
        })

    @allow_remote_invocation
    def get_preview(self, in_data):
        """Returns the preview data for an export (currently does NOT support
        bulk export.
        :param in_data: dict passed by the  angular js controller.
        :return: {
            'success': True,
            'preview_data': [
                {
                    'table_name': '<table_name>',
                    'headers': ['<header1>', ...].
                    'rows': [
                        ['<col1>',...],
                    ],
                },
            ],
        }
        """
        try:
            export_filter, export_specs = self._process_filters_and_specs(in_data)
            export = export_specs[0]
            export_object = self.get_export_schema(export['export_id'])
            preview_data = export_object.get_preview_data(export_filter)
        except ExportAsyncException as e:
            return format_angular_error(e.message)
        except Exception as e:
            return format_angular_error(
                _("Issue processing preview of export: %s") % e.message,
                log_error=True,
                exception=e,
                request=self.request,
            )
        return format_angular_success({
            'preview_data': preview_data,
        })


class DownloadFormExportView(BaseDownloadExportView):
    """View to download a SINGLE Form Export with filters.
    """
    urlname = 'export_download_forms'
    page_title = ugettext_noop("Download Form Export")

    @staticmethod
    def get_export_schema(export_id):
        return FormExportSchema.get(export_id)

    @property
    def export_list_url(self):
        return reverse(FormExportListView.urlname, args=(self.domain,))

    @property
    @memoized
    def download_export_form(self):
        return FilterFormExportDownloadForm(
            self.domain,
            self.timezone,
            initial={
                'type_or_group': 'type',
            },
        )

    @property
    def parent_pages(self):
        return [{
            'title': FormExportListView.page_title,
            'url': reverse(FormExportListView.urlname, args=(self.domain,)),
        }]

    def get_filters(self, filter_form_data):
        filter_form = FilterFormExportDownloadForm(
            self.domain, self.timezone, filter_form_data)
        if not filter_form.is_valid():
            raise ExportFormValidationException()
        form_filter = filter_form.get_form_filter()
        export_filter = SerializableFunction(default_form_filter,
                                             filter=form_filter)
        return export_filter

    def get_export_object(self, export_id):
        return FormExportSchema.get(export_id)


class BulkDownloadFormExportView(DownloadFormExportView):
    """View to download a Bulk Form Export with filters.
    """
    urlname = 'export_bulk_download_forms'
    page_title = ugettext_noop("Download Form Exports")

    def get_filters(self, filter_form_data):
        filters = super(BulkDownloadFormExportView, self).get_filters(filter_form_data)
        filters &= SerializableFunction(instances)
        return filters


class DownloadCaseExportView(BaseDownloadExportView):
    """View to download a SINGLE Case Export with Filters
    """
    urlname = 'export_download_cases'
    page_title = ugettext_noop("Download Case Export")

    @staticmethod
    def get_export_schema(export_id):
        return CaseExportSchema.get(export_id)

    @property
    def export_list_url(self):
        return reverse(CaseExportListView.urlname, args=(self.domain,))

    @property
    @memoized
    def download_export_form(self):
        return FilterCaseExportDownloadForm(
            self.domain,
            self.timezone,
            initial={
                'type_or_group': 'type',
            },
        )

    @property
    def parent_pages(self):
        return [{
            'title': CaseExportListView.page_title,
            'url': reverse(CaseExportListView.urlname, args=(self.domain,)),
        }]

    def get_filters(self, filter_form_data):
        filter_form = FilterCaseExportDownloadForm(
            self.domain, self.timezone, filter_form_data)
        if not filter_form.is_valid():
            raise ExportFormValidationException()
        return filter_form.get_case_filter()

    def get_export_object(self, export_id):
        return CaseExportSchema.get(export_id)


class BulkDownloadCaseExportView(DownloadCaseExportView):
    """View to download a Bulk Case Export with filters.
    """
    urlname = 'bulk_download_cases'
    page_title = ugettext_noop("Download Case Exports")


class BaseExportListView(JSONResponseMixin, BaseProjectDataView):
    template_name = 'export/export_list.html'

    @method_decorator(use_bootstrap3())
    @method_decorator(use_select2())
    def dispatch(self, *args, **kwargs):
        return super(BaseExportListView, self).dispatch(*args, **kwargs)

    @property
    def page_context(self):
        return {
            'create_export_form': self.create_export_form,
            'create_export_form_title': self.create_export_form_title,
            'bulk_download_url': self.bulk_download_url,
        }

    @property
    def can_view_deid(self):
        return has_privilege(self.request, privileges.DEIDENTIFIED_DATA)

    @property
    def bulk_download_url(self):
        """Returns url for bulk download
        """
        raise NotImplementedError('must implement bulk_download_url')

    @memoized
    def get_saved_exports(self):
        """The source of the data that will be processed by fmt_export_data
        for use in the template.
        :return A list of saved exports that are lists of FormExportSchema
        or CaseExportSchema.
        """
        raise NotImplementedError("must implement get_saved_exports")

    def fmt_export_data(self, export):
        """Returns the object used for each row (per export)
        in the saved exports table. This data will eventually be processed as
        a JSON object by angular.js.
        :return dict
        """
        raise NotImplementedError("must implement fmt_export_data")

    @allow_remote_invocation
    def get_exports_list(self, in_data):
        """Called by the ANGULAR.JS controller ListExports controller in
        exports/list_exports.ng.js on initialization of that controller.
        :param in_data: dict passed by the  angular js controller.
        :return: {
            'success': True,
            'exports': map(self.fmt_export_data, self.get_saved_exports()),
        }
        """
        try:
            saved_exports = self.get_saved_exports()
            saved_exports = map(self.fmt_export_data, saved_exports)
        except Exception as e:
            return format_angular_error(
                _("Issue fetching list of exports: %s") % e.message,
                log_error=True,
                exception=e,
                request=self.request,
            )
        return format_angular_success({
            'exports': saved_exports,
        })

    @property
    def create_export_form_title(self):
        """Returns a string that is displayed as the title of the create
        export form below.
        """
        raise NotImplementedError("must implement create_export_title")

    @property
    @memoized
    def create_export_form(self):
        """Returns a django form that gets the information necessary to create
        an export tag, which is the first step in creating a new export.

        This is either an instance of:
        - CreateFormExportTagForm
        - CreateCaseExportTagForm

        This form is what will interact with the CreateExportController in
        exports/list_exports.ng.js
        """
        raise NotImplementedError("must implement create_export_form")

    @allow_remote_invocation
    def get_initial_create_form_data(self, in_data):
        """Called by the ANGULAR.JS controller CreateExportController in
        exports/list_exports.ng.js.
        :param in_data: dict passed by the  angular js controller.
        :return: {
            'success': True,
            'apps': [{'id': '<app_id>', 'text': '<app_name>'}, ...],
            the rest is dependent on form requirements, but as an example:
                'modules': {
                    '<app_id>': [{'id': '<module_id>', 'text': '<module_name>'}],
                },
                'placeholders': {
                  'applications': "Select Application",
                }
            }

        Notes:
        ----
        This returned dict also provides additional selection information for
        modules, forms, and case_types depending on what application is selected
        and which form is being used.

        This dict also returns placeholder info for the select2 widgets.
        """
        NotImplementedError("Must implement get_intial_form_data")

    def get_create_export_url(self, form_data):
        """Returns url to the custom export creation form with the export
        tag appended.
        """
        raise NotImplementedError("Must implement generate_create_form_url")

    @allow_remote_invocation
    def process_create_form(self, in_data):
        try:
            form_data = in_data['createFormData']
        except KeyError:
            return format_angular_error(
                _("The form's data was not correctly formatted.")
            )
        try:
            create_url = self.get_create_export_url(form_data)
        except ExportFormValidationException:
            return format_angular_error(
                _("The form did not validate.")
            )
        except Exception as e:
            return format_angular_error(
                _("Problem getting link to custom export form: %s") % e.message,
            )
        return format_angular_success({
            'url': create_url,
        })


class FormExportListView(BaseExportListView):
    urlname = 'list_form_exports'
    page_title = ugettext_noop("Export Forms")

    @property
    def bulk_download_url(self):
        return reverse(BulkDownloadFormExportView.urlname, args=(self.domain,))

    @memoized
    def get_saved_exports(self):
        exports = FormExportSchema.get_stale_exports(self.domain)
        if not self.can_view_deid:
            exports = filter(lambda x: not x.is_safe, exports)
        return sorted(exports, key=lambda x: x.name)

    @property
    @memoized
    def create_export_form(self):
        return CreateFormExportTagForm()

    @property
    def create_export_form_title(self):
        return _("Select a Form to Export")

    def fmt_export_data(self, export):
        return {
            'id': export.get_id,
            'isDeid': export.is_safe,
            'name': export.name,
            'formname': export.formname,
            'addedToBulk': False,
            'editUrl': reverse(EditCustomFormExportView.urlname,
                               args=(self.domain, export.get_id)),
            'downloadUrl': reverse(DownloadFormExportView.urlname,
                                   args=(self.domain, export.get_id)),
        }

    @allow_remote_invocation
    def get_initial_create_form_data(self, in_data):
        try:
            apps = get_apps_in_domain(self.domain)
            app_choices = map(
                lambda a: {'id': a._id, 'text': a.name},
                apps
            )
            modules = {}
            forms = {}

            def _fmt_name(n):
                if isinstance(n, dict):
                    return n.get(default_lang, _("Untitled"))
                if isinstance(n, basestring):
                    return n
                return _("Untitled")

            for app in apps:
                default_lang = app.default_language
                modules[app._id] = map(
                    lambda m: {
                        'id': m.unique_id,
                        'text': _fmt_name(m.name),
                    },
                    app.modules
                )
                forms[app._id] = map(
                    lambda f: {
                        'id': f['form'].get_unique_id(),
                        'text': _fmt_name(f['form'].name),
<<<<<<< HEAD
                        'module': f.get('module_unique_id', '_registration'),
=======
                        'module': (
                            f['module'].unique_id if 'module' in f
                            else '_registration'
                        ),
>>>>>>> 2b58b09e
                    },
                    app.get_forms(bare=False)
                )
        except Exception as e:
            return format_angular_error(
                _("Problem getting Create Export Form: %s") % e.message,
            )
        return format_angular_success({
            'apps': app_choices,
            'modules': modules,
            'forms': forms,
            'placeholders': {
                'application': _("Select Application"),
                'module': _("Select Module"),
                'form': _("Select Form"),
            }
        })

    def get_create_export_url(self, form_data):
        create_form = CreateFormExportTagForm(form_data)
        if not create_form.is_valid():
            raise ExportFormValidationException()

        app_id = create_form.cleaned_data['application']
        form_unique_id = create_form.cleaned_data['form']
        return reverse(
            CreateCustomFormExportView.urlname,
            args=[self.domain],
        ) + ('?export_tag="%(export_tag)s"&app_id=%(app_id)s' % {
            'app_id': app_id,
            'export_tag': [
                form for form in Application.get(app_id).get_forms()
                if form.get_unique_id() == form_unique_id
            ][0].xmlns,
        })


class CaseExportListView(BaseExportListView):
    urlname = 'list_case_exports'
    page_title = ugettext_noop("Export Cases")

    @property
    def bulk_download_url(self):
        return reverse(BulkDownloadCaseExportView.urlname, args=(self.domain,))

    @memoized
    def get_saved_exports(self):
        exports = CaseExportSchema.get_stale_exports(self.domain)
        if not self.can_view_deid:
            exports = filter(lambda x: not x.is_safe, exports)
        return sorted(exports, key=lambda x: x.name)

    @property
    @memoized
    def create_export_form(self):
        return CreateCaseExportTagForm()

    @property
    def create_export_form_title(self):
        return _("Select a Case Type to Export")

    def fmt_export_data(self, export):
        return {
            'id': export.get_id,
            'isDeid': export.is_safe,
            'name': export.name,
            'addedToBulk': False,
            'editUrl': reverse(EditCustomCaseExportView.urlname,
                               args=(self.domain, export.get_id)),
            'downloadUrl': reverse(DownloadCaseExportView.urlname,
                                   args=(self.domain, export.get_id)),
        }

    @allow_remote_invocation
    def get_initial_create_form_data(self, in_data):
        try:
            apps = get_apps_in_domain(self.domain)
            app_choices = map(
                lambda a: {'id': a._id, 'text': a.name},
                apps
            )
            case_types = {}
            for app in apps:
                if hasattr(app, 'modules'):
                    case_types[app.get_id] = [
                        {'id': module.case_type, 'text': module.case_type}
                        for module in app.modules if module.case_type
                    ]
        except Exception as e:
            return format_angular_error(
                _("Problem getting Create Export Form: %s") % e.message,
                log_error=True,
                exception=e,
                request=self.request,
            )
        return format_angular_success({
            'apps': app_choices,
            'case_types': case_types,
            'placeholders': {
                'application': _("Select Application"),
                'case_types': _("select Case Type"),
            },
        })

    def get_create_export_url(self, form_data):
        create_form = CreateCaseExportTagForm(form_data)
        if not create_form.is_valid():
            raise ExportFormValidationException()
        case_type = create_form.cleaned_data['case_type']
        return reverse(
            CreateCustomCaseExportView.urlname,
            args=[self.domain],
        ) + ('?export_tag="%(export_tag)s"' % {
            'export_tag': case_type,
        })<|MERGE_RESOLUTION|>--- conflicted
+++ resolved
@@ -973,14 +973,10 @@
                     lambda f: {
                         'id': f['form'].get_unique_id(),
                         'text': _fmt_name(f['form'].name),
-<<<<<<< HEAD
-                        'module': f.get('module_unique_id', '_registration'),
-=======
                         'module': (
                             f['module'].unique_id if 'module' in f
                             else '_registration'
                         ),
->>>>>>> 2b58b09e
                     },
                     app.get_forms(bare=False)
                 )
