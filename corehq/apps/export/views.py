from datetime import datetime
from couchdbkit import ResourceNotFound
from django.contrib import messages
from django.core.exceptions import SuspiciousOperation
from django.core.urlresolvers import reverse
from django.http import HttpResponseRedirect, HttpResponseBadRequest, Http404
from django.utils.decorators import method_decorator
import json
from corehq import toggle_enabled, toggles
from corehq.apps.app_manager.models import Application, get_apps_in_domain
from corehq.apps.app_manager.templatetags.xforms_extras import trans
from corehq.apps.export.custom_export_helpers import make_custom_export_helper
from corehq.apps.export.exceptions import ExportNotFound, ExportAppException
from corehq.apps.export.forms import CreateFormExportForm, CreateCaseExportForm
from corehq.apps.reports.display import xmlns_to_name
from corehq.apps.reports.standard.export import (
<<<<<<< HEAD
    CaseExportReport,
    DataExportInterface,
=======
    CaseExportInterface,
    CaseExportReport,
    FormExportInterface,
>>>>>>> b98f561a
    ExcelExportReport,
)
from corehq.apps.settings.views import BaseProjectDataView
from corehq.apps.users.decorators import require_permission
from corehq.apps.users.models import Permissions
from couchexport.models import SavedExportSchema, ExportSchema
from couchexport.schema import build_latest_schema
from dimagi.utils.decorators.memoized import memoized
from django.utils.translation import ugettext as _, ugettext_noop, ugettext_lazy
from dimagi.utils.logging import notify_exception
from dimagi.utils.parsing import json_format_date
from dimagi.utils.web import json_response

require_form_export_permission = require_permission(
    Permissions.view_report,
    'corehq.apps.reports.standard.export.ExcelExportReport',
    login_decorator=None
)


class BaseExportView(BaseProjectDataView):
    template_name = 'export/customize_export.html'
    export_type = None
    is_async = True

    @property
    def parent_pages(self):
        return [{
            'title': self.report_class.name,
            'url': self.export_home_url,
        }]

    @method_decorator(require_form_export_permission)
    def dispatch(self, request, *args, **kwargs):
        return super(BaseExportView, self).dispatch(request, *args, **kwargs)

    @property
    def export_helper(self):
        raise NotImplementedError("You must implement export_helper!")

    @property
    def export_home_url(self):
        if toggle_enabled(self.request, toggles.REVAMPED_EXPORTS):
            return DataExportInterface.get_url(domain=self.domain)
        return self.report_class.get_url(domain=self.domain)

    @property
    @memoized
    def report_class(self):
        try:
            if toggle_enabled(self.request, toggles.REVAMPED_EXPORTS):
                return {
                    'form': FormExportInterface,
                    'case': CaseExportInterface,
                }[self.export_type]
            return {
                'form': ExcelExportReport,
                'case': CaseExportReport
            }[self.export_type]
        except KeyError:
            raise SuspiciousOperation

    @property
    def page_context(self):
        return self.export_helper.get_context()

    def commit(self, request):
        raise NotImplementedError('Subclasses must implement a commit method.')

    def post(self, request, *args, **kwargs):
        try:
            self.commit(request)
        except Exception, e:
            if self.is_async:
                # todo: this can probably be removed as soon as
                # http://manage.dimagi.com/default.asp?157713 is resolved
                notify_exception(request, 'problem saving an export! {}'.format(str(e)))
                response = json_response({
                    'error': str(e) or type(e).__name__
                })
                response.status_code = 500
                return response
            elif isinstance(e, ExportAppException):
                return HttpResponseRedirect(request.META['HTTP_REFERER'])
            else:
                raise
        else:
            if self.is_async:
                return json_response({
                    'redirect': self.export_home_url,
                })
            return HttpResponseRedirect(self.export_home_url)


class BaseCreateCustomExportView(BaseExportView):
    # this view likely needs a lot more cleanup. will leave that for a later time...

    @property
    @memoized
    def export_helper(self):
        return make_custom_export_helper(self.request, self.export_type, domain=self.domain)

    def commit(self, request):
        self.export_helper.update_custom_export()
        messages.success(request, _("Custom export created!"))

    def get(self, request, *args, **kwargs):
        # just copying what was in the old django view here. don't want to mess too much with exports just yet.
        try:
            export_tag = [self.domain, json.loads(request.GET.get("export_tag", "null") or "null")]
        except ValueError:
            return HttpResponseBadRequest()

        if self.export_helper.export_type == "form" and not export_tag[1]:
            return HttpResponseRedirect(ExcelExportReport.get_url(domain=self.domain))

        schema = build_latest_schema(export_tag)

        if not schema and self.export_helper.export_type == "form":
            schema = create_basic_form_checkpoint(export_tag)

        if request.GET.get('minimal', False):
            messages.warning(request,
                _("Warning you are using minimal mode, some things may not be functional"))

        if schema:
            app_id = request.GET.get('app_id')
            self.export_helper.custom_export = self.export_helper.ExportSchemaClass.default(
                schema=schema,
                name="%s: %s" % (
                    xmlns_to_name(self.domain, export_tag[1], app_id=app_id)
                        if self.export_helper.export_type == "form" else export_tag[1],
                    json_format_date(datetime.utcnow())
                ),
                type=self.export_helper.export_type
            )
            if self.export_helper.export_type in ['form', 'case']:
                self.export_helper.custom_export.app_id = app_id
            if self.export_helper.export_type == 'form':
                self.export_helper.custom_export.update_question_schema()

            return super(BaseCreateCustomExportView, self).get(request, *args, **kwargs)

        messages.warning(request, _("<strong>No data found for that form "
                                    "(%s).</strong> Submit some data before creating an export!") %
                         xmlns_to_name(self.domain, export_tag[1], app_id=None), extra_tags="html")
        return HttpResponseRedirect(ExcelExportReport.get_url(domain=self.domain))


class CreateCustomFormExportView(BaseCreateCustomExportView):
    urlname = 'custom_export_form'
    page_title = ugettext_lazy("Create Custom Form Export")
    export_type = 'form'


class CreateCustomCaseExportView(BaseCreateCustomExportView):
    urlname = 'custom_export_case'
    page_title = ugettext_lazy("Create Custom Case Export")
    export_type = 'case'


class BaseModifyCustomExportView(BaseExportView):

    @property
    def page_url(self):
        return reverse(self.urlname, args=[self.domain, self.export_id])

    @property
    def export_id(self):
        return self.kwargs.get('export_id')

    @property
    @memoized
    def export_helper(self):
        try:
            return make_custom_export_helper(self.request, self.export_type, self.domain, self.export_id)
        except ResourceNotFound:
            raise Http404()


class BaseEditCustomExportView(BaseModifyCustomExportView):

    def commit(self, request):
        self.export_helper.update_custom_export()
        messages.success(request, _("Custom export saved!"))


class EditCustomFormExportView(BaseEditCustomExportView):
    urlname = 'edit_custom_export_form'
    page_title = ugettext_noop("Edit Form Custom Export")
    export_type = 'form'


class EditCustomCaseExportView(BaseEditCustomExportView):
    urlname = 'edit_custom_export_case'
    page_title = ugettext_noop("Edit Case Custom Export")
    export_type = 'case'


class DeleteCustomExportView(BaseModifyCustomExportView):
    urlname = 'delete_custom_export'
    http_method_names = ['post']
    is_async = False

    def commit(self, request):
        try:
            saved_export = SavedExportSchema.get(self.export_id)
        except ResourceNotFound:
            raise ExportNotFound()
        self.export_type = saved_export.type
        saved_export.delete()
        messages.success(request, _("Custom export was deleted."))


BASIC_FORM_SCHEMA = {
    "doc_type": "string",
    "domain": "string",
    "xmlns": "string",
    "form": {
        "@xmlns": "string",
        "@uiVersion": "string",
        "@name": "string",
        "#type": "string",
        "meta": {
            "@xmlns": "string",
            "username": "string",
            "instanceID": "string",
            "userID": "string",
            "timeEnd": "string",
            "appVersion": {
                "@xmlns": "string",
                "#text": "string"
            },
            "timeStart": "string",
            "deviceID": "string"
        },
        "@version": "string"
    },
    "partial_submission": "string",
    "_rev": "string",
    "#export_tag": [
       "string"
    ],
    "received_on": "string",
    "app_id": "string",
    "last_sync_token": "string",
    "submit_ip": "string",
    "computed_": {
    },
    "openrosa_headers": {
       "HTTP_DATE": "string",
       "HTTP_ACCEPT_LANGUAGE": "string",
       "HTTP_X_OPENROSA_VERSION": "string"
    },
    "date_header": "string",
    "path": "string",
    "computed_modified_on_": "string",
    "_id": "string"
}


def create_basic_form_checkpoint(index):
    checkpoint = ExportSchema(
        schema=BASIC_FORM_SCHEMA,
        timestamp=datetime(1970, 1, 1),
        index=index,
    )
    checkpoint.save()
    return checkpoint


class CreateFormExportView(BaseProjectDataView):
    urlname = 'create_form_export'
    page_title = ugettext_noop("Create Form Export")
    template_name = 'export/create_form_export.html'

    @property
    def main_context(self):
        context = super(CreateFormExportView, self).main_context
        context.update({
            'create_export_form': self.create_export_form,
            'app_to_module_options': self.app_to_module_options,
            'module_to_form_options': self.module_to_form_options,
            'module_prompt': _('Select Module...'),
            'form_prompt': _('Select Form...'),
        })
        return context

    def post(self, request, *args, **kwargs):
        if self.create_export_form.is_valid():
            app_id = self.create_export_form.cleaned_data['application']
            form_unique_id = self.create_export_form.cleaned_data['form']
            return HttpResponseRedirect(
                reverse(
                    CreateCustomFormExportView.urlname,
                    args=[self.domain],
                ) + ('?export_tag="%(export_tag)s"&app_id=%(app_id)s' % {
                    'app_id': app_id,
                    'export_tag': [
                        form for form in Application.get(app_id).get_forms()
                        if form.get_unique_id() == form_unique_id
                    ][0].xmlns,
                })
            )
        return self.get(self.request, *args, **kwargs)

    @property
    @memoized
    def create_export_form(self):
        if self.request.method == 'POST':
            return CreateFormExportForm(self.domain, self.request.POST)
        return CreateFormExportForm(self.domain)

    @property
    def app_to_module_options(self):
        return {
            app._id: [{
                'text': trans(module.name, app.langs),
                'value': module.unique_id,
            } for module in app.modules]
            for app in get_apps_in_domain(self.domain)
        }

    @property
    def module_to_form_options(self):
        return {
            module.unique_id: [{
                'text': trans(form.name, app.langs),
                'value': form.unique_id,
            } for form in module.get_forms()]
            for app in get_apps_in_domain(self.domain)
            for module in app.modules
        }


class CreateCaseExportView(BaseProjectDataView):
    urlname = 'create_case_export'
    page_title = ugettext_noop('Create Case Export')
    template_name = 'export/create_case_export.html'

    @property
    def main_context(self):
        context = super(CreateCaseExportView, self).main_context
        context.update({
            'create_export_form': self.create_export_form,
            'app_to_case_type_options': self.app_to_case_type_options,
            'case_type_prompt': _('Select Case Type...'),
        })
        return context

    def post(self, request, *args, **kwargs):
        if self.create_export_form.is_valid():
            case_type = self.create_export_form.cleaned_data['case_type']
            return HttpResponseRedirect(
                reverse(
                    CreateCustomCaseExportView.urlname,
                    args=[self.domain],
                ) + ('?export_tag="%(export_tag)s"' % {
                    'export_tag': case_type,
                })
            )
        return self.get(self.request, *args, **kwargs)

    @property
    @memoized
    def create_export_form(self):
        if self.request.method == 'POST':
            return CreateCaseExportForm(self.domain, self.request.POST)
        return CreateCaseExportForm(self.domain)

    @property
    def app_to_case_type_options(self):
        return {
            app._id: [{
                'text': case_type,
                'value': case_type,
            } for case_type in set(
                module.case_type for module in app.modules if module.case_type
            )]
            for app in get_apps_in_domain(self.domain)
        }<|MERGE_RESOLUTION|>--- conflicted
+++ resolved
@@ -14,14 +14,9 @@
 from corehq.apps.export.forms import CreateFormExportForm, CreateCaseExportForm
 from corehq.apps.reports.display import xmlns_to_name
 from corehq.apps.reports.standard.export import (
-<<<<<<< HEAD
-    CaseExportReport,
-    DataExportInterface,
-=======
     CaseExportInterface,
     CaseExportReport,
     FormExportInterface,
->>>>>>> b98f561a
     ExcelExportReport,
 )
 from corehq.apps.settings.views import BaseProjectDataView
@@ -64,8 +59,6 @@
 
     @property
     def export_home_url(self):
-        if toggle_enabled(self.request, toggles.REVAMPED_EXPORTS):
-            return DataExportInterface.get_url(domain=self.domain)
         return self.report_class.get_url(domain=self.domain)
 
     @property
