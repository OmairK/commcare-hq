from datetime import datetime, date, timedelta
from couchdbkit import ResourceNotFound
from django.conf import settings
from django.contrib import messages
from django.contrib.humanize.templatetags.humanize import naturaltime
from django.core.exceptions import SuspiciousOperation
from django.core.urlresolvers import reverse
from django.http import HttpResponseRedirect, HttpResponseBadRequest, Http404
from django.template.defaultfilters import filesizeformat
from django.views.decorators.csrf import csrf_exempt
from django.views.decorators.http import require_GET

from corehq.toggles import DO_NOT_PROCESS_OLD_BUILDS
from corehq.apps.export.export import get_export_download, get_export_size
from corehq.apps.export.models.new import DatePeriod
from corehq.apps.locations.models import SQLLocation
from corehq.apps.locations.permissions import location_safe, location_restricted_response
from corehq.apps.reports.filters.case_list import CaseListFilter
from corehq.apps.reports.filters.users import LocationRestrictedMobileWorkerFilter
from corehq.apps.reports.views import should_update_export, \
    build_download_saved_export_response, require_form_export_permission
from corehq.form_processor.utils import use_new_exports
from corehq.privileges import EXCEL_DASHBOARD, DAILY_SAVED_EXPORT
from django_prbac.utils import has_privilege
from django.utils.decorators import method_decorator
import json
import re
from django.utils.safestring import mark_safe
from django.views.generic import View

from djangular.views.mixins import JSONResponseMixin, allow_remote_invocation
import pytz
from corehq import privileges
from corehq.apps.accounting.utils import domain_has_privilege
from corehq.apps.app_manager.fields import ApplicationDataRMIHelper
from corehq.couchapps.dbaccessors import forms_have_multimedia
from corehq.apps.data_interfaces.dispatcher import require_can_edit_data
from corehq.apps.domain.decorators import login_and_domain_required, \
    login_or_digest_or_basic_or_apikey
from corehq.apps.export.utils import (
    convert_saved_export_to_export_instance,
    revert_new_exports,
)
from corehq.apps.export.custom_export_helpers import make_custom_export_helper
from corehq.apps.export.tasks import generate_schema_for_all_builds
from corehq.apps.export.exceptions import (
    ExportNotFound,
    ExportAppException,
    BadExportConfiguration,
    ExportFormValidationException,
    ExportAsyncException,
)
from corehq.apps.export.forms import (
    FilterFormCouchExportDownloadForm,
    FilterCaseCouchExportDownloadForm,
    EmwfFilterFormExport,
    FilterCaseESExportDownloadForm,
    CreateExportTagForm,
    DashboardFeedFilterForm,
)
from corehq.apps.export.models import (
    FormExportDataSchema,
    CaseExportDataSchema,
    FormExportInstance,
    CaseExportInstance,
    ExportInstance,
)
from corehq.apps.export.const import (
    FORM_EXPORT,
    CASE_EXPORT,
    MAX_EXPORTABLE_ROWS,
)
from corehq.apps.export.dbaccessors import (
    get_form_export_instances,
    get_case_export_instances,
    get_properly_wrapped_export_instance,
)
from corehq.apps.groups.models import Group
from corehq.apps.reports.dbaccessors import touch_exports, stale_get_export_count
from corehq.apps.reports.display import xmlns_to_name
from corehq.apps.reports.export import CustomBulkExportHelper
from corehq.apps.reports.exportfilters import default_form_filter
from corehq.apps.reports.models import FormExportSchema, CaseExportSchema, \
    HQGroupExportConfiguration
from corehq.apps.reports.util import datespan_from_beginning
from corehq.apps.reports.tasks import rebuild_export_task
from corehq.apps.settings.views import BaseProjectDataView
from corehq.apps.style.decorators import (
    use_select2,
    use_daterangepicker,
    use_jquery_ui,
    use_ko_validation,
    use_angular_js)
from corehq.apps.style.forms.widgets import DateRangePickerWidget
from corehq.apps.style.utils import format_angular_error, format_angular_success
from corehq.apps.users.decorators import get_permission_name
from corehq.apps.users.models import Permissions
from corehq.apps.users.permissions import FORM_EXPORT_PERMISSION, CASE_EXPORT_PERMISSION, \
    DEID_EXPORT_PERMISSION, has_permission_to_view_report
from corehq.util.couch import get_document_or_404_lite
from corehq.util.timezones.utils import get_timezone_for_user
from corehq.util.soft_assert import soft_assert
from couchexport.models import SavedExportSchema, ExportSchema
from couchexport.schema import build_latest_schema
from couchexport.util import SerializableFunction
from couchforms.filters import instances
from dimagi.utils.decorators.memoized import memoized
from django.utils.translation import ugettext as _, ugettext_noop, ugettext_lazy
from dimagi.utils.logging import notify_exception
from dimagi.utils.parsing import json_format_date
from dimagi.utils.web import json_response
from dimagi.utils.couch.undo import DELETED_SUFFIX
from soil import DownloadBase
from soil.exceptions import TaskFailedError
from soil.util import get_download_context
from soil.progress import get_task_status


def _get_timezone(domain, couch_user):
    if not domain:
        return pytz.utc
    else:
        try:
            return get_timezone_for_user(couch_user, domain)
        except AttributeError:
            return get_timezone_for_user(None, domain)


def user_can_view_deid_exports(domain, couch_user):
    return (domain_has_privilege(domain, privileges.DEIDENTIFIED_DATA)
            and couch_user.has_permission(
                domain,
                get_permission_name(Permissions.view_report),
                data=DEID_EXPORT_PERMISSION
            ))


def _get_saved_exports(domain, has_deid_permissions, old_exports_getter, new_exports_getter):
    exports = old_exports_getter(domain)
    new_exports = new_exports_getter(domain)
    if use_new_exports(domain):
        exports += new_exports
    else:
        exports += revert_new_exports(new_exports)
    if not has_deid_permissions:
        exports = filter(lambda x: not x.is_safe, exports)
    return sorted(exports, key=lambda x: x.name)


def _get_case_exports_by_domain(domain, has_deid_permissions):
    old_exports_getter = CaseExportSchema.get_stale_exports
    new_exports_getter = get_case_export_instances
    return _get_saved_exports(domain, has_deid_permissions, old_exports_getter, new_exports_getter)


def _get_form_exports_by_domain(domain, has_deid_permissions):
    old_exports_getter = FormExportSchema.get_stale_exports
    new_exports_getter = get_form_export_instances
    return _get_saved_exports(domain, has_deid_permissions, old_exports_getter, new_exports_getter)


class ExportsPermissionsMixin(object):
    """For mixing in with a subclass of BaseDomainView

    Users need to have edit permissions to create or update exports
    Users need the "view reports" permission to download exports
    The DEIDENTIFIED_DATA privilege is a pro-plan feature, and without it,
        users should not be able to create, update, or download deid exports.
    There are some users with access to a specific DeidExportReport.  If these
        users do not have the "view reports" permission, they should only be
        able to access deid reports.
    """
    @property
    def form_or_case(self):
        raise NotImplementedError("Does this view operate on forms or cases?")

    @property
    def has_edit_permissions(self):
        return self.request.couch_user.can_edit_data()

    @property
    def has_form_export_permissions(self):
        return has_permission_to_view_report(self.request.couch_user, self.domain, FORM_EXPORT_PERMISSION)

    @property
    def has_case_export_permissions(self):
        return has_permission_to_view_report(self.request.couch_user, self.domain, CASE_EXPORT_PERMISSION)

    @property
    def has_view_permissions(self):
        if self.form_or_case is None:
            return self.has_form_export_permissions or self.has_case_export_permissions
        elif self.form_or_case == "form":
            return self.has_form_export_permissions
        elif self.form_or_case == "case":
            return self.has_case_export_permissions
        return False

    @property
    def has_deid_view_permissions(self):
        # just a convenience wrapper around user_can_view_deid_exports
        return user_can_view_deid_exports(self.domain, self.request.couch_user)


class BaseExportView(BaseProjectDataView):
    template_name = 'export/customize_export_old.html'
    export_type = None
    is_async = True

    @use_jquery_ui
    def dispatch(self, *args, **kwargs):
        return super(BaseExportView, self).dispatch(*args, **kwargs)

    @property
    def parent_pages(self):
        return [{
            'title': self.report_class.page_title,
            'url': self.export_home_url,
        }]

    @property
    def export_helper(self):
        raise NotImplementedError("You must implement export_helper!")

    @property
    def export_home_url(self):
        return reverse(self.report_class.urlname, args=(self.domain,))

    @property
    @memoized
    def report_class(self):
        try:
            base_views = {
                'form': FormExportListView,
                'case': CaseExportListView,
            }
            return base_views[self.export_type]
        except KeyError:
            raise SuspiciousOperation('Attempted to access list view {}'.format(self.export_type))

    @property
    def page_context(self):
        # It's really bad that the export_helper also handles a bunch of the view
        # interaction data. This should probably be rewritten as it's not exactly
        # clear what this view specifically needs to render.
        context = self.export_helper.get_context()
        context.update({
            'export_home_url': self.export_home_url,
            'has_excel_dashboard_access': domain_has_privilege(self.domain, EXCEL_DASHBOARD),
            'has_daily_saved_export_access': domain_has_privilege(self.domain, DAILY_SAVED_EXPORT),
        })
        return context

    def commit(self, request):
        raise NotImplementedError('Subclasses must implement a commit method.')

    def post(self, request, *args, **kwargs):
        try:
            export_id = self.commit(request)
        except Exception, e:
            if self.is_async:
                # todo: this can probably be removed as soon as
                # http://manage.dimagi.com/default.asp?157713 is resolved
                notify_exception(request, 'problem saving an export! {}'.format(str(e)))
                response = json_response({
                    'error': str(e) or type(e).__name__
                })
                response.status_code = 500
                return response
            elif isinstance(e, ExportAppException):
                return HttpResponseRedirect(request.META['HTTP_REFERER'])
            else:
                raise
        else:
            if self.is_async:
                return json_response({
                    'redirect': self.export_home_url,
                })
            return HttpResponseRedirect(self.export_home_url)


class BaseCreateCustomExportView(BaseExportView):
    """
    todo: Refactor in v2 of redesign
    """

    @method_decorator(require_can_edit_data)
    def dispatch(self, request, *args, **kwargs):
        return super(BaseCreateCustomExportView, self).dispatch(request, *args, **kwargs)

    @property
    @memoized
    def export_helper(self):
        return make_custom_export_helper(
            self.request, self.export_type, domain=self.domain)

    def commit(self, request):
        export_id = self.export_helper.update_custom_export()
        messages.success(
            request,
            mark_safe(
                _("Export <strong>{}</strong> created.").format(
                    self.export_helper.custom_export.name
                )
            )
        )
        return export_id

    def get(self, request, *args, **kwargs):
        # just copying what was in the old django view here. don't want to mess too much with exports just yet.
        try:
            export_tag = [self.domain, json.loads(request.GET.get("export_tag", "null") or "null")]
        except ValueError:
            return HttpResponseBadRequest()

        if self.export_helper.export_type == "form" and not export_tag[1]:
            return HttpResponseRedirect(reverse(FormExportListView.urlname, args=(self.domain,)))

        schema = build_latest_schema(export_tag)

        if not schema and self.export_helper.export_type == "form":
            schema = create_basic_form_checkpoint(export_tag)

        if request.GET.get('minimal', False):
            # minimal mode is a HACK so that some large domains can
            # load this page. halp.
            messages.warning(request,
                _("Warning you are using minimal mode, some things may not be functional"))

        if schema:
            app_id = request.GET.get('app_id')
            self.export_helper.custom_export = self.export_helper.ExportSchemaClass.default(
                schema=schema,
                name="%s: %s" % (
                    xmlns_to_name(self.domain, export_tag[1], app_id=app_id)
                        if self.export_helper.export_type == "form" else export_tag[1],
                    json_format_date(datetime.utcnow())
                ),
                type=self.export_helper.export_type
            )
            if self.export_helper.export_type in ['form', 'case']:
                self.export_helper.custom_export.app_id = app_id
            if self.export_helper.export_type == 'form':
                self.export_helper.custom_export.update_question_schema()

            return super(BaseCreateCustomExportView, self).get(request, *args, **kwargs)

        messages.warning(
            request, _(
                '<strong>No data found to export "%s".</strong> '
                'Please submit data before creating this export.'
            ) % xmlns_to_name(
                self.domain, export_tag[1], app_id=None), extra_tags="html")
        return HttpResponseRedirect(self.export_home_url)


class CreateCustomFormExportView(BaseCreateCustomExportView):
    urlname = 'custom_export_form'
    page_title = ugettext_lazy("Create Form Export")
    export_type = 'form'


class CreateCustomCaseExportView(BaseCreateCustomExportView):
    urlname = 'custom_export_case'
    page_title = ugettext_lazy("Create Case Export")
    export_type = 'case'


class BaseModifyCustomExportView(BaseExportView):

    @method_decorator(require_can_edit_data)
    def dispatch(self, request, *args, **kwargs):
        return super(BaseModifyCustomExportView, self).dispatch(request, *args, **kwargs)

    @property
    def page_url(self):
        return reverse(self.urlname, args=[self.domain, self.export_id])

    @property
    def export_id(self):
        return self.kwargs.get('export_id')

    @property
    @memoized
    def export_helper(self):
        try:
            return make_custom_export_helper(self.request, self.export_type, self.domain, self.export_id)
        except ResourceNotFound:
            raise Http404()


class BaseEditCustomExportView(BaseModifyCustomExportView):

    def commit(self, request):
        export_id = self.export_helper.update_custom_export()
        messages.success(
            request,
            mark_safe(
                _(
                    "Export <strong>%(export_name)s</strong> "
                    "was saved."
                ) % {'export_name': self.export_helper.custom_export.name}
            )
        )
        return export_id


class EditCustomFormExportView(BaseEditCustomExportView):
    urlname = 'edit_custom_export_form'
    page_title = ugettext_noop("Edit Form Export")
    export_type = 'form'


class EditCustomCaseExportView(BaseEditCustomExportView):
    urlname = 'edit_custom_export_case'
    page_title = ugettext_noop("Edit Case Export")
    export_type = 'case'


class DeleteCustomExportView(BaseModifyCustomExportView):
    urlname = 'delete_custom_export'
    http_method_names = ['post']
    is_async = False

    def commit(self, request):
        try:
            saved_export = SavedExportSchema.get(self.export_id)
        except ResourceNotFound:
            raise ExportNotFound()
        self.export_type = saved_export.type
        saved_export.delete()
        touch_exports(self.domain)
        messages.success(
            request,
            mark_safe(
                _("Export <strong>{}</strong> "
                  "was deleted.").format(saved_export.name)
            )
        )


BASIC_FORM_SCHEMA = {
    "doc_type": "string",
    "domain": "string",
    "xmlns": "string",
    "form": {
        "@xmlns": "string",
        "@uiVersion": "string",
        "@name": "string",
        "#type": "string",
        "meta": {
            "@xmlns": "string",
            "username": "string",
            "instanceID": "string",
            "userID": "string",
            "timeEnd": "string",
            "appVersion": {
                "@xmlns": "string",
                "#text": "string"
            },
            "timeStart": "string",
            "deviceID": "string"
        },
        "@version": "string"
    },
    "partial_submission": "string",
    "_rev": "string",
    "#export_tag": [
       "string"
    ],
    "received_on": "string",
    "app_id": "string",
    "last_sync_token": "string",
    "submit_ip": "string",
    "computed_": {
    },
    "openrosa_headers": {
       "HTTP_DATE": "string",
       "HTTP_ACCEPT_LANGUAGE": "string",
       "HTTP_X_OPENROSA_VERSION": "string"
    },
    "date_header": "string",
    "path": "string",
    "computed_modified_on_": "string",
    "_id": "string"
}


def create_basic_form_checkpoint(index):
    checkpoint = ExportSchema(
        schema=BASIC_FORM_SCHEMA,
        timestamp=datetime(1970, 1, 1),
        index=index,
    )
    checkpoint.save()
    return checkpoint


class BaseDownloadExportView(ExportsPermissionsMixin, JSONResponseMixin, BaseProjectDataView):
    template_name = 'export/download_export.html'
    http_method_names = ['get', 'post']
    show_sync_to_dropbox = False  # remove when DBox issue is resolved.
    show_date_range = False
    check_for_multimedia = False
    filter_form_class = None

    @use_daterangepicker
    @use_select2
    @use_angular_js
    @method_decorator(login_and_domain_required)
    def dispatch(self, request, *args, **kwargs):
        if not (self.has_edit_permissions
                or self.has_view_permissions
                or self.has_deid_view_permissions):
            raise Http404()
        return super(BaseDownloadExportView, self).dispatch(request, *args, **kwargs)

    def post(self, request, *args, **kwargs):
        if not request.is_ajax():
            context = self.get_context_data(**kwargs)
            return self.render_to_response(context)
        return super(BaseDownloadExportView, self).post(request, *args, **kwargs)

    @property
    @memoized
    def timezone(self):
        return _get_timezone(self.domain, self.request.couch_user)

    @property
    @memoized
    def default_datespan(self):
        return datespan_from_beginning(self.domain_object, self.timezone)

    @property
    def page_context(self):
        context = {
            'download_export_form': self.download_export_form,
            'export_list': self.export_list,
            'export_list_url': self.export_list_url,
            'max_column_size': self.max_column_size,
            'show_sync_to_dropbox': self.show_sync_to_dropbox,
            'show_date_range': self.show_date_range,
            'check_for_multimedia': self.check_for_multimedia,
        }
        if (
            self.default_datespan.startdate is not None
            and self.default_datespan.enddate is not None
        ):
            context.update({
                'default_date_range': '{startdate}{separator}{enddate}'.format(
                    startdate=self.default_datespan.startdate.strftime('%Y-%m-%d'),
                    enddate=self.default_datespan.enddate.strftime('%Y-%m-%d'),
                    separator=DateRangePickerWidget.separator,
                ),
            })
        else:
            context.update({
                'default_date_range': _(
                    "You have no submissions in this project."
                ),
                'show_no_submissions_warning': True,
            })

        return context

    @property
    def export_list_url(self):
        """Should return a the URL for the export list view"""
        raise NotImplementedError("You must implement export_list_url")

    @property
    def download_export_form(self):
        """Should return a memoized instance that is a subclass of
        FilterExportDownloadForm.
        """
        raise NotImplementedError("You must implement download_export_form.")

    @staticmethod
    def get_export_schema(domain, export_id):
        doc = get_document_or_404_lite(SavedExportSchema, export_id)
        if doc.index[0] == domain:
            return doc
        raise Http404(_(u"Export not found"))

    @property
    def export_id(self):
        return self.kwargs.get('export_id')

    @property
    def page_url(self):
        if self.export_id:
            return reverse(self.urlname, args=(self.domain, self.export_id))
        return reverse(self.urlname, args=(self.domain,))

    @property
    def export_list(self):
        exports = []
        if (
            self.request.method == 'POST'
            and 'export_list' in self.request.POST
            and not self.request.is_ajax()
        ):
            raw_export_list = json.loads(self.request.POST['export_list'])
            exports = [self._get_export(self.domain, e['id']) for e in raw_export_list]
        elif self.export_id:
            exports = [self._get_export(self.domain, self.export_id)]

        if not self.has_view_permissions:
            if self.has_deid_view_permissions:
                exports = filter(lambda x: x.is_safe, exports)
            else:
                raise Http404()

        # if there are no exports, this page doesn't exist
        if not exports:
            raise Http404()

        exports = map(
            lambda e: self.download_export_form.format_export_data(e),
            exports
        )
        return exports

    def _get_export(self, domain, export_id):
        return self.get_export_schema(self.domain, export_id)

    @property
    def max_column_size(self):
        try:
            return int(self.request.GET.get('max_column_size', 2000))
        except TypeError:
            return 2000

    def get_filters(self, filter_form_data):
        """Should return a SerializableFunction object to be passed to the
        exports framework for filtering the final download.
        """
        raise NotImplementedError(
            "Must return a SerializableFunction for get_filters."
        )

    @allow_remote_invocation
    def get_group_options(self, in_data):
        """Returns list of groups for the group filters
        :param in_data: dict passed by the  angular js controller.
        :return: {
            'success': True,
            'groups': [<..list of groups..>],
        }
        """
        groups = map(
            lambda g: {'id': g._id, 'text': g.name},
            Group.get_reporting_groups(self.domain)
        )
        return format_angular_success({
            'groups': groups,
        })

    @allow_remote_invocation
    def poll_custom_export_download(self, in_data):
        """Polls celery to see how the export download task is going.
        :param in_data: dict passed by the  angular js controller.
        :return: final response: {
            'success': True,
            'dropbox_url': '<url>',
            'download_url: '<url>',
            <task info>
        }
        """
        try:
            download_id = in_data['download_id']
        except KeyError:
            return format_angular_error(_("Requires a download id"))
        try:
            context = get_download_context(download_id)
        except TaskFailedError:
            return format_angular_error(
                _("Download Task Failed to Start. It seems that the server "
                  "might be under maintenance.")
            )
        if context.get('is_ready', False):
            context.update({
                'dropbox_url': reverse('dropbox_upload', args=(download_id,)),
                'download_url': "{}?get_file".format(
                    reverse('retrieve_download', args=(download_id,))
                ),
            })
        context['is_poll_successful'] = True
        return context

    def _get_download_task(self, in_data):
        export_filter, export_specs = self._process_filters_and_specs(in_data)
        if len(export_specs) > 1:
            download = self._get_bulk_download_task(export_specs, export_filter)
        else:
            max_column_size = int(in_data.get('max_column_size', 2000))
            download = self._get_single_export_download_task(
                export_specs[0], export_filter, max_column_size
            )
        return download

    def _get_and_rebuild_export_schema(self, export_id):
        export_object = self.get_export_schema(self.domain, export_id)
        export_object.update_schema()
        return export_object

    def _get_bulk_download_task(self, export_specs, export_filter):
        for export_spec in export_specs:
            export_id = export_spec['export_id']
            self._get_and_rebuild_export_schema(export_id)
        export_helper = CustomBulkExportHelper(domain=self.domain)
        return export_helper.get_download_task(export_specs, export_filter)

    def _get_single_export_download_task(self, export_spec, export_filter, max_column_size=2000):
        export_id = export_spec['export_id']
        export_object = self._get_and_rebuild_export_schema(export_id)

        # if the export is de-identified (is_safe), check that
        # the requesting domain has access to the deid feature.
        if export_object.is_safe and not self.has_deid_view_permissions:
            raise ExportAsyncException(
                _("You do not have permission to export this "
                  "De-Identified export.")
            )

        return export_object.get_download_task(
            filter=export_filter,
            filename=u"{}{}".format(export_object.name,
                                   date.today().isoformat()),
            previous_export_id=None,
            max_column_size=max_column_size,
        )

    @staticmethod
    def _get_form_data_and_specs(in_data):
        try:
            export_specs = in_data['exports']
            filter_form_data = in_data['form_data']
        except (KeyError, TypeError):
            raise ExportAsyncException(
                _("Request requires a list of exports and filters.")
            )

        if filter_form_data['type_or_group'] != 'group':
            # make double sure that group is none
            filter_form_data['group'] = ''

        return filter_form_data, export_specs

    def _process_filters_and_specs(self, in_data):
        """Returns a the export filters and a list of JSON export specs
        """
        filter_form_data, export_specs = self._get_form_data_and_specs(in_data)
        try:
            export_filter = self.get_filters(filter_form_data)
        except ExportFormValidationException:
            raise ExportAsyncException(
                _("Form did not validate.")
            )

        return export_filter, export_specs

    @allow_remote_invocation
    def prepare_custom_export(self, in_data):
        """Uses the current exports download framework (with some nasty filters)
        to return the current download id to POLL for the download status.
        :param in_data: dict passed by the  angular js controller.
        :return: {
            'success': True,
            'download_id': '<some uuid>',
        }
        """
        try:
            download = self._get_download_task(in_data)
        except ExportAsyncException as e:
            return format_angular_error(e.message)
        except Exception as e:
            return format_angular_error(
                e.message,
                log_error=True,
                exception=e,
            )
        return format_angular_success({
            'download_id': download.download_id,
        })


class DownloadFormExportView(BaseDownloadExportView):
    """View to download a SINGLE Form Export with filters.
    """
    urlname = 'export_download_forms'
    show_date_range = True
    page_title = ugettext_noop("Download Form Export")
    check_for_multimedia = True
    form_or_case = 'form'
    filter_form_class = FilterFormCouchExportDownloadForm

    @staticmethod
    def get_export_schema(domain, export_id):
        doc = get_document_or_404_lite(FormExportSchema, export_id)
        if doc.index[0] == domain:
            return doc
        raise Http404(_(u"Export not found"))

    @property
    def export_list_url(self):
        return reverse(FormExportListView.urlname, args=(self.domain,))

    @property
    @memoized
    def download_export_form(self):
        return self.filter_form_class(
            self.domain_object,
            self.timezone,
            initial={
                'type_or_group': 'type',
            },
        )

    @property
    def parent_pages(self):
        if not self.has_edit_permissions:
            return [{
                'title': DeIdFormExportListView.page_title,
                'url': reverse(DeIdFormExportListView.urlname, args=(self.domain,)),
            }]
        return [{
            'title': FormExportListView.page_title,
            'url': reverse(FormExportListView.urlname, args=(self.domain,)),
        }]

    def get_filters(self, filter_form_data):
        filter_form = self._get_filter_form(filter_form_data)
        form_filter = filter_form.get_form_filter()
        export_filter = SerializableFunction(default_form_filter,
                                             filter=form_filter)
        return export_filter

    @allow_remote_invocation
    def has_multimedia(self, in_data):
        """Checks to see if this form export has multimedia available to export
        """
        try:
            export_object = self._get_export(self.domain, self.export_id)
            if isinstance(export_object, ExportInstance):
                has_multimedia = export_object.has_multimedia
            else:
                has_multimedia = forms_have_multimedia(
                    self.domain,
                    export_object.app_id,
                    getattr(export_object, 'xmlns', '')
                )
        except Exception as e:
            return format_angular_error(e.message)
        return format_angular_success({
            'hasMultimedia': has_multimedia,
        })

    @allow_remote_invocation
    def prepare_form_multimedia(self, in_data):
        """Gets the download_id for the multimedia zip and sends it to the
        exportDownloadService in download_export.ng.js to begin polling for the
        zip file download.
        """
        try:
            filter_form_data, export_specs = self._get_form_data_and_specs(in_data)
            filter_form = self.filter_form_class(
                self.domain_object, self.timezone, filter_form_data
            )
            if not filter_form.is_valid():
                raise ExportFormValidationException(
                    _("Please check that you've submitted all required filters.")
                )
            download = DownloadBase()
            export_object = self._get_export(self.domain, export_specs[0]['export_id'])
            task_kwargs = self.get_multimedia_task_kwargs(in_data, filter_form, export_object,
                                                          download.download_id)
            from corehq.apps.reports.tasks import build_form_multimedia_zip
            download.set_task(build_form_multimedia_zip.delay(**task_kwargs))
        except Exception as e:
            return format_angular_error(e)
        return format_angular_success({
            'download_id': download.download_id,
        })

    def get_multimedia_task_kwargs(self, in_data, filter_form, export_object, download_id):
        return filter_form.get_multimedia_task_kwargs(export_object, download_id)

    def _get_filter_form(self, filter_form_data):
        filter_form = self.filter_form_class(
            self.domain_object, self.timezone, filter_form_data
        )
        if not filter_form.is_valid():
            raise ExportFormValidationException()
        return filter_form


class BulkDownloadFormExportView(DownloadFormExportView):
    """View to download a Bulk Form Export with filters.
    """
    urlname = 'export_bulk_download_forms'
    page_title = ugettext_noop("Download Form Exports")

    def get_filters(self, filter_form_data):
        filters = super(BulkDownloadFormExportView, self).get_filters(filter_form_data)
        filters &= SerializableFunction(instances)
        return filters


class DownloadCaseExportView(BaseDownloadExportView):
    """View to download a SINGLE Case Export with Filters
    """
    urlname = 'export_download_cases'
    page_title = ugettext_noop("Download Case Export")
    form_or_case = 'case'
    filter_form_class = FilterCaseCouchExportDownloadForm

    @staticmethod
    def get_export_schema(domain, export_id):
        doc = get_document_or_404_lite(CaseExportSchema, export_id)
        if doc.index[0] == domain:
            return doc
        raise Http404(_("Export not found"))

    @property
    def export_list_url(self):
        return reverse(CaseExportListView.urlname, args=(self.domain,))

    @property
    @memoized
    def download_export_form(self):
        return self.filter_form_class(
            self.domain_object,
            timezone=self.timezone,
            initial={
                'type_or_group': 'type',
            },
        )

    @property
    def parent_pages(self):
        return [{
            'title': CaseExportListView.page_title,
            'url': reverse(CaseExportListView.urlname, args=(self.domain,)),
        }]

    def get_filters(self, filter_form_data):
        filter_form = self._get_filter_form(filter_form_data)
        return filter_form.get_case_filter()

    def _get_filter_form(self, filter_form_data):
        filter_form = self.filter_form_class(
            self.domain_object, self.timezone, filter_form_data,
        )
        if not filter_form.is_valid():
            raise ExportFormValidationException()
        return filter_form


class BaseExportListView(ExportsPermissionsMixin, JSONResponseMixin, BaseProjectDataView):
    template_name = 'export/export_list.html'
    allow_bulk_export = True
    is_deid = False

    @use_select2
    @use_angular_js
    @method_decorator(login_and_domain_required)
    def dispatch(self, request, *args, **kwargs):
        if not (self.has_edit_permissions or self.has_view_permissions
                or (self.is_deid and self.has_deid_view_permissions)):
            raise Http404()
        return super(BaseExportListView, self).dispatch(request, *args, **kwargs)

    @property
    def page_context(self):
        return {
            'create_export_form': self.create_export_form if not self.is_deid else None,
            'create_export_form_title': self.create_export_form_title if not self.is_deid else None,
            'legacy_bulk_download_url': self.legacy_bulk_download_url,
            'bulk_download_url': self.bulk_download_url,
            'allow_bulk_export': self.allow_bulk_export,
            'has_edit_permissions': self.has_edit_permissions,
            'is_deid': self.is_deid,
            "export_type_caps": _("Export"),
            "export_type": _("export"),
            "export_type_caps_plural": _("Exports"),
            "export_type_plural": _("exports"),
            "model_type": self.form_or_case,
            "static_model_type": True,
        }

    @property
    def legacy_bulk_download_url(self):
        """Returns url for legacy bulk download
        """
        if not self.allow_bulk_export:
            return None
        raise NotImplementedError('must implement legacy_bulk_download_url')

    @property
    def bulk_download_url(self):
        """Returns url for bulk download
        """
        if not self.allow_bulk_export:
            return None
        raise NotImplementedError('must implement bulk_download_url')

    @memoized
    def get_saved_exports(self):
        """The source of the data that will be processed by fmt_export_data
        for use in the template.
        :return A list of saved exports that are lists of FormExportSchema
        or CaseExportSchema.
        """
        raise NotImplementedError("must implement get_saved_exports")

    @property
    @memoized
    def emailed_export_groups(self):
        """The groups of saved exports by domain for daily emailed exports.
        """
        return HQGroupExportConfiguration.by_domain(self.domain)

    @property
    def daily_emailed_exports(self):
        """Returns a list of exports marked for a daily email.
        """
        raise NotImplementedError("must implement daily_emailed_exports")

    def fmt_export_data(self, export):
        """Returns the object used for each row (per export)
        in the saved exports table. This data will eventually be processed as
        a JSON object by angular.js.
        :return dict
        """
        raise NotImplementedError("must implement fmt_export_data")

    def fmt_emailed_export_data(self, group_id=None, index=None,
                                has_file=False, file_id=None, size=0,
                                last_updated=None, last_accessed=None,
                                download_url=None, filters=None, export_type=None):
        """
        Return a dictionary containing details about an emailed export.
        This will eventually be passed to an Angular controller.
        """
        file_data = {}
        if has_file:
            file_data = self._fmt_emailed_export_fileData(
                has_file, file_id, size, last_updated, last_accessed, download_url
            )

        location_restrictions = []
        locations = []
        if filters.accessible_location_ids:
            locations = SQLLocation.objects.filter(location_id__in=filters.accessible_location_ids)
        for location in locations:
            location_restrictions.append(location.display_name)

        return {
            'groupId': group_id,  # This can be removed when we're off legacy exports
            'hasFile': has_file,
            'index': index,  # This can be removed when we're off legacy exports
            'fileData': file_data,
            'filters': DashboardFeedFilterForm.get_form_data_from_export_instance_filters(
                filters, self.domain, export_type
            ),
            'isLocationSafeForUser': filters.is_location_safe_for_user(self.request),
            "locationRestrictions": location_restrictions,
        }

    def fmt_legacy_emailed_export_data(self, group_id=None, index=None,
                                has_file=False, saved_basic_export=None, is_safe=False):
        """
        Return a dictionary containing details about an emailed export.
        This will eventually be passed to an Angular controller.
        """
        file_data = {}
        if has_file:
            if is_safe:
                saved_download_url = 'hq_deid_download_saved_export'
            else:
                saved_download_url = 'hq_download_saved_export'

            file_data = self._fmt_emailed_export_fileData(
                has_file,
                saved_basic_export.get_id,
                saved_basic_export.size,
                saved_basic_export.last_updated,
                saved_basic_export.last_accessed,
                '{}?group_export_id={}'.format(
                    reverse(saved_download_url, args=[
                        self.domain, saved_basic_export.get_id
                    ]),
                    group_id
                )
            )

        return {
            'groupId': group_id,  # This can be removed when we're off legacy exports
            'hasFile': has_file,
            'index': index,  # This can be removed when we're off legacy exports
            'fileData': file_data,
            'isLocationSafeForUser': self.request.can_access_all_locations,
        }

    def _fmt_emailed_export_fileData(self, has_file, fileId, size, last_updated,
                                     last_accessed, download_url):
        """
        Return a dictionary containing details about an emailed export file.
        This will eventually be passed to an Angular controller.
        """
        if has_file:
            return {
                'fileId': fileId,
                'size': filesizeformat(size),
                'lastUpdated': naturaltime(last_updated),
                'showExpiredWarning': (
                    last_accessed and
                    last_accessed <
                    (datetime.utcnow() - timedelta(days=settings.SAVED_EXPORT_ACCESS_CUTOFF))
                ),
                'downloadUrl': download_url,
            }
        return {}

    def get_formatted_emailed_export(self, export):

        emailed_exports = filter(
            lambda x: x.config.index[-1] == export.get_id,
            self.daily_emailed_exports
        )

        if not emailed_exports:
            return None
        assert len(emailed_exports) == 1
        emailed_export = emailed_exports[0]

        return self.fmt_legacy_emailed_export_data(
            group_id=emailed_export.group_id,
            index=emailed_export.config.index,
            has_file=emailed_export.saved_version is not None and emailed_export.saved_version.has_file(),
            saved_basic_export=emailed_export.saved_version,
            is_safe=export.is_safe,
        )

    def _get_daily_saved_export_metadata(self, export):

        return self.fmt_emailed_export_data(
            filters=export.filters,
            has_file=export.has_file(),
            file_id=export._id,
            size=export.file_size,
            last_updated=export.last_updated,
            last_accessed=export.last_accessed,
            download_url=self.request.build_absolute_uri(reverse(
                'download_daily_saved_export', args=[self.domain, export._id]
            )),
            export_type=type(export),
        )

    @allow_remote_invocation
    def get_exports_list(self, in_data):
        """Called by the ANGULAR.JS controller ListExports controller in
        exports/list_exports.ng.js on initialization of that controller.
        :param in_data: dict passed by the  angular js controller.
        :return: {
            'success': True,
            'exports': map(self.fmt_export_data, self.get_saved_exports()),
        }
        """
        try:
            saved_exports = self.get_saved_exports()
            if self.is_deid:
                saved_exports = filter(lambda x: x.is_safe, saved_exports)
            saved_exports = map(self.fmt_export_data, saved_exports)
        except Exception as e:
            return format_angular_error(
                _("Issue fetching list of exports: {}").format(e),
                log_error=True,
                exception=e,
            )
        return format_angular_success({
            'exports': saved_exports,
        })

    @property
    def create_export_form_title(self):
        """Returns a string that is displayed as the title of the create
        export form below.
        """
        raise NotImplementedError("must implement create_export_form_title")

    @property
    def create_export_form(self):
        """Returns a django form that gets the information necessary to create
        an export tag, which is the first step in creating a new export.

        This form is what will interact with the DrilldownToFormController in
        hq.app_data_drilldown.ng.js
        """
        return CreateExportTagForm(self.has_form_export_permissions, self.has_case_export_permissions)

    @allow_remote_invocation
    def get_app_data_drilldown_values(self, in_data):
        """Called by the ANGULAR.JS controller DrilldownToFormController in
        hq.app_data_drilldown.ng.js  Use ApplicationDataRMIHelper to help
        format the response.
        """
        raise NotImplementedError("Must implement get_intial_form_data")

    def get_create_export_url(self, form_data):
        """Returns url to the custom export creation form with the export
        tag appended.
        """
        raise NotImplementedError("Must implement generate_create_form_url")

    def update_emailed_es_export_data(self, in_data):
        from corehq.apps.export.tasks import rebuild_export_task
        export_instance_id = in_data['export']['id']
        export_instance = get_properly_wrapped_export_instance(export_instance_id)
        rebuild_export_task.delay(export_instance)
        return format_angular_success({})

    @allow_remote_invocation
    def update_emailed_export_data(self, in_data):
        if not in_data['export']['isLegacy']:
            return self.update_emailed_es_export_data(in_data)

        group_id = in_data['component']['groupId']
        relevant_group = filter(lambda g: g.get_id, self.emailed_export_groups)[0]
        indexes = map(lambda x: x[0].index, relevant_group.all_exports)
        place_index = indexes.index(in_data['component']['index'])
        rebuild_export_task.delay(group_id, place_index)
        return format_angular_success({})

    @allow_remote_invocation
    def submit_app_data_drilldown_form(self, in_data):
        if self.is_deid:
            raise Http404()
        try:
            form_data = in_data['formData']
        except KeyError:
            return format_angular_error(
                _("The form's data was not correctly formatted.")
            )
        try:
            create_url = self.get_create_export_url(form_data)
        except ExportFormValidationException:
            return format_angular_error(
                _("The form did not validate.")
            )
        except Exception as e:
            return format_angular_error(
                _("Problem getting link to custom export form: {}").format(e),
            )
        return format_angular_success({
            'url': create_url,
        })


@location_safe
class DailySavedExportListView(BaseExportListView):
    urlname = 'list_daily_saved_exports'
    template_name = 'export/daily_saved_export_list.html'
    page_title = ugettext_lazy("Daily Saved Exports")
    form_or_case = None  # This view lists both case and form feeds
    allow_bulk_export = False

    def dispatch(self, *args, **kwargs):
        if not self._priv_check():
            raise Http404
        return super(DailySavedExportListView, self).dispatch(*args, **kwargs)

    def _priv_check(self):
        return domain_has_privilege(self.domain, DAILY_SAVED_EXPORT)

    def _get_create_export_class(self, model):
        return {
            "form": CreateNewDailySavedFormExport,
            "case": CreateNewDailySavedCaseExport,
        }[model]

    def _get_edit_export_class(self, model):
        return {
            "form": EditFormDailySavedExportView,
            "case": EditCaseDailySavedExportView
        }[model]

    @property
    def page_context(self):
        context = super(DailySavedExportListView, self).page_context
        model_type = None
        if self.has_form_export_permissions and not self.has_case_export_permissions:
            model_type = "form"
        if not self.has_form_export_permissions and self.has_case_export_permissions:
            model_type = "case"
        context.update({
            "model_type": model_type,
            "static_model_type": False,
            "export_filter_form": DashboardFeedFilterForm(
                self.domain_object,
                initial={
                    'type_or_group': 'type',
                },
            )
        })
        return context

    @property
    @memoized
    def create_export_form_title(self):
        return "Select a model to export"  # could be form or case

    @property
    def legacy_bulk_download_url(self):
        # Daily Saved exports do not support bulk download
        return ""

    @property
    def bulk_download_url(self):
        # Daily Saved exports do not support bulk download
        return ""

    @memoized
    def get_saved_exports(self):
        combined_exports = []
        if self.has_form_export_permissions:
            combined_exports.extend(_get_form_exports_by_domain(self.domain, self.has_deid_view_permissions))
        if self.has_case_export_permissions:
            combined_exports.extend(_get_case_exports_by_domain(self.domain, self.has_deid_view_permissions))
        combined_exports = sorted(combined_exports, key=lambda x: x.name)
        return filter(lambda x: x.is_daily_saved_export and not x.export_format == "html", combined_exports)

    @property
    def daily_emailed_exports(self):
        # This function only returns old-style exports. Since this view will only be visible for people using new
        # exports, it need not return anything.
        return []

    def fmt_export_data(self, export):
        if isinstance(export, FormExportInstance):
            edit_view = self._get_edit_export_class('form')
            download_view = DownloadNewFormExportView
            formname = export.formname
        else:
            edit_view = self._get_edit_export_class('case')
            download_view = DownloadNewCaseExportView
            formname = None

        emailed_export = self._get_daily_saved_export_metadata(export)

        return {
            'id': export.get_id,
            'isDeid': export.is_safe,
            'isLegacy': False,
            'name': export.name,
            'formname': formname,
            'addedToBulk': False,
            'exportType': export.type,
            'isDailySaved': True,
            'emailedExport': emailed_export,
            'editUrl': reverse(edit_view.urlname, args=(self.domain, export.get_id)),
            'downloadUrl': reverse(download_view.urlname, args=(self.domain, export.get_id)),
        }

    @allow_remote_invocation
    def get_app_data_drilldown_values(self, in_data):
        if self.is_deid:
            raise Http404()
        try:
            rmi_helper = ApplicationDataRMIHelper(self.domain, self.request.couch_user)
            response = rmi_helper.get_dual_model_rmi_response()
        except Exception as e:
            return format_angular_error(
                _("Problem getting Create Daily Saved Export Form: {} {}").format(
                    e.__class__, e
                ),
            )
        return format_angular_success(response)

    def get_create_export_url(self, form_data):
        create_form = CreateExportTagForm(
            self.has_form_export_permissions,
            self.has_case_export_permissions,
            form_data
        )
        if not create_form.is_valid():
            raise ExportFormValidationException()

        if create_form.cleaned_data['model_type'] == "case":
            export_tag = create_form.cleaned_data['case_type']
            cls = self._get_create_export_class('case')
        else:
            export_tag = create_form.cleaned_data['form']
            cls = self._get_create_export_class('form')
        app_id = create_form.cleaned_data['application']
        app_id_param = '&app_id={}'.format(app_id) if app_id != ApplicationDataRMIHelper.UNKNOWN_SOURCE else ""

        return reverse(
            cls.urlname,
            args=[self.domain],
        ) + ('?export_tag="{export_tag}"{app_id_param}'.format(
            app_id_param=app_id_param,
            export_tag=export_tag,
        ))

    @allow_remote_invocation
    def commit_filters(self, in_data):
        if not self.has_edit_permissions:
            raise Http404

        export_id = in_data['export']['id']
        form_data = in_data['form_data']
        try:
            export = get_properly_wrapped_export_instance(export_id)

            if not export.filters.is_location_safe_for_user(self.request):
                return location_restricted_response(self.request)

            filter_form = DashboardFeedFilterForm(self.domain_object, form_data)
            if filter_form.is_valid():
                old_can_access_all_locations = export.filters.can_access_all_locations
                old_accessible_location_ids = export.filters.accessible_location_ids

                filters = filter_form.to_export_instance_filters(
                    # using existing location restrictions prevents a less restricted user from modifying
                    # restrictions on an export that a more restricted user created (which would mean the more
                    # restricted user would lose access to the export)
                    old_can_access_all_locations,
                    old_accessible_location_ids
                )
                if export.filters != filters:
                    export.filters = filters
                    export.save()
                    from corehq.apps.export.tasks import rebuild_export_task
                    rebuild_export_task.delay(export)
                return format_angular_success()
            else:
                return format_angular_error("Problem saving dashboard feed filters: Invalid form")
        except Exception as e:
            msg = "Problem saving dashboard feed filters: {} {}"
            notify_exception(self.request, message=msg.format(e.__class__, e))
            return format_angular_error(_(msg).format(e.__class__, e))


@location_safe
class DashboardFeedListView(DailySavedExportListView):
    template_name = 'export/dashboard_feed_list.html'
    urlname = 'list_dashboard_feeds'
    page_title = ugettext_lazy("Excel Dashboard Integration")
    form_or_case = None  # This view lists both case and form feeds
    allow_bulk_export = False

    def _priv_check(self):
        return domain_has_privilege(self.domain, EXCEL_DASHBOARD)

    def _get_create_export_class(self, model):
        return {
            "form": CreateNewFormFeedView,
            "case": CreateNewCaseFeedView,
        }[model]

    def _get_edit_export_class(self, model):
        return {
            "form": EditFormFeedView,
            "case": EditCaseFeedView
        }[model]

    @property
    def page_context(self):
        context = super(DashboardFeedListView, self).page_context
        context.update({
            "export_type_caps": _("Dashboard Feed"),
            "export_type": _("dashboard feed"),
            "export_type_caps_plural": _("Dashboard Feeds"),
            "export_type_plural": _("dashboard feeds"),
        })
        return context

    def fmt_export_data(self, export):
        data = super(DashboardFeedListView, self).fmt_export_data(export)
        data.update({
            'isFeed': True,
        })
        return data

    @memoized
    def get_saved_exports(self):
        combined_exports = []
        if self.has_form_export_permissions:
            combined_exports.extend(_get_form_exports_by_domain(self.domain, self.has_deid_view_permissions))
        if self.has_case_export_permissions:
            combined_exports.extend(_get_case_exports_by_domain(self.domain, self.has_deid_view_permissions))
        combined_exports = sorted(combined_exports, key=lambda x: x.name)
        return filter(lambda x: x.is_daily_saved_export and x.export_format == "html", combined_exports)


class DailySavedExportPaywall(BaseProjectDataView):
    urlname = 'daily_saved_paywall'
    template_name = 'export/paywall.html'


class DashboardFeedPaywall(BaseProjectDataView):
    urlname = 'dashbaord_feeds_paywall'
    template_name = 'export/paywall.html'


def use_new_daily_saved_exports_ui(domain):
    """
    Return True if this domain should use the new daily saved exports UI
    The new daily saved exports UI puts Daily Saved Exports and Dashboard Feeds on their own pages.
    It also allows for the filtering of both of these types of exports.
    """
    def _has_no_old_exports(domain_):
        return not bool(stale_get_export_count(domain_))

    return use_new_exports(domain) and _has_no_old_exports(domain)


@location_safe
class FormExportListView(BaseExportListView):
    urlname = 'list_form_exports'
    page_title = ugettext_noop("Export Forms")
    form_or_case = 'form'

    @property
    def legacy_bulk_download_url(self):
        return reverse(BulkDownloadFormExportView.urlname, args=(self.domain,))

    @property
    def bulk_download_url(self):
        return reverse(BulkDownloadNewFormExportView.urlname, args=(self.domain,))

    @memoized
    def get_saved_exports(self):
        exports = _get_form_exports_by_domain(self.domain, self.has_deid_view_permissions)
        if use_new_daily_saved_exports_ui(self.domain):
            # New exports display daily saved exports in their own view
            exports = filter(lambda x: not x.is_daily_saved_export, exports)
        return exports

    @property
    @memoized
    def daily_emailed_exports(self):
        all_form_exports = []
        for group in self.emailed_export_groups:
            all_form_exports.extend(group.form_exports)
        return all_form_exports

    @property
    def create_export_form_title(self):
        return _("Select a Form to Export")

    def fmt_export_data(self, export):
        if use_new_exports(self.domain):
            edit_view = EditNewCustomFormExportView
        else:
            edit_view = EditCustomFormExportView

        if isinstance(export, FormExportSchema):
            emailed_export = self.get_formatted_emailed_export(export)
        else:
            # New export
            emailed_export = None
            if export.is_daily_saved_export:
                emailed_export = self._get_daily_saved_export_metadata(export)
        return {
            'id': export.get_id,
            'isLegacy': isinstance(export, FormExportSchema),
            'isDeid': export.is_safe,
            'name': export.name,
            'formname': export.formname,
            'addedToBulk': False,
            'exportType': export.type,
            'emailedExport': emailed_export,
            'editUrl': reverse(edit_view.urlname,
                               args=(self.domain, export.get_id)),
            'downloadUrl': self._get_download_url(export.get_id, isinstance(export, FormExportSchema)),
        }

    def _get_download_url(self, export_id, is_legacy):
        if is_legacy:
            view_cls = DownloadFormExportView
        else:
            view_cls = DownloadNewFormExportView
        return reverse(view_cls.urlname, args=(self.domain, export_id))

    @allow_remote_invocation
    def get_app_data_drilldown_values(self, in_data):
        if self.is_deid:
            raise Http404()
        try:
            rmi_helper = ApplicationDataRMIHelper(self.domain, self.request.couch_user)
            response = rmi_helper.get_form_rmi_response()
        except Exception as e:
            return format_angular_error(
                _("Problem getting Create Export Form: {} {}").format(
                    e.__class__, e
                ),
            )
        return format_angular_success(response)

    def get_create_export_url(self, form_data):
        create_form = CreateExportTagForm(
            self.has_form_export_permissions,
            self.has_case_export_permissions,
            form_data
        )
        if not create_form.is_valid():
            raise ExportFormValidationException()

        app_id = create_form.cleaned_data['application']
        form_xmlns = create_form.cleaned_data['form']
        if use_new_exports(self.domain):
            cls = CreateNewCustomFormExportView
        else:
            cls = CreateCustomFormExportView
        return reverse(
            cls.urlname,
            args=[self.domain],
        ) + ('?export_tag="{export_tag}"{app_id}'.format(
            app_id=('&app_id={}'.format(app_id)
                    if app_id != ApplicationDataRMIHelper.UNKNOWN_SOURCE else ""),
            export_tag=form_xmlns,
        ))


class DeIdFormExportListView(FormExportListView):
    page_title = ugettext_noop("Export De-Identified Forms")
    urlname = 'list_form_deid_exports'
    is_deid = True

    @property
    def create_export_form(self):
        return None


class _DeidMixin(object):
    is_deid = True

    @property
    def create_export_form(self):
        return None

    def get_saved_exports(self):
        return [x for x in get_form_export_instances(self.domain) if x.is_safe]


@location_safe
class DeIdDailySavedExportListView(_DeidMixin, DailySavedExportListView):
    urlname = 'list_deid_daily_saved_exports'
    page_title = ugettext_noop("Export De-Identified Daily Saved Exports")

    def get_saved_exports(self):
        exports = super(DeIdDailySavedExportListView, self).get_saved_exports()
        return [x for x in exports if x.is_daily_saved_export and not x.export_format == "html"]


@location_safe
class DeIdDashboardFeedListView(_DeidMixin, DashboardFeedListView):
    urlname = 'list_deid_dashboard_feeds'
    page_title = ugettext_noop("Export De-Identified Dashboard Feeds")

    def get_saved_exports(self):
        exports = super(DeIdDashboardFeedListView, self).get_saved_exports()
        return [x for x in exports if x.is_daily_saved_export and x.export_format == "html"]


@location_safe
class CaseExportListView(BaseExportListView):
    urlname = 'list_case_exports'
    page_title = ugettext_noop("Export Cases")
    allow_bulk_export = False
    form_or_case = 'case'

    @property
    def page_name(self):
        if self.is_deid:
            return _("Export De-Identified Cases")
        return self.page_title

    @property
    @memoized
    def daily_emailed_exports(self):
        all_case_exports = []
        for group in self.emailed_export_groups:
            all_case_exports.extend(group.case_exports)
        return all_case_exports

    @memoized
    def get_saved_exports(self):
        exports = _get_case_exports_by_domain(self.domain, self.has_deid_view_permissions)
        if use_new_daily_saved_exports_ui(self.domain):
            exports = filter(lambda x: not x.is_daily_saved_export, exports)
        return exports

    @property
    def create_export_form_title(self):
        return _("Select a Case Type to Export")

    def fmt_export_data(self, export):
        if use_new_exports(self.domain):
            edit_view = EditNewCustomCaseExportView
        else:
            edit_view = EditCustomCaseExportView

        if isinstance(export, CaseExportSchema):
            emailed_export = self.get_formatted_emailed_export(export)
        else:
            # New export
            emailed_export = None
            if export.is_daily_saved_export:
                emailed_export = self._get_daily_saved_export_metadata(export)

        return {
            'id': export.get_id,
            'isDeid': export.is_safe,
            'isLegacy': isinstance(export, CaseExportSchema),
            'name': export.name,
            'addedToBulk': False,
            'exportType': export.type,
            'emailedExport': emailed_export,
            'editUrl': reverse(edit_view.urlname, args=(self.domain, export.get_id)),
            'downloadUrl': self._get_download_url(export._id, isinstance(export, CaseExportSchema)),
        }

    def _get_download_url(self, export_id, is_legacy):
        if is_legacy:
            view_cls = DownloadCaseExportView
        else:
            view_cls = DownloadNewCaseExportView
        return reverse(view_cls.urlname, args=(self.domain, export_id))

    @allow_remote_invocation
    def get_app_data_drilldown_values(self, in_data):
        try:
            rmi_helper = ApplicationDataRMIHelper(self.domain, self.request.couch_user)
            response = rmi_helper.get_case_rmi_response()
        except Exception as e:
            return format_angular_error(
                _("Problem getting Create Export Form: {}").format(e.message),
                log_error=True,
                exception=e,
            )
        return format_angular_success(response)

    def get_create_export_url(self, form_data):
        create_form = CreateExportTagForm(
            self.has_form_export_permissions,
            self.has_case_export_permissions,
            form_data
        )
        if not create_form.is_valid():
            raise ExportFormValidationException()
        case_type = create_form.cleaned_data['case_type']
        app_id = create_form.cleaned_data['application']
        if app_id == ApplicationDataRMIHelper.UNKNOWN_SOURCE:
            app_id_param = ''
        else:
            app_id_param = '&app_id={}'.format(app_id)

        if use_new_exports(self.domain):
            cls = CreateNewCustomCaseExportView
        else:
            cls = CreateCustomCaseExportView
        return reverse(
            cls.urlname,
            args=[self.domain],
        ) + ('?export_tag="{export_tag}"{app_id_param}'.format(
            export_tag=case_type,
            app_id_param=app_id_param,
        ))


class BaseNewExportView(BaseExportView):
    template_name = 'export/customize_export_new.html'

    @use_jquery_ui
    def dispatch(self, request, *args, **kwargs):
        return super(BaseNewExportView, self).dispatch(request, *args, **kwargs)

    @property
    def export_instance_cls(self):
        return {
            FORM_EXPORT: FormExportInstance,
            CASE_EXPORT: CaseExportInstance,
        }[self.export_type]

    @property
    def page_context(self):
        return {
            'export_instance': self.export_instance,
            'export_home_url': self.export_home_url,
            'allow_deid': has_privilege(self.request, privileges.DEIDENTIFIED_DATA),
            'use_new_exports': use_new_exports(self.domain),
            'has_excel_dashboard_access': domain_has_privilege(self.domain, EXCEL_DASHBOARD),
            'has_daily_saved_export_access': domain_has_privilege(self.domain, DAILY_SAVED_EXPORT),
        }

    def commit(self, request):
        export = self.export_instance_cls.wrap(json.loads(request.body))
        if (self.domain != export.domain
                or (export.export_format == "html" and not domain_has_privilege(self.domain, EXCEL_DASHBOARD))
                or (export.is_daily_saved_export and not domain_has_privilege(self.domain, DAILY_SAVED_EXPORT))):
            raise BadExportConfiguration()

        export.save()
        messages.success(
            request,
            mark_safe(
                _(u"Export <strong>{}</strong> created.").format(
                    export.name
                )
            )
        )
        return export._id


class BaseModifyNewCustomView(BaseNewExportView):

    @use_ko_validation
    @method_decorator(require_can_edit_data)
    def dispatch(self, request, *args, **kwargs):
        return super(BaseModifyNewCustomView, self).dispatch(request, *args, **kwargs)

    @property
    def page_context(self):
        context = super(BaseModifyNewCustomView, self).page_context
        context['format_options'] = ["xls", "xlsx", "csv"]
        return context


@location_safe
class CreateNewCustomFormExportView(BaseModifyNewCustomView):
    urlname = 'new_custom_export_form'
    page_title = ugettext_lazy("Create Form Export")
    export_type = FORM_EXPORT

    def create_new_export_instance(self, schema):
        return self.export_instance_cls.generate_instance_from_schema(schema)

    def get(self, request, *args, **kwargs):
        app_id = request.GET.get('app_id')
        xmlns = request.GET.get('export_tag').strip('"')

        schema = FormExportDataSchema.generate_schema_from_builds(
            self.domain,
            app_id,
            xmlns,
            only_process_current_builds=DO_NOT_PROCESS_OLD_BUILDS.enabled(self.domain),
        )
        self.export_instance = self.create_new_export_instance(schema)

        return super(CreateNewCustomFormExportView, self).get(request, *args, **kwargs)


@location_safe
class CreateNewCustomCaseExportView(BaseModifyNewCustomView):
    urlname = 'new_custom_export_case'
    page_title = ugettext_lazy("Create Case Export")
    export_type = CASE_EXPORT

    def create_new_export_instance(self, schema):
        return self.export_instance_cls.generate_instance_from_schema(schema)

    def get(self, request, *args, **kwargs):
        case_type = request.GET.get('export_tag').strip('"')
        app_id = request.GET.get('app_id')

        schema = CaseExportDataSchema.generate_schema_from_builds(
            self.domain,
            app_id,
            case_type,
            only_process_current_builds=DO_NOT_PROCESS_OLD_BUILDS.enabled(self.domain),
        )
        self.export_instance = self.create_new_export_instance(schema)

        return super(CreateNewCustomCaseExportView, self).get(request, *args, **kwargs)


class DailySavedExportMixin(object):

    def _priv_check(self):
        if not domain_has_privilege(self.domain, DAILY_SAVED_EXPORT):
            raise Http404

    def dispatch(self, *args, **kwargs):
        self._priv_check()
        return super(DailySavedExportMixin, self).dispatch(*args, **kwargs)

    def create_new_export_instance(self, schema):
        instance = super(DailySavedExportMixin, self).create_new_export_instance(schema)
        instance.is_daily_saved_export = True

        span = datespan_from_beginning(self.domain_object, _get_timezone(self.domain, self.request.couch_user))
        instance.filters.date_period = DatePeriod(
            period_type="range", begin=span.startdate.date(), end=span.enddate.date()
        )
        if not self.request.can_access_all_locations:
            accessible_location_ids = (SQLLocation.active_objects.accessible_location_ids(
                self.request.domain,
                self.request.couch_user)
            )
        else:
            accessible_location_ids = None
        instance.filters.can_access_all_locations = self.request.can_access_all_locations
        instance.filters.accessible_location_ids = accessible_location_ids

        return instance

    @property
    def report_class(self):
        return DailySavedExportListView


class DashboardFeedMixin(DailySavedExportMixin):

    def _priv_check(self):
        if not domain_has_privilege(self.domain, EXCEL_DASHBOARD):
            raise Http404

    def create_new_export_instance(self, schema):
        instance = super(DashboardFeedMixin, self).create_new_export_instance(schema)
        instance.export_format = "html"
        return instance

    @property
    def page_context(self):
        context = super(DashboardFeedMixin, self).page_context
        context['format_options'] = ["html"]
        return context

    @property
    def report_class(self):
        return DashboardFeedListView


@location_safe
class CreateNewCaseFeedView(DashboardFeedMixin, CreateNewCustomCaseExportView):
    urlname = 'new_case_feed_export'
    page_title = ugettext_lazy("Create Dashboard Feed")


@location_safe
class CreateNewFormFeedView(DashboardFeedMixin, CreateNewCustomFormExportView):
    urlname = 'new_form_feed_export'
    page_title = ugettext_lazy("Create Dashboard Feed")


@location_safe
class CreateNewDailySavedCaseExport(DailySavedExportMixin, CreateNewCustomCaseExportView):
    urlname = 'new_case_daily_saved_export'


@location_safe
class CreateNewDailySavedFormExport(DailySavedExportMixin, CreateNewCustomFormExportView):
    urlname = 'new_form_faily_saved_export'


class BaseEditNewCustomExportView(BaseModifyNewCustomView):

    @property
    def export_id(self):
        return self.kwargs.get('export_id')

    @property
    def page_url(self):
        return reverse(self.urlname, args=[self.domain, self.export_id])

    def commit(self, request):
        export = self.export_instance_cls.wrap(json.loads(request.body))
        export.save()
        messages.success(
            request,
            mark_safe(
                _(u"Export <strong>{}</strong> was saved.").format(
                    export.name
                )
            )
        )
        return export._id

    def get_export_schema(self, export_instance):
        raise NotImplementedError()

    def get(self, request, *args, **kwargs):
        auto_select = True
        try:
            export_instance = self.export_instance_cls.get(self.export_id)
            # if the export exists we don't want to automatically select new columns
            auto_select = False
        except ResourceNotFound:
            # If it's not found, try and see if it's on the legacy system before throwing a 404
            try:
                legacy_cls = None
                if self.export_type == FORM_EXPORT:
                    legacy_cls = FormExportSchema
                elif self.export_type == CASE_EXPORT:
                    legacy_cls = CaseExportSchema

                legacy_export = legacy_cls.get(self.export_id)
                convert_export = True

                if legacy_export.converted_saved_export_id:
                    # If this is the case, this means the user has refreshed the Export page
                    # before saving, thus we've already converted, but the URL still has
                    # the legacy ID
                    export_instance = self.export_instance_cls.get(
                        legacy_export.converted_saved_export_id
                    )

                    # If the fetched export instance has been deleted, then we know that we
                    # should retry the conversion
                    convert_export = export_instance.doc_type.endswith(DELETED_SUFFIX)

                if convert_export:
                    export_instance, meta = convert_saved_export_to_export_instance(
                        self.domain,
                        legacy_export,
                    )

            except ResourceNotFound:
                raise Http404()
            except Exception, e:
                _soft_assert = soft_assert('{}@{}'.format('brudolph', 'dimagi.com'))
                _soft_assert(False, 'Failed to convert export {}. {}'.format(self.export_id, e))
                messages.error(
                    request,
                    mark_safe(
                        _("Export failed to convert to new version. Try creating another export")
                    )
                )
                return HttpResponseRedirect(self.export_home_url)

        schema = self.get_export_schema(export_instance)
        self.export_instance = self.export_instance_cls.generate_instance_from_schema(
            schema,
            saved_export=export_instance,
            auto_select=auto_select
        )
        return super(BaseEditNewCustomExportView, self).get(request, *args, **kwargs)


class EditNewCustomFormExportView(BaseEditNewCustomExportView):
    urlname = 'edit_new_custom_export_form'
    page_title = ugettext_lazy("Edit Form Export")
    export_type = FORM_EXPORT

    def get_export_schema(self, export_instance):
        return FormExportDataSchema.generate_schema_from_builds(
            self.domain,
            export_instance.app_id,
            export_instance.xmlns,
            only_process_current_builds=DO_NOT_PROCESS_OLD_BUILDS.enabled(self.domain),
        )


class EditNewCustomCaseExportView(BaseEditNewCustomExportView):
    urlname = 'edit_new_custom_export_case'
    page_title = ugettext_lazy("Edit Case Export")
    export_type = CASE_EXPORT

    def get_export_schema(self, export_instance):
        return CaseExportDataSchema.generate_schema_from_builds(
            self.domain,
            self.request.GET.get('app_id'),
            export_instance.case_type,
            only_process_current_builds=DO_NOT_PROCESS_OLD_BUILDS.enabled(self.domain),
        )


class EditCaseFeedView(DashboardFeedMixin, EditNewCustomCaseExportView):
    urlname = 'edit_case_feed_export'
    page_title = ugettext_lazy("Edit Case Feed")


class EditFormFeedView(DashboardFeedMixin, EditNewCustomFormExportView):
    urlname = 'edit_form_feed_export'
    page_title = ugettext_lazy("Edit Form Feed")


class EditCaseDailySavedExportView(DailySavedExportMixin, EditNewCustomCaseExportView):
    urlname = 'edit_case_daily_saved_export'


class EditFormDailySavedExportView(DailySavedExportMixin, EditNewCustomFormExportView):
    urlname = 'edit_form_daily_saved_export'


class DeleteNewCustomExportView(BaseModifyNewCustomView):
    urlname = 'delete_new_custom_export'
    http_method_names = ['post']
    is_async = False

    @property
    def export_id(self):
        return self.kwargs.get('export_id')

    @property
    @memoized
    def export_instance(self):
        try:
            return self.export_instance_cls.get(self.export_id)
        except ResourceNotFound:
            raise Http404()

    def commit(self, request):
        self.export_type = self.kwargs.get('export_type')
        export = self.export_instance
        export.delete()
        messages.success(
            request,
            mark_safe(
                _(u"Export <strong>{}</strong> was deleted.").format(
                    export.name
                )
            )
        )
        return export._id

    @property
    @memoized
    def report_class(self):
        # The user will be redirected to the view class returned by this function after a successful deletion
        if self.export_instance.is_daily_saved_export and use_new_daily_saved_exports_ui(self.domain):
            if self.export_instance.export_format == "html":
                return DashboardFeedListView
            return DailySavedExportListView
        elif self.export_instance.type == FORM_EXPORT:
            return FormExportListView
        elif self.export_instance.type == CASE_EXPORT:
            return CaseExportListView
        else:
            raise Exception("Export does not match any export list views!")


class GenericDownloadNewExportMixin(object):
    """
    Supporting class for new style export download views
    """
    # Form used for rendering filters
    filter_form_class = None
    # To serve filters for export from mobile_user_and_group_slugs
    export_filter_class = None
    mobile_user_and_group_slugs_regex = re.compile(
        '(emw=|case_list_filter=|location_restricted_mobile_worker=){1}([^&]*)(&){0,1}'
    )

    def _get_download_task(self, in_data):
        export_filters, export_specs = self._process_filters_and_specs(in_data)
        export_instances = [self._get_export(self.domain, spec['export_id']) for spec in export_specs]
        self._check_deid_permissions(export_instances)
        self._check_export_size(export_instances, export_filters)

        return get_export_download(
            export_instances=export_instances,
            filters=export_filters,
            filename=self._get_filename(export_instances)
        )

    def _get_filename(self, export_instances):
        if len(export_instances) > 1:
            return u"{}_custom_bulk_export_{}".format(
                self.domain,
                date.today().isoformat()
            )
        else:
            return u"{} {}".format(
                export_instances[0].name,
                date.today().isoformat()
            )

    def _check_deid_permissions(self, export_instances):
        # if any export is de-identified, check that
        # the requesting domain has access to the deid feature.
        if not self.has_deid_view_permissions:
            for instance in export_instances:
                if instance.is_deidentified:
                    raise ExportAsyncException(
                        _("You do not have permission to export this "
                        "De-Identified export.")
                    )

    def _check_export_size(self, export_instances, filters):
        count = 0
        for instance in export_instances:
            count += get_export_size(instance, filters)
        if count > MAX_EXPORTABLE_ROWS:
            raise ExportAsyncException(
                _("This export contains " + count + " rows. Please change the " +
                "filters to be less than " + MAX_EXPORTABLE_ROWS + "rows.")
            )

    @property
    def page_context(self):
        parent_context = super(GenericDownloadNewExportMixin, self).page_context
        if self.export_filter_class:
            parent_context['dynamic_filters'] = self.export_filter_class(
                self.request, self.request.domain
            ).render()
        return parent_context

    def _get_mobile_user_and_group_slugs(self, filter_slug):
        matches = self.mobile_user_and_group_slugs_regex.findall(filter_slug)
        return [n[1] for n in matches]

    def _process_filters_and_specs(self, in_data):
        """
        Returns a the export filters and a list of JSON export specs
        Override to hook fetching mobile_user_and_group_slugs
        """
        filter_form_data, export_specs = self._get_form_data_and_specs(in_data)
        mobile_user_and_group_slugs = self._get_mobile_user_and_group_slugs(
            filter_form_data[LocationRestrictedMobileWorkerFilter.slug]
        )
        try:
            export_filter = self.get_filters(filter_form_data, mobile_user_and_group_slugs)
        except ExportFormValidationException:
            raise ExportAsyncException(
                _("Form did not validate.")
            )

        return export_filter, export_specs


@location_safe
class DownloadNewFormExportView(GenericDownloadNewExportMixin, DownloadFormExportView):
    urlname = 'new_export_download_forms'
    filter_form_class = EmwfFilterFormExport
    export_filter_class = LocationRestrictedMobileWorkerFilter

    def _get_export(self, domain, export_id):
        return FormExportInstance.get(export_id)

    def get_filters(self, filter_form_data, mobile_user_and_group_slugs):
        filter_form = self._get_filter_form(filter_form_data)
        if not self.request.can_access_all_locations:
            accessible_location_ids = (SQLLocation.active_objects.accessible_location_ids(
                self.request.domain,
                self.request.couch_user)
            )
        else:
            accessible_location_ids = None
        form_filters = filter_form.get_form_filter(
            mobile_user_and_group_slugs, self.request.can_access_all_locations, accessible_location_ids
        )
        return form_filters

    def get_multimedia_task_kwargs(self, in_data, filter_form, export_object, download_id):
        filter_slug = in_data['form_data']['emw']
        mobile_user_and_group_slugs = self._get_mobile_user_and_group_slugs(filter_slug)
        return filter_form.get_multimedia_task_kwargs(export_object, download_id, mobile_user_and_group_slugs)


class BulkDownloadNewFormExportView(DownloadNewFormExportView):
    urlname = 'new_bulk_download_forms'
    page_title = ugettext_noop("Download Form Exports")
    filter_form_class = EmwfFilterFormExport
    export_filter_class = LocationRestrictedMobileWorkerFilter


@location_safe
class DownloadNewCaseExportView(GenericDownloadNewExportMixin, DownloadCaseExportView):
    urlname = 'new_export_download_cases'
    filter_form_class = FilterCaseESExportDownloadForm
    export_filter_class = CaseListFilter

    def _get_export(self, domain, export_id):
        return CaseExportInstance.get(export_id)

    def get_filters(self, filter_form_data, mobile_user_and_group_slugs):
        filter_form = self._get_filter_form(filter_form_data)
        if not self.request.can_access_all_locations:
            accessible_location_ids = (SQLLocation.active_objects.accessible_location_ids(
                self.request.domain,
                self.request.couch_user)
            )
        else:
            accessible_location_ids = None
        form_filters = filter_form.get_case_filter(
            mobile_user_and_group_slugs, self.request.can_access_all_locations, accessible_location_ids
        )
        return form_filters


<<<<<<< HEAD
@location_safe
=======
class GenerateSchemaFromAllBuildsView(View):
    urlname = 'build_full_schema'

    def export_cls(self, type_):
        return CaseExportDataSchema if type_ == CASE_EXPORT else FormExportDataSchema

    def get(self, request, *args, **kwargs):
        download_id = request.GET.get('download_id')
        download = DownloadBase.get(download_id)
        if download is None:
            return json_response({
                'download_id': download_id,
                'progress': None,
            })

        status = get_task_status(download.task)
        return json_response({
            'download_id': download_id,
            'success': status.success(),
            'failed': status.failed(),
            'missing': status.missing(),
            'not_started': status.not_started(),
            'progress': status.progress._asdict(),
        })

    def post(self, request, *args, **kwargs):
        download = DownloadBase()
        download.set_task(generate_schema_for_all_builds.delay(
            self.export_cls(kwargs.get('type')),
            request.domain,
            request.POST.get('app_id'),
            request.POST.get('identifier'),
        ))
        download.save()
        return json_response({
            'download_id': download.download_id
        })


>>>>>>> ee25349d
@csrf_exempt
@login_or_digest_or_basic_or_apikey(default='digest')
@require_form_export_permission
@require_GET
def download_daily_saved_export(req, domain, export_instance_id):
    export_instance = get_properly_wrapped_export_instance(export_instance_id)
    assert domain == export_instance.domain

    if export_instance.export_format == "html":
        if not domain_has_privilege(domain, EXCEL_DASHBOARD):
            raise Http404
    elif export_instance.is_daily_saved_export:
        if not domain_has_privilege(domain, DAILY_SAVED_EXPORT):
            raise Http404

    if not export_instance.filters.is_location_safe_for_user(req):
        return location_restricted_response(req)

    if should_update_export(export_instance.last_accessed):
        try:
            from corehq.apps.export.tasks import rebuild_export_task
            rebuild_export_task.delay(export_instance)
        except Exception:
            notify_exception(
                req,
                'Failed to rebuild export during download',
                {
                    'export_instance_id': export_instance_id,
                    'domain': domain,
                },
            )
    export_instance.last_accessed = datetime.utcnow()
    export_instance.save()
    payload = export_instance.get_payload(stream=True)
    return build_download_saved_export_response(
        payload, export_instance.export_format, export_instance.filename
    )<|MERGE_RESOLUTION|>--- conflicted
+++ resolved
@@ -2283,9 +2283,6 @@
         return form_filters
 
 
-<<<<<<< HEAD
-@location_safe
-=======
 class GenerateSchemaFromAllBuildsView(View):
     urlname = 'build_full_schema'
 
@@ -2325,7 +2322,7 @@
         })
 
 
->>>>>>> ee25349d
+@location_safe
 @csrf_exempt
 @login_or_digest_or_basic_or_apikey(default='digest')
 @require_form_export_permission
