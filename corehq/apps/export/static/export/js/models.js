--- conflicted
+++ resolved
@@ -318,7 +318,6 @@
     };
 
     /**
-<<<<<<< HEAD
      * UserDefinedTableConfiguration
      * @class
      *
@@ -366,14 +365,13 @@
         }
     };
 
-=======
+     /**
      * ExportColumn
      * @class
      *
      * The model that represents a column in an export. Each column has a one-to-one
      * mapping with an ExportItem. The column controls the presentation of that item.
      */
->>>>>>> 3ea3747b
     var ExportColumn = function(columnJSON) {
         var self = this;
         ko.mapping.fromJS(columnJSON, ExportColumn.mapping, self);
@@ -505,7 +503,6 @@
         },
     };
 
-<<<<<<< HEAD
     /*
      * UserDefinedExportColumn
      *
@@ -547,14 +544,12 @@
         },
     };
 
-=======
     /**
      * ExportItem
      * @class
      *
      * An item for export that is generated from the schema generation
      */
->>>>>>> 3ea3747b
     var ExportItem = function(itemJSON) {
         var self = this;
         ko.mapping.fromJS(itemJSON, ExportItem.mapping, self);
