--- conflicted
+++ resolved
@@ -53,11 +53,8 @@
     url(r'^dimagisphere/$',
         require_superuser(DimagisphereView.as_view(template_name='hqadmin/dimagisphere/form_feed.html')),
         name='dimagisphere'),
-<<<<<<< HEAD
     url(r'^reprocess_messaging_case_updates/$', ReprocessMessagingCaseUpdatesView.as_view(),
         name=ReprocessMessagingCaseUpdatesView.urlname),
-=======
     url(r'^top_five_projects_by_country/$', 'top_five_projects_by_country', name='top_five_projects_by_country'),
->>>>>>> c389449b
     AdminReportDispatcher.url_pattern(),
 )