from __future__ import print_function
from django.core.management.base import BaseCommand, CommandError
from corehq.apps.hqadmin.models import HistoricalPillowCheckpoint
from pillowtop.utils import get_pillow_by_name


def confirm(msg):
    input = raw_input("{} Type ['y', 'yes'] to continue.\n".format(msg))
    if input not in ['y', 'yes']:
        print('abort')
        exit()


class Command(BaseCommand):
<<<<<<< HEAD
    args = 'pillow_name'
    help = "Update the sequence ID of a pillow that has been rewound due to a cloudant issue"
=======
    help = ("Update the sequence ID of a pillow that has been rewound due to a cloudant issue")
>>>>>>> 05eb967f

    def add_arguments(self, parser):
        parser.add_argument('pillow_name')

    def handle(self, pillow_name, **options):
        confirm("Are you sure you want to reset the checkpoint for the '{}' pillow?".format(pillow_name))
        confirm("Have you stopped the pillow?")

        pillow = get_pillow_by_name(pillow_name)
        if not pillow:
            raise CommandError("No pillow found with name: {}".format(pillow_name))

        checkpoint = pillow.get_checkpoint()
        store = HistoricalPillowCheckpoint.get_historical_max(checkpoint.checkpoint_id)

        if not store:
            print("No new sequence exists for that pillow. You'll have to do it manually.")
            exit()

        old_seq = checkpoint.sequence
        new_seq = store.seq
        confirm("\nReset checkpoint for '{}' pillow from:\n\n{}\n\nto\n\n{}\n\n".format(
            pillow_name, old_seq, new_seq
        ))
        pillow.checkpoint.update_to(new_seq)
        print("Checkpoint updated")<|MERGE_RESOLUTION|>--- conflicted
+++ resolved
@@ -12,12 +12,7 @@
 
 
 class Command(BaseCommand):
-<<<<<<< HEAD
-    args = 'pillow_name'
-    help = "Update the sequence ID of a pillow that has been rewound due to a cloudant issue"
-=======
     help = ("Update the sequence ID of a pillow that has been rewound due to a cloudant issue")
->>>>>>> 05eb967f
 
     def add_arguments(self, parser):
         parser.add_argument('pillow_name')
