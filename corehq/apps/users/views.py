--- conflicted
+++ resolved
@@ -6,13 +6,9 @@
 from corehq.apps.domain.models import Domain
 from corehq.apps.users.forms import UserForm
 from corehq.apps.users.models import CouchUser
-<<<<<<< HEAD
 from django.contrib.admin.views.decorators import staff_member_required
 from django_digest.decorators import httpdigest
- 
-=======
 
->>>>>>> d39d1e2c
 def users(req, domain, template="users/users_base.html"):
     return render_to_response(req, template, {
         'domain': domain,
