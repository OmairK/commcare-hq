(function (angular, undefined) {
    'use strict';

    var mobileWorkers = angular.module('hq.mobile_workers', [
        'ngResource',
        'ngRoute',
        'ng.django.rmi',
        'ngMessages'
    ]);

    var $formElements = {
        username: function () {
            return $('#id_username').parent();
        }
    };

    var visualFormCtrl = {
        usernameClear: function () {
            $formElements.username()
                .removeClass('has-error has-pending has-success');
        },
        usernameSuccess: function () {
            $formElements.username()
                .removeClass('has-error has-pending')
                .addClass('has-success');
        },
        usernamePending: function () {
            $formElements.username()
                .removeClass('has-error has-success')
                .addClass('has-pending');
        },
        usernameError: function () {
            $formElements.username()
                .removeClass('has-success has-pending')
                .addClass('has-error');
        }
    };

    var STATUS = {
        NEW: 'new',
        PENDING: 'pending',
        WARNING: 'warning',
        SUCCESS: 'success',
        RETRIED: 'retried'
    };

    var USERNAME_STATUS = {
        PENDING: 'pending',
        TAKEN: 'taken',
        AVAILABLE: 'available',
        ERROR: 'error'
    };

    mobileWorkers.constant('customFields', []);
    mobileWorkers.constant('customFieldNames', []);
    mobileWorkers.constant('location_url', '');

    var MobileWorker = function (data) {
        function generateStrongPassword() {
            function pick(possible, min, max) {
                var n, chars = '';

                if (typeof max === 'undefined') {
                    n = min;
                } else {
                    n = min + Math.floor(Math.random() * (max - min + 1));
                }

                for (var i = 0; i < n; i++) {
                    chars += possible.charAt(Math.floor(Math.random() * possible.length));
                }

                return chars;
            }

            function shuffle(password) {
                var array = password.split('');
                var tmp, current, top = array.length;

                if (top) while (--top) {
                    current = Math.floor(Math.random() * (top + 1));
                    tmp = array[current];
                    array[current] = array[top];
                    array[top] = tmp;
                }

                return array.join('');
            }

            var specials = '!@#$%^&*()_+{}:"<>?\|[];\',./`~';
            var lowercase = 'abcdefghijklmnopqrstuvwxyz';
            var uppercase = 'ABCDEFGHIJKLMNOPQRSTUVWXYZ';
            var numbers = '0123456789';

            var all = specials + lowercase + uppercase + numbers;

            var password = '';
            password += pick(specials, 1);
            password += pick(lowercase, 1);
            password += pick(uppercase, 1);
            password += pick(numbers, 1);
            password += pick(all, 6, 10);
            return shuffle(password);
        }

        var self = this;
        self.creationStatus = STATUS.NEW;

        self.username = data.username || '';
        self.first_name = data.first_name || '';
        self.last_name = data.last_name || '';
        self.editUrl = data.editUrl || '';
        self.location_id = data.location_id || '';

        self.password = data.generateStrongPasswords ? generateStrongPassword() : '';

        self.customFields = {};

        self.isPending = function () {
            return self.creationStatus === STATUS.PENDING;
        };

        if (_.isArray(data.customFields)) {
            _.each(data.customFields, function (key) {
                self.customFields[key] = '';
            });
        } else if (_.isObject(data.customFields)) {
            self.customFields = data.customFields;
        }
    };

    var mobileWorkerControllers = {};

    mobileWorkerControllers.MobileWorkerCreationController = function (
            $scope, workerCreationFactory, djangoRMI, customFields,
<<<<<<< HEAD
            customFieldNames, generateStrongPasswords
=======
            customFieldNames, location_url, $http
>>>>>>> b350a0bf
    ) {
        $scope._ = _;  // make underscore available
        $scope.mobileWorker = {};
        $scope.usernameAvailabilityStatus = null;
        $scope.usernameStatusMessage = null;
        $scope.workers = [];
        $scope.customFormFields = customFields;
        $scope.customFormFieldNames = customFieldNames;
        $scope.generateStrongPasswords = generateStrongPasswords;

        $scope.availableLocations = [];

        $scope.searchLocations = function (query) {
            var reqStr = location_url + "?name=" + query;
            $http.get(reqStr).then(
                function (response) {
                    $scope.availableLocations = response.data;
                }
            );
        };

        $scope.initializeMobileWorker = function (mobileWorker) {
            visualFormCtrl.usernameClear();
            $scope.usernameAvailabilityStatus = null;
            $scope.usernameStatusMessage = null;

            if (!_.isEmpty(mobileWorker)) {
                mobileWorker.creationStatus = STATUS.RETRIED;
                $scope.mobileWorker = new MobileWorker({
                    customFields: mobileWorker.customFields,
                    username: mobileWorker.username
                });
            } else {
                $(".select2multiplechoicewidget").select2('data', null);
                $scope.mobileWorker = new MobileWorker({
                    customFields: customFields,
                    generateStrongPasswords: generateStrongPasswords,
                });
            }
            ga_track_event('Manage Mobile Workers', 'New Mobile Worker', '');
        };

        $scope.submitNewMobileWorker = function () {
            $("#newMobileWorkerModal").modal('hide');
            $scope.workers.push($scope.mobileWorker);
            workerCreationFactory.stageNewMobileWorker($scope.mobileWorker);
        };
    };

    var mobileWorkerFactories = {};
    mobileWorkerFactories.workerCreationFactory = function ($q, djangoRMI) {
        var self = {};

        self.stageNewMobileWorker = function (newWorker) {
            newWorker.creationStatus = STATUS.PENDING;
            var deferred = $q.defer();
            djangoRMI.create_mobile_worker({
                mobileWorker: newWorker
            })
            .success(function (data) {
                if (data.success) {
                    newWorker.creationStatus = STATUS.SUCCESS;
                    newWorker.editUrl = data.editUrl;
                    deferred.resolve(data);
                } else {
                    newWorker.creationStatus = STATUS.WARNING;
                    deferred.reject(data);
                }
            })
            .error(function () {
                newWorker.creationStatus = STATUS.WARNING;
                deferred.reject(
                    "Sorry, there was an issue communicating with the server."
                );
            });

            return deferred.promise;
        };
        return self;
    };

    var mobileWorkerDirectives = {};
    mobileWorkerDirectives.validateUsername = function ($http, $q, djangoRMI) {
        return {
            restrict: 'AE',
            require: 'ngModel',
            link: function ($scope, $elem, $attr, ctrl) {
                ctrl.$validators.validateUsername = function (username) {
                    var deferred = $q.defer();
                    if (_.isUndefined(username) || _.isEmpty(username)) {
                        $scope.usernameAvailabilityStatus = null;
                        deferred.resolve();
                        visualFormCtrl.usernameClear();
                    } else {
                        $scope.usernameAvailabilityStatus = USERNAME_STATUS.PENDING;
                        visualFormCtrl.usernamePending();
                        djangoRMI.check_username({
                            username: username
                        })
                        .success(function (data) {
                            if (!!data.success) {
                                visualFormCtrl.usernameSuccess();
                                $scope.usernameAvailabilityStatus = USERNAME_STATUS.AVAILABLE;
                                deferred.resolve(data.success);
                                $scope.usernameStatusMessage = data.success;
                            } else {
                                visualFormCtrl.usernameError();
                                $scope.usernameAvailabilityStatus = USERNAME_STATUS.TAKEN;
                                deferred.reject(data.error);
                                $scope.usernameStatusMessage = data.error;
                            }
                        })
                        .error(function () {
                            $scope.usernameAvailabilityStatus = USERNAME_STATUS.ERROR;
                            deferred.reject(
                                "Sorry, there was an issue communicating with the server."
                            );
                        });
                    }
                    return deferred.promise;
                };
            }
        };
    };

    mobileWorkers.directive(mobileWorkerDirectives);
    mobileWorkers.factory(mobileWorkerFactories);
    mobileWorkers.controller(mobileWorkerControllers);
    
}(window.angular));<|MERGE_RESOLUTION|>--- conflicted
+++ resolved
@@ -133,11 +133,7 @@
 
     mobileWorkerControllers.MobileWorkerCreationController = function (
             $scope, workerCreationFactory, djangoRMI, customFields,
-<<<<<<< HEAD
-            customFieldNames, generateStrongPasswords
-=======
-            customFieldNames, location_url, $http
->>>>>>> b350a0bf
+            customFieldNames, generateStrongPasswords, location_url, $http
     ) {
         $scope._ = _;  // make underscore available
         $scope.mobileWorker = {};
