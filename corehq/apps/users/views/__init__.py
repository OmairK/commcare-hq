from __future__ import absolute_import
from datetime import datetime
import json
import langcodes
import logging
import urllib

from django.conf import settings
from django.contrib import messages
from django.contrib.auth import authenticate, login
from django.contrib.auth.views import redirect_to_login
from django.core.urlresolvers import reverse
from django.http import Http404, HttpResponseRedirect, HttpResponse
from django.shortcuts import render
from django.template.loader import render_to_string
from django.utils.decorators import method_decorator
from django.utils.translation import ugettext as _, ugettext_noop, ugettext_lazy
from django.views.decorators.debug import sensitive_post_parameters
from django.views.decorators.http import require_POST

from django_otp.plugins.otp_static.models import StaticToken
from djangular.views.mixins import allow_remote_invocation, JSONResponseMixin

from couchdbkit.exceptions import ResourceNotFound
from corehq.apps.users.landing_pages import ALLOWED_LANDING_PAGES
from corehq.util.view_utils import json_error
from dimagi.utils.couch import CriticalSection
from dimagi.utils.decorators.memoized import memoized
from dimagi.utils.web import json_response
from django_digest.decorators import httpdigest
from django_prbac.utils import has_privilege
from no_exceptions.exceptions import Http403

from corehq import privileges
from corehq.apps.accounting.utils import domain_has_privilege
from corehq.apps.analytics.tasks import (
    track_workflow, track_sent_invite_on_hubspot, track_new_user_accepted_invite_on_hubspot,
    track_existing_user_accepted_invite_on_hubspot,
)
from corehq.apps.analytics.utils import get_meta
from corehq.apps.domain.decorators import (login_and_domain_required, require_superuser, domain_admin_required)
from corehq.apps.domain.models import Domain
from corehq.apps.domain.views import BaseDomainView
from corehq.apps.es import AppES
from corehq.apps.es.queries import search_string_query
from corehq.apps.hqwebapp.utils import send_confirmation_email
from corehq.apps.hqwebapp.views import BasePageView, logout
from corehq.apps.locations.permissions import location_safe
from corehq.apps.registration.forms import AdminInvitesUserForm, WebUserInvitationForm
from corehq.apps.registration.utils import activate_new_user
from corehq.apps.reports.util import get_possible_reports
from corehq.apps.sms.verify import (
    initiate_sms_verification_workflow,
    VERIFICATION__ALREADY_IN_USE,
    VERIFICATION__ALREADY_VERIFIED,
    VERIFICATION__RESENT_PENDING,
    VERIFICATION__WORKFLOW_STARTED,
)
from corehq.apps.style.decorators import (
    use_angular_js,
    use_select2)
from corehq.apps.translations.models import StandaloneTranslationDoc
from corehq.apps.users.decorators import require_can_edit_web_users, require_permission_to_edit_user

from corehq.apps.users.forms import (
    BaseUserInfoForm,
    CommtrackUserForm,
    DomainRequestForm,
    UpdateUserPermissionForm,
    UpdateUserRoleForm,
    SetUserPasswordForm,
)
from corehq.apps.users.models import (CouchUser, CommCareUser, WebUser, DomainRequest,
                                      DomainRemovalRecord, UserRole, AdminUserRole, Invitation,
                                      DomainMembershipError)
from corehq.elastic import ADD_TO_ES_FILTER, es_query
from corehq.util.couch import get_document_or_404
from corehq import toggles
from django.views.decorators.csrf import csrf_exempt


def _users_context(request, domain):
    couch_user = request.couch_user
    web_users = WebUser.by_domain(domain)

    for user in [couch_user] + list(web_users):
        user.current_domain = domain

    return {
        'web_users': web_users,
        'domain': domain,
        'couch_user': couch_user,
    }


class BaseUserSettingsView(BaseDomainView):
    section_name = ugettext_noop("Users")

    @property
    @memoized
    def section_url(self):
        return reverse(DefaultProjectUserSettingsView.urlname, args=[self.domain])

    @property
    @memoized
    def couch_user(self):
        user = self.request.couch_user
        if user:
            user.current_domain = self.domain
        return user

    @property
    def main_context(self):
        context = super(BaseUserSettingsView, self).main_context
        context.update({
            'couch_user': self.couch_user,
        })
        return context


@location_safe
class DefaultProjectUserSettingsView(BaseUserSettingsView):
    urlname = "users_default"

    @property
    @memoized
    def redirect(self):
        redirect = None
        user = CouchUser.get_by_user_id(self.couch_user._id, self.domain)
        if user:
            if user.has_permission(self.domain, 'edit_commcare_users'):
                from corehq.apps.users.views.mobile import MobileWorkerListView
                redirect = reverse(MobileWorkerListView.urlname, args=[self.domain])
            elif user.has_permission(self.domain, 'edit_web_users'):
                redirect = reverse(
                    ListWebUsersView.urlname,
                    args=[self.domain]
                )
        return redirect

    def get(self, request, *args, **kwargs):
        if not self.redirect:
            raise Http404()
        return HttpResponseRedirect(self.redirect)


class BaseEditUserView(BaseUserSettingsView):
    user_update_form_class = None

    @use_select2
    def dispatch(self, request, *args, **kwargs):
        return super(BaseEditUserView, self).dispatch(request, *args, **kwargs)

    @property
    @memoized
    def page_url(self):
        if self.urlname:
            return reverse(self.urlname, args=[self.domain, self.editable_user_id])

    @property
    def parent_pages(self):
        return [{
            'title': ListWebUsersView.page_title,
            'url': reverse(ListWebUsersView.urlname, args=[self.domain]),
        }]

    @property
    def editable_user_id(self):
        return self.kwargs.get('couch_user_id')

    @property
    @memoized
    def editable_user(self):
        try:
            return get_document_or_404(WebUser, self.domain, self.editable_user_id)
        except (ResourceNotFound, CouchUser.AccountTypeError):
            raise Http404()

    @property
    def existing_role(self):
        try:
            return self.editable_user.get_role(self.domain).get_qualified_id() or ''
        except DomainMembershipError:
            raise Http404()

    @property
    @memoized
    def editable_role_choices(self):
        return _get_editable_role_choices(self.domain, self.request.couch_user, allow_admin_role=False)

    @property
    def can_change_user_roles(self):
        return (
            bool(self.editable_role_choices) and
            self.request.couch_user.user_id != self.editable_user_id and
            (
                self.request.couch_user.is_domain_admin(self.domain) or
                not self.existing_role or
                self.existing_role in [choice[0] for choice in self.editable_role_choices]
            )
        )

    @property
    @memoized
    def form_user_update(self):
        if self.user_update_form_class is None:
            raise NotImplementedError("You must specify a form to update the user!")

        if self.request.method == "POST" and self.request.POST['form_type'] == "update-user":
            form = self.user_update_form_class(
                data=self.request.POST, domain=self.domain, existing_user=self.editable_user)
        else:
            form = self.user_update_form_class(domain=self.domain, existing_user=self.editable_user)

        if self.can_change_user_roles:
            form.load_roles(current_role=self.existing_role, role_choices=self.user_role_choices)
        else:
            del form.fields['role']

        return form

    @property
    def main_context(self):
        context = super(BaseEditUserView, self).main_context
        context.update({
            'couch_user': self.editable_user,
            'form_user_update': self.form_user_update,
            'phonenumbers': self.editable_user.phone_numbers_extended(self.request.couch_user),
        })
        return context

    @property
    def backup_token(self):
        if Domain.get_by_name(self.request.domain).two_factor_auth:
            device = self.editable_user.get_django_user().staticdevice_set.get_or_create(name='backup')[0]
            token = device.token_set.first()
            if token:
                return device.token_set.first().token
            else:
                return device.token_set.create(token=StaticToken.random_token()).token
        return None

    @property
    @memoized
    def commtrack_form(self):
        if self.request.method == "POST" and self.request.POST['form_type'] == "commtrack":
            return CommtrackUserForm(self.request.POST, domain=self.domain)

        user_domain_membership = self.editable_user.get_domain_membership(self.domain)
        linked_loc = user_domain_membership.location_id
        linked_prog = user_domain_membership.program_id
        assigned_locations = ','.join(user_domain_membership.assigned_location_ids)
        return CommtrackUserForm(
            domain=self.domain,
            initial={
                'primary_location': linked_loc,
                'program_id': linked_prog,
                'assigned_locations': assigned_locations}
        )

    def update_user(self):
        if self.form_user_update.is_valid():
            old_lang = self.request.couch_user.language
<<<<<<< HEAD
            if self.form_user_update.update_user(self.editable_user, domain=self.domain):
=======
            if self.form_user_update.update_user():
>>>>>>> 34f33210
                # if editing our own account we should also update the language in the session
                if self.editable_user._id == self.request.couch_user._id:
                    new_lang = self.request.couch_user.language
                    if new_lang != old_lang:
                        self.request.session['django_language'] = new_lang
                return True

    def custom_user_is_valid(self):
        return True

    def post(self, request, *args, **kwargs):
        saved = False
        if self.request.POST['form_type'] == "commtrack":
            if self.commtrack_form.is_valid():
                self.commtrack_form.save(self.editable_user)
                saved = True
        elif self.request.POST['form_type'] == "update-user":
            if all([self.update_user(), self.custom_user_is_valid()]):
                messages.success(self.request, _('Changes saved for user "%s"') % self.editable_user.raw_username)
                saved = True
        if saved:
            return HttpResponseRedirect(self.page_url)
        else:
            return self.get(request, *args, **kwargs)


class EditWebUserView(BaseEditUserView):
    template_name = "users/edit_web_user.html"
    urlname = "user_account"
    page_title = ugettext_noop("Edit User Role")
    user_update_form_class = UpdateUserRoleForm

    @property
    def user_role_choices(self):
        return _get_editable_role_choices(self.domain, self.request.couch_user, allow_admin_role=True)

    @property
    def form_user_update_permissions(self):
        user = self.editable_user
        is_super_user = user.is_superuser

        return UpdateUserPermissionForm(auto_id=False, initial={'super_user': is_super_user})

    @property
    def main_context(self):
        ctx = super(EditWebUserView, self).main_context
        ctx.update({'form_user_update_permissions': self.form_user_update_permissions})
        return ctx

    @property
    @memoized
    def can_grant_superuser_access(self):
        return self.request.couch_user.is_superuser and toggles.SUPPORT.enabled(self.request.couch_user.username)

    @property
    def page_context(self):
        ctx = {
            'form_uneditable': BaseUserInfoForm(),
            'can_edit_role': self.can_change_user_roles,
        }
        if (self.request.project.commtrack_enabled or
                self.request.project.uses_locations):
            ctx.update({'update_form': self.commtrack_form})
        if self.can_grant_superuser_access:
            ctx.update({'update_permissions': True})

        ctx.update({'token': self.backup_token})

        return ctx

    @method_decorator(require_can_edit_web_users)
    def dispatch(self, request, *args, **kwargs):
        return super(EditWebUserView, self).dispatch(request, *args, **kwargs)

    def get(self, request, *args, **kwargs):
        return super(EditWebUserView, self).get(request, *args, **kwargs)

    def post(self, request, *args, **kwargs):
        if self.request.POST['form_type'] == "update-user-permissions" and self.can_grant_superuser_access:
            is_super_user = True if 'super_user' in self.request.POST and self.request.POST['super_user'] == 'on' else False
            if self.form_user_update_permissions.update_user_permission(couch_user=self.request.couch_user,
                                                                        editable_user=self.editable_user, is_super_user=is_super_user):
                messages.success(self.request, _('Changed system permissions for user "%s"') % self.editable_user.username)
        return super(EditWebUserView, self).post(request, *args, **kwargs)


def get_domain_languages(domain):
    query = (AppES()
             .domain(domain)
             .terms_aggregation('langs', 'languages')
             .size(0))
    app_languages = query.run().aggregations.languages.keys

    translation_doc = StandaloneTranslationDoc.get_obj(domain, 'sms')
    sms_languages = translation_doc.langs if translation_doc else []

    domain_languages = []
    for lang_code in set(app_languages + sms_languages):
        name = langcodes.get_name(lang_code)
        label = u"{} ({})".format(lang_code, name) if name else lang_code
        domain_languages.append((lang_code, label))

    return sorted(domain_languages) or langcodes.get_all_langs_for_select()


class ListWebUsersView(JSONResponseMixin, BaseUserSettingsView):
    template_name = 'users/web_users.html'
    page_title = ugettext_lazy("Web Users & Roles")
    urlname = 'web_users'

    @use_angular_js
    @method_decorator(require_can_edit_web_users)
    def dispatch(self, request, *args, **kwargs):
        return super(ListWebUsersView, self).dispatch(request, *args, **kwargs)

    def query_es(self, limit, skip, query=None):
        web_user_filter = [
            {"term": {"user.domain_memberships.domain": self.domain}},
        ]
        web_user_filter.extend(ADD_TO_ES_FILTER['web_users'])

        q = {
            "filter": {"and": web_user_filter},
            "sort": {'username.exact': 'asc'},
        }
        default_fields = ["username", "last_name", "first_name"]
        q["query"] = search_string_query(query, default_fields)
        return es_query(
            params={}, q=q, es_index='users',
            size=limit, start_at=skip,
        )

    @allow_remote_invocation
    def get_users(self, in_data):
        if not isinstance(in_data, dict):
            return {
                'success': False,
                'error': _("Please provide pagination info."),
            }
        try:
            limit = in_data.get('limit', 10)
            page = in_data.get('page', 1)
            skip = limit * (page - 1)
            query = in_data.get('query')

            web_users_query = self.query_es(limit, skip, query=query)
            total = web_users_query.get('hits', {}).get('total', 0)
            results = web_users_query.get('hits', {}).get('hits', [])

            web_users = [WebUser.wrap(w['_source']) for w in results]

            def _fmt_result(domain, u):
                return {
                    'email': u.get_email(),
                    'domain': domain,
                    'name': u.full_name,
                    'role': u.role_label(domain),
                    'phoneNumbers': u.phone_numbers,
                    'id': u.get_id,
                    'editUrl': reverse('user_account', args=[domain, u.get_id]),
                    'removeUrl': (
                        reverse('remove_web_user', args=[domain, u.user_id])
                        if self.request.user.username != u.username else None
                    ),
                }
            web_users_fmt = [_fmt_result(self.domain, u) for u in web_users]

            return {
                'response': {
                    'users': web_users_fmt,
                    'total': total,
                    'page': page,
                    'query': query,
                },
                'success': True,
            }
        except Exception as e:
            return {
                'error': e.message,
                'success': False,
            }

    @property
    @memoized
    def can_restrict_access_by_location(self):
        return self.domain_object.has_privilege(privileges.RESTRICT_ACCESS_BY_LOCATION)

    @property
    @memoized
    def user_roles(self):
        user_roles = [AdminUserRole(domain=self.domain)]
        user_roles.extend(sorted(
            UserRole.by_domain(self.domain),
            key=lambda role: role.name if role.name else u'\uFFFF'
        ))

        # skip the admin role since it's not editable
        for role in user_roles[1:]:
            role.hasUsersAssigned = bool(role.ids_of_assigned_users)
            role.has_unpermitted_location_restriction = (
                not self.can_restrict_access_by_location
                and not role.permissions.access_all_locations
            )
        return user_roles

    @property
    def can_edit_roles(self):
        return has_privilege(self.request, privileges.ROLE_BASED_ACCESS) \
            and self.couch_user.is_domain_admin

    @property
    @memoized
    def role_labels(self):
        role_labels = {}
        for r in self.user_roles:
            key = 'user-role:%s' % r.get_id if r.get_id else r.get_qualified_id()
            role_labels[key] = r.name
        return role_labels

    @property
    @memoized
    def invitations(self):
        invitations = Invitation.by_domain(self.domain)
        for invitation in invitations:
            invitation.role_label = self.role_labels.get(invitation.role, "")
        return invitations

    @property
    def landing_page_choices(self):
        return [
            {'id': None, 'name': _('Use Default')}
        ] + [
            {'id': page.id, 'name': _(page.name)}
            for page in ALLOWED_LANDING_PAGES
        ]

    @property
    def page_context(self):
        if (not self.can_restrict_access_by_location
            and any(not role.permissions.access_all_locations
                    for role in self.user_roles)
        ):
            messages.warning(self.request, _(
                "This project has user roles that restrict data access by "
                "organization, but the software plan no longer supports that. "
                "Any users assigned to roles that are restricted in data access "
                "by organization can no longer access this project.  Please "
                "update the existing roles."))
        return {
            'user_roles': self.user_roles,
            'can_edit_roles': self.can_edit_roles,
            'default_role': UserRole.get_default(),
            'report_list': get_possible_reports(self.domain),
            'invitations': self.invitations,
            'requests': DomainRequest.by_domain(self.domain) if self.request.couch_user.is_domain_admin else [],
            'admins': WebUser.get_admins_by_domain(self.domain),
            'domain_object': self.domain_object,
            'uses_locations': self.domain_object.uses_locations,
            'can_restrict_access_by_location': self.can_restrict_access_by_location,
            'landing_page_choices': self.landing_page_choices,
        }


@require_can_edit_web_users
@require_POST
def remove_web_user(request, domain, couch_user_id):
    user = WebUser.get_by_user_id(couch_user_id, domain)
    # if no user, very likely they just pressed delete twice in rapid succession so
    # don't bother doing anything.
    if user:
        record = user.delete_domain_membership(domain, create_record=True)
        user.save()
        if record:
            message = _('You have successfully removed {username} from your '
                        'domain. <a href="{url}" class="post-link">Undo</a>')
            messages.success(request, message.format(
                username=user.username,
                url=reverse('undo_remove_web_user', args=[domain, record.get_id])
            ), extra_tags="html")
        else:
            message = _('It appears {username} has already been removed from your domain.')
            messages.success(request, message.format(username=user.username))

    return HttpResponseRedirect(
        reverse(ListWebUsersView.urlname, args=[domain]))


@require_can_edit_web_users
def undo_remove_web_user(request, domain, record_id):
    record = DomainRemovalRecord.get(record_id)
    record.undo()
    messages.success(request, 'You have successfully restored {username}.'.format(
        username=WebUser.get_by_user_id(record.user_id).username
    ))

    return HttpResponseRedirect(
        reverse(ListWebUsersView.urlname, args=[domain]))


# If any permission less than domain admin were allowed here, having that permission would give you the permission
# to change the permissions of your own role such that you could do anything, and would thus be equivalent to having
# domain admin permissions.
@json_error
@domain_admin_required
@require_POST
def post_user_role(request, domain):
    if not domain_has_privilege(domain, privileges.ROLE_BASED_ACCESS):
        return json_response({})
    role_data = json.loads(request.body)
    role_data = dict([(p, role_data[p]) for p in set(UserRole.properties().keys() + ['_id', '_rev']) if p in role_data])
    if (
        not domain_has_privilege(domain, privileges.RESTRICT_ACCESS_BY_LOCATION)
        and not role_data['permissions']['access_all_locations']
    ):
        # This shouldn't be possible through the UI, but as a safeguard...
        role_data['permissions']['access_all_locations'] = True

    role = UserRole.wrap(role_data)
    role.domain = domain
    if role.get_id:
        old_role = UserRole.get(role.get_id)
        assert(old_role.doc_type == UserRole.__name__)
        assert(old_role.domain == domain)
    role.save()
    role.__setattr__('hasUsersAssigned',
                     True if len(role.ids_of_assigned_users) > 0 else False)
    return json_response(role)


@domain_admin_required
@require_POST
def delete_user_role(request, domain):
    if not domain_has_privilege(domain, privileges.ROLE_BASED_ACCESS):
        return json_response({})
    role_data = json.loads(request.body)
    try:
        role = UserRole.get(role_data["_id"])
    except ResourceNotFound:
        return json_response({})
    copy_id = role._id
    role.delete()
    # return removed id in order to remove it from UI
    return json_response({"_id": copy_id})


class UserInvitationView(object):
    # todo cleanup this view so it properly inherits from BaseSectionPageView
    template = "users/accept_invite.html"

    def __call__(self, request, invitation_id, **kwargs):
        logging.info("Don't use this view in more apps until it gets cleaned up.")
        # add the correct parameters to this instance
        self.request = request
        self.inv_id = invitation_id
        if 'domain' in kwargs:
            self.domain = kwargs['domain']

        if request.GET.get('switch') == 'true':
            logout(request)
            return redirect_to_login(request.path)
        if request.GET.get('create') == 'true':
            logout(request)
            return HttpResponseRedirect(request.path)

        try:
            invitation = Invitation.get(invitation_id)
        except ResourceNotFound:
            messages.error(request, _("Sorry, it looks like your invitation has expired. "
                                      "Please check the invitation link you received and try again, or request a "
                                      "project administrator to send you the invitation again."))
            return HttpResponseRedirect(reverse("login"))
        if invitation.is_accepted:
            messages.error(request, _("Sorry, that invitation has already been used up. "
                                      "If you feel this is a mistake please ask the inviter for "
                                      "another invitation."))
            return HttpResponseRedirect(reverse("login"))

        self.validate_invitation(invitation)

        if invitation.is_expired:
            return HttpResponseRedirect(reverse("no_permissions"))

        # Add zero-width space to username for better line breaking
        username = self.request.user.username.replace("@", "&#x200b;@")
        context = {
            'create_domain': False,
            'formatted_username': username,
            'domain': self.domain,
            'invite_to': self.domain,
            'invite_type': _('Project'),
            'hide_password_feedback': settings.ENABLE_DRACONIAN_SECURITY_FEATURES,
        }
        if request.user.is_authenticated:
            context['current_page'] = {'page_name': _('Project Invitation')}
        else:
            context['current_page'] = {'page_name': _('Project Invitation, Account Required')}
        if request.user.is_authenticated():
            is_invited_user = request.couch_user.username.lower() == invitation.email.lower()
            if self.is_invited(invitation, request.couch_user) and not request.couch_user.is_superuser:
                if is_invited_user:
                    # if this invite was actually for this user, just mark it accepted
                    messages.info(request, _("You are already a member of {entity}.").format(
                        entity=self.inviting_entity))
                    invitation.is_accepted = True
                    invitation.save()
                else:
                    messages.error(request, _("It looks like you are trying to accept an invitation for "
                                             "{invited} but you are already a member of {entity} with the "
                                             "account {current}. Please sign out to accept this invitation "
                                             "as another user.").format(
                                                 entity=self.inviting_entity,
                                                 invited=invitation.email,
                                                 current=request.couch_user.username,
                                             ))
                return HttpResponseRedirect(self.redirect_to_on_success)

            if not is_invited_user:
                messages.error(request, _("The invited user {invited} and your user {current} do not match!").format(
                    invited=invitation.email, current=request.couch_user.username))

            if request.method == "POST":
                couch_user = CouchUser.from_django_user(request.user)
                self._invite(invitation, couch_user)
                track_workflow(request.couch_user.get_email(),
                               "Current user accepted a project invitation",
                               {"Current user accepted a project invitation": "yes"})
                meta = get_meta(request)
                track_existing_user_accepted_invite_on_hubspot.delay(request.couch_user, request.COOKIES, meta)
                return HttpResponseRedirect(self.redirect_to_on_success)
            else:
                mobile_user = CouchUser.from_django_user(request.user).is_commcare_user()
                context.update({
                    'mobile_user': mobile_user,
                    "invited_user": invitation.email if request.couch_user.username != invitation.email else "",
                })
                return render(request, self.template, context)
        else:
            if request.method == "POST":
                form = WebUserInvitationForm(request.POST)
                if form.is_valid():
                    # create the new user
                    user = activate_new_user(form, domain=invitation.domain)
                    user.save()
                    messages.success(request, _("User account for %s created!") % form.cleaned_data["email"])
                    self._invite(invitation, user)
                    authenticated = authenticate(username=form.cleaned_data["email"],
                                                 password=form.cleaned_data["password"])
                    if authenticated is not None and authenticated.is_active:
                        login(request, authenticated)
                    track_workflow(request.POST['email'],
                                   "New User Accepted a project invitation",
                                   {"New User Accepted a project invitation": "yes"})
                    meta = get_meta(request)
                    track_new_user_accepted_invite_on_hubspot.delay(user, request.COOKIES, meta)
                    return HttpResponseRedirect(reverse("domain_homepage", args=[invitation.domain]))
            else:
                if CouchUser.get_by_username(invitation.email):
                    return HttpResponseRedirect(reverse("login") + '?next=' +
                        reverse('domain_accept_invitation', args=[invitation.domain, invitation.get_id]))
                form = WebUserInvitationForm(initial={
                    'email': invitation.email,
                    'hr_name': invitation.domain,
                    'create_domain': False,
                })

        context.update({"form": form})
        return render(request, self.template, context)

    def _invite(self, invitation, user):
        self.invite(invitation, user)
        invitation.is_accepted = True
        invitation.save()
        messages.success(self.request, self.success_msg)
        send_confirmation_email(invitation)

    def validate_invitation(self, invitation):
        assert invitation.domain == self.domain

    def is_invited(self, invitation, couch_user):
        return couch_user.is_member_of(invitation.domain)

    @property
    def inviting_entity(self):
        return self.domain

    @property
    def success_msg(self):
        return "You have been added to the %s domain" % self.domain

    @property
    def redirect_to_on_success(self):
        return reverse("domain_homepage", args=[self.domain,])

    def invite(self, invitation, user):
        user.add_as_web_user(invitation.domain, role=invitation.role,
                             location_id=invitation.supply_point, program_id=invitation.program)


@location_safe
@sensitive_post_parameters('password')
def accept_invitation(request, domain, invitation_id):
    return UserInvitationView()(request, invitation_id, domain=domain)


@require_POST
@require_can_edit_web_users
def reinvite_web_user(request, domain):
    invitation_id = request.POST['invite']
    try:
        invitation = Invitation.get(invitation_id)
        invitation.invited_on = datetime.utcnow()
        invitation.save()
        invitation.send_activation_email()
        return json_response({'response': _("Invitation resent"), 'status': 'ok'})
    except ResourceNotFound:
        return json_response({'response': _("Error while attempting resend"), 'status': 'error'})


@require_POST
@require_can_edit_web_users
def delete_invitation(request, domain):
    invitation_id = request.POST['id']
    invitation = Invitation.get(invitation_id)
    invitation.delete()
    return json_response({'status': 'ok'})


@require_POST
@require_can_edit_web_users
def delete_request(request, domain):
    DomainRequest.objects.get(id=request.POST['id']).delete()
    return json_response({'status': 'ok'})


class BaseManageWebUserView(BaseUserSettingsView):

    @method_decorator(require_can_edit_web_users)
    def dispatch(self, request, *args, **kwargs):
        return super(BaseManageWebUserView, self).dispatch(request, *args, **kwargs)

    @property
    def parent_pages(self):
        return [{
            'title': ListWebUsersView.page_title,
            'url': reverse(ListWebUsersView.urlname, args=[self.domain]),
        }]


class InviteWebUserView(BaseManageWebUserView):
    template_name = "users/invite_web_user.html"
    urlname = 'invite_web_user'
    page_title = ugettext_lazy("Add Web User to Project")

    @property
    @memoized
    def invite_web_user_form(self):
        role_choices = _get_editable_role_choices(self.domain, self.request.couch_user, allow_admin_role=True)
        loc = None
        domain_request = DomainRequest.objects.get(id=self.request_id) if self.request_id else None
        initial = {
            'email': domain_request.email if domain_request else None,
        }
        if 'location_id' in self.request.GET:
            from corehq.apps.locations.models import SQLLocation
            loc = SQLLocation.objects.get(location_id=self.request.GET.get('location_id'))
        if self.request.method == 'POST':
            current_users = [user.username for user in WebUser.by_domain(self.domain)]
            pending_invites = [di.email for di in Invitation.by_domain(self.domain)]
            return AdminInvitesUserForm(
                self.request.POST,
                excluded_emails=current_users + pending_invites,
                role_choices=role_choices,
                domain=self.domain
            )
        return AdminInvitesUserForm(initial=initial, role_choices=role_choices, domain=self.domain, location=loc)

    @property
    @memoized
    def request_id(self):
        if 'request_id' in self.request.GET:
            return self.request.GET.get('request_id')
        return None

    @property
    def page_context(self):
        return {
            'registration_form': self.invite_web_user_form,
            'request_id': self.request_id,
        }

    def post(self, request, *args, **kwargs):
        if self.invite_web_user_form.is_valid():
            # If user exists and has already requested access, just add them to the project
            # Otherwise, send an invitation
            create_invitation = True
            data = self.invite_web_user_form.cleaned_data
            domain_request = DomainRequest.by_email(self.domain, data["email"])
            if domain_request is not None:
                domain_request.is_approved = True
                domain_request.save()
                user = CouchUser.get_by_username(domain_request.email)
                if user is not None:
                    domain_request.send_approval_email()
                    create_invitation = False
                    user.add_as_web_user(self.domain, role=data["role"],
                                         location_id=data.get("supply_point", None),
                                         program_id=data.get("program", None))
                messages.success(request, "%s added." % data["email"])
            else:
                track_workflow(request.couch_user.get_email(),
                               "Sent a project invitation",
                               {"Sent a project invitation": "yes"})
                meta = get_meta(request)
                track_sent_invite_on_hubspot.delay(request.couch_user, request.COOKIES, meta)
                messages.success(request, "Invitation sent to %s" % data["email"])

            if create_invitation:
                data["invited_by"] = request.couch_user.user_id
                data["invited_on"] = datetime.utcnow()
                data["domain"] = self.domain
                invite = Invitation(**data)
                invite.save()
                invite.send_activation_email()
            return HttpResponseRedirect(reverse(
                ListWebUsersView.urlname,
                args=[self.domain]
            ))
        return self.get(request, *args, **kwargs)


class DomainRequestView(BasePageView):
    urlname = "domain_request"
    page_title = ugettext_lazy("Request Access")
    template_name = "users/domain_request.html"
    request_form = None

    @property
    def page_url(self):
        return reverse(self.urlname, args=[self.request.domain])

    @property
    def page_context(self):
        domain = Domain.get_by_name(self.request.domain)
        if self.request_form is None:
            initial = {'domain': domain.name}
            if self.request.user.is_authenticated():
                initial.update({
                    'email': self.request.user.get_username(),
                    'full_name': self.request.user.get_full_name(),
                })
            self.request_form = DomainRequestForm(initial=initial)
        return {
            'domain': domain.name,
            'domain_name': domain.display_name(),
            'request_form': self.request_form,
        }

    def post(self, request, *args, **kwargs):
        self.request_form = DomainRequestForm(request.POST)
        if self.request_form.is_valid():
            data = self.request_form.cleaned_data
            with CriticalSection(["domain_request_%s" % data['domain']]):
                if DomainRequest.by_email(data['domain'], data['email']) is not None:
                    messages.error(request, _("A request is pending for this email. "
                        "You will receive an email when the request is approved."))
                else:
                    domain_request = DomainRequest(**data)
                    domain_request.send_request_email()
                    domain_request.save()
                    domain = Domain.get_by_name(domain_request.domain)
                    return render(request, "users/confirmation_sent.html", {
                        'hr_name': domain.display_name() if domain else domain_request.domain,
                        'url': reverse("appstore"),
                    })
        return self.get(request, *args, **kwargs)


@require_POST
@require_permission_to_edit_user
def make_phone_number_default(request, domain, couch_user_id):
    user = CouchUser.get_by_user_id(couch_user_id, domain)
    if not user.is_current_web_user(request) and not user.is_commcare_user():
        raise Http404()

    phone_number = request.POST['phone_number']
    if not phone_number:
        raise Http404('Must include phone number in request.')

    user.set_default_phone_number(phone_number)
    from corehq.apps.users.views.mobile import EditCommCareUserView
    redirect = reverse(EditCommCareUserView.urlname, args=[domain, couch_user_id])
    return HttpResponseRedirect(redirect)


@require_POST
@require_permission_to_edit_user
def delete_phone_number(request, domain, couch_user_id):
    user = CouchUser.get_by_user_id(couch_user_id, domain)
    if not user.is_current_web_user(request) and not user.is_commcare_user():
        raise Http404()

    phone_number = request.POST['phone_number']
    if not phone_number:
        raise Http404('Must include phone number in request.')

    user.delete_phone_number(phone_number)
    from corehq.apps.users.views.mobile import EditCommCareUserView
    redirect = reverse(EditCommCareUserView.urlname, args=[domain, couch_user_id])
    return HttpResponseRedirect(redirect)


@require_permission_to_edit_user
def verify_phone_number(request, domain, couch_user_id):
    """
    phone_number cannot be passed in the url due to special characters
    but it can be passed as %-encoded GET parameters
    """
    if 'phone_number' not in request.GET:
        raise Http404('Must include phone number in request.')
    phone_number = urllib.unquote(request.GET['phone_number'])
    user = CouchUser.get_by_user_id(couch_user_id, domain)

    result = initiate_sms_verification_workflow(user, phone_number)
    if result == VERIFICATION__ALREADY_IN_USE:
        messages.error(request, _('Cannot start verification workflow. Phone number is already in use.'))
    elif result == VERIFICATION__ALREADY_VERIFIED:
        messages.error(request, _('Phone number is already verified.'))
    elif result == VERIFICATION__RESENT_PENDING:
        messages.success(request, _('Verification message resent.'))
    elif result == VERIFICATION__WORKFLOW_STARTED:
        messages.success(request, _('Verification workflow started.'))

    from corehq.apps.users.views.mobile import EditCommCareUserView
    redirect = reverse(EditCommCareUserView.urlname, args=[domain, couch_user_id])
    return HttpResponseRedirect(redirect)


@require_superuser
@login_and_domain_required
def domain_accounts(request, domain, couch_user_id, template="users/domain_accounts.html"):
    context = _users_context(request, domain)
    couch_user = WebUser.get_by_user_id(couch_user_id, domain)
    if request.method == "POST" and 'domain' in request.POST:
        domain = request.POST['domain']
        couch_user.add_domain_membership(domain)
        couch_user.save()
        messages.success(request, 'Domain added')
    context.update({"user": request.user})
    return render(request, template, context)


@require_POST
@require_superuser
def add_domain_membership(request, domain, couch_user_id, domain_name):
    user = WebUser.get_by_user_id(couch_user_id, domain)
    if domain_name:
        user.add_domain_membership(domain_name)
        user.save()
    return HttpResponseRedirect(reverse("user_account", args=(domain, couch_user_id)))


@sensitive_post_parameters('new_password1', 'new_password2')
@login_and_domain_required
def change_password(request, domain, login_id, template="users/partial/reset_password.html"):
    # copied from auth's password_change

    commcare_user = CommCareUser.get_by_user_id(login_id, domain)
    json_dump = {}
    if not commcare_user:
        raise Http404()
    django_user = commcare_user.get_django_user()
    if request.method == "POST":
        form = SetUserPasswordForm(request.project, login_id, user=django_user, data=request.POST)
        if form.is_valid():
            form.save()
            json_dump['status'] = 'OK'
            form = SetUserPasswordForm(request.project, login_id, user='')
    else:
        form = SetUserPasswordForm(request.project, login_id, user=django_user)
    context = _users_context(request, domain)
    context.update({
        'reset_password_form': form,
    })
    json_dump['formHTML'] = render_to_string(template, context)
    return HttpResponse(json.dumps(json_dump))


@httpdigest
@login_and_domain_required
def test_httpdigest(request, domain):
    return HttpResponse("ok")


@domain_admin_required
@require_POST
def location_restriction_for_users(request, domain):
    if not toggles.RESTRICT_WEB_USERS_BY_LOCATION.enabled(request.domain):
        raise Http403()
    project = Domain.get_by_name(domain)
    if "restrict_users" in request.POST:
        project.location_restriction_for_users = json.loads(request.POST["restrict_users"])
    project.save()
    return HttpResponse()


@csrf_exempt
@require_POST
@require_superuser
def register_fcm_device_token(request, domain, couch_user_id, device_token):
    user = WebUser.get_by_user_id(couch_user_id)
    user.fcm_device_token = device_token
    user.save()
    return HttpResponse()


def _get_editable_role_choices(domain, couch_user, allow_admin_role):
    def role_to_choice(role):
        return (role.get_qualified_id(), role.name or _('(No Name)'))

    roles = UserRole.by_domain(domain)
    if not couch_user.is_domain_admin(domain):
        roles = filter(lambda role: role.is_non_admin_editable, roles)
    elif allow_admin_role:
        roles = [AdminUserRole(domain=domain)] + roles
    return [role_to_choice(role) for role in roles]<|MERGE_RESOLUTION|>--- conflicted
+++ resolved
@@ -261,11 +261,7 @@
     def update_user(self):
         if self.form_user_update.is_valid():
             old_lang = self.request.couch_user.language
-<<<<<<< HEAD
-            if self.form_user_update.update_user(self.editable_user, domain=self.domain):
-=======
             if self.form_user_update.update_user():
->>>>>>> 34f33210
                 # if editing our own account we should also update the language in the session
                 if self.editable_user._id == self.request.couch_user._id:
                     new_lang = self.request.couch_user.language
