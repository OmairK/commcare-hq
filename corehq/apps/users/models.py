from __future__ import absolute_import
from datetime import datetime
from dateutil.relativedelta import relativedelta
import logging
import re
from uuid import uuid4

from restkit.errors import NoMoreData
from rest_framework.authtoken.models import Token
from django.conf import settings
from django.contrib.auth.models import User
from django.db import models
from django.template.loader import render_to_string
from django.utils.translation import ugettext as _, override as override_language, ugettext_noop
from corehq.apps.app_manager.const import USERCASE_TYPE
from corehq.apps.domain.dbaccessors import get_docs_in_domain_by_class
from corehq.apps.users.landing_pages import ALLOWED_LANDING_PAGES
from corehq.apps.users.permissions import EXPORT_PERMISSIONS
from corehq.apps.users.util import format_username
from corehq.apps.users.const import ANONYMOUS_USERNAME
from corehq.form_processor.interfaces.supply import SupplyInterface
from corehq.form_processor.interfaces.dbaccessors import FormAccessors
from corehq.util.soft_assert import soft_assert
from dimagi.ext.couchdbkit import *
from couchdbkit.resource import ResourceNotFound
from corehq.util.view_utils import absolute_reverse
from dimagi.utils.chunked import chunked
from dimagi.utils.couch import CriticalSection
from dimagi.utils.couch.database import get_safe_write_kwargs, iter_docs
from dimagi.utils.logging import notify_exception, log_signal_errors

from dimagi.utils.decorators.memoized import memoized
from dimagi.utils.make_uuid import random_hex
from dimagi.utils.modules import to_function
from corehq.util.quickcache import quickcache
from casexml.apps.case.mock import CaseBlock
from corehq.form_processor.interfaces.dbaccessors import CaseAccessors
from corehq.form_processor.exceptions import CaseNotFound
from corehq.apps.commtrack.const import USER_LOCATION_OWNER_MAP_TYPE
from casexml.apps.phone.models import OTARestoreWebUser, OTARestoreCommCareUser
from corehq.apps.cachehq.mixins import QuickCachedDocumentMixin
from corehq.apps.domain.shortcuts import create_user
from corehq.apps.domain.utils import normalize_domain_name, domain_restricts_superusers, guess_domain_language
from corehq.apps.domain.models import Domain, LicenseAgreement
from corehq.apps.users.util import (
    user_display_string,
    user_location_data,
    username_to_user_id,
)
from corehq.apps.users.tasks import tag_forms_as_deleted_rebuild_associated_cases, \
    tag_cases_as_deleted_and_remove_indices, tag_system_forms_as_deleted
from corehq.apps.sms.mixin import CommCareMobileContactMixin, apply_leniency
from dimagi.utils.couch.undo import DeleteRecord, DELETED_SUFFIX
from corehq.apps.hqwebapp.tasks import send_html_email_async
from dimagi.utils.mixins import UnicodeMixIn
from dimagi.utils.dates import force_to_datetime
from xml.etree import ElementTree

from couchdbkit.exceptions import ResourceConflict, NoResultFound, BadValueError

from dimagi.utils.web import get_site_domain

COUCH_USER_AUTOCREATED_STATUS = 'autocreated'

MAX_LOGIN_ATTEMPTS = 5


def _add_to_list(list, obj, default):
    if obj in list:
        list.remove(obj)
    if default:
        ret = [obj]
        ret.extend(list)
        return ret
    else:
        list.append(obj)
    return list


def _get_default(list):
    return list[0] if list else None


class Permissions(DocumentSchema):
    edit_web_users = BooleanProperty(default=False)
    edit_commcare_users = BooleanProperty(default=False)
    edit_locations = BooleanProperty(default=False)
    edit_data = BooleanProperty(default=False)
    edit_apps = BooleanProperty(default=False)
    access_all_locations = BooleanProperty(default=True)

    view_reports = BooleanProperty(default=False)
    view_report_list = StringListProperty(default=[])

    edit_billing = BooleanProperty(default=False)
    report_an_issue = BooleanProperty(default=True)

    @classmethod
    def wrap(cls, data):
        # this is why you don't store module paths in the database...
        MOVED_REPORT_MAPPING = {
            'corehq.apps.reports.standard.inspect.CaseListReport': 'corehq.apps.reports.standard.cases.basic.CaseListReport'
        }
        reports = data.get('view_report_list', [])
        for i, report_name in enumerate(reports):
            if report_name in MOVED_REPORT_MAPPING:
                reports[i] = MOVED_REPORT_MAPPING[report_name]

        return super(Permissions, cls).wrap(data)

    def view_report(self, report, value=None):
        """Both a getter (when value=None) and setter (when value=True|False)"""

        if value is None:
            return self.view_reports or report in self.view_report_list
        else:
            if value:
                if report not in self.view_report_list:
                    self.view_report_list.append(report)
            else:
                try:
                    self.view_report_list.remove(report)
                except ValueError:
                    pass

    def has(self, permission, data=None):
        if data:
            return getattr(self, permission)(data)
        else:
            return getattr(self, permission)

    def set(self, permission, value, data=None):
        if self.has(permission, data) == value:
            return
        if data:
            getattr(self, permission)(data, value)
        else:
            setattr(self, permission, value)

    def _getattr(self, name):
        a = getattr(self, name)
        if isinstance(a, list):
            a = set(a)
        return a

    def _setattr(self, name, value):
        if isinstance(value, set):
            value = list(value)
        setattr(self, name, value)

    def __or__(self, other):
        permissions = Permissions()
        for name, value in permissions.properties().items():
            if isinstance(value, (BooleanProperty, ListProperty)):
                permissions._setattr(name, self._getattr(name) | other._getattr(name))
        return permissions

    def __eq__(self, other):
        for name in self.properties():
            if self._getattr(name) != other._getattr(name):
                return False
        return True

    @classmethod
    def max(cls):
        return Permissions(
            edit_web_users=True,
            edit_commcare_users=True,
            edit_locations=True,
            edit_data=True,
            edit_apps=True,
            view_reports=True,
            edit_billing=True
        )


class UserRolePresets(object):
    # this is kind of messy, but we're only marking for translation (and not using ugettext_lazy)
    # because these are in JSON and cannot be serialized
    # todo: apply translation to these in the UI
    # note: these are also tricky to change because these are just some default names,
    # that end up being stored in the database. Think about the consequences of changing these before you do.
    READ_ONLY_NO_REPORTS = ugettext_noop("Read Only (No Reports)")
    APP_EDITOR = ugettext_noop("App Editor")
    READ_ONLY = ugettext_noop("Read Only")
    FIELD_IMPLEMENTER = ugettext_noop("Field Implementer")
    BILLING_ADMIN = ugettext_noop("Billing Admin")
    INITIAL_ROLES = (
        READ_ONLY,
        APP_EDITOR,
        FIELD_IMPLEMENTER,
        BILLING_ADMIN
    )

    @classmethod
    def get_preset_map(cls):
        return {
            cls.READ_ONLY_NO_REPORTS: lambda: Permissions(),
            cls.READ_ONLY: lambda: Permissions(view_reports=True),
            cls.FIELD_IMPLEMENTER: lambda: Permissions(edit_commcare_users=True,
                                                       edit_locations=True,
                                                       view_reports=True),
            cls.APP_EDITOR: lambda: Permissions(edit_apps=True, view_reports=True),
            cls.BILLING_ADMIN: lambda: Permissions(edit_billing=True)
        }

    @classmethod
    def get_permissions(cls, preset):
        preset_map = cls.get_preset_map()
        if preset not in preset_map.keys():
            return None
        return preset_map[preset]()


class UserRole(QuickCachedDocumentMixin, Document):
    domain = StringProperty()
    name = StringProperty()
    default_landing_page = StringProperty(
        choices=[page.id for page in ALLOWED_LANDING_PAGES],
    )
    permissions = SchemaProperty(Permissions)
    is_non_admin_editable = BooleanProperty(default=False)
    is_archived = BooleanProperty(default=False)

    def get_qualified_id(self):
        return 'user-role:%s' % self.get_id

    @classmethod
    def by_domain(cls, domain, is_archived=False):
        # todo change this view to show is_archived status or move to PRBAC UserRole
        all_roles = cls.view(
            'users/roles_by_domain',
            startkey=[domain],
            endkey=[domain, {}],
            include_docs=True,
            reduce=False,
        )
        return filter(lambda x: x.is_archived == is_archived, all_roles)

    @classmethod
    def by_domain_and_name(cls, domain, name, is_archived=False):
        # todo change this view to show is_archived status or move to PRBAC UserRole
        all_roles = cls.view(
            'users/roles_by_domain',
            key=[domain, name],
            include_docs=True,
            reduce=False,
        )
        return filter(lambda x: x.is_archived == is_archived, all_roles)

    @classmethod
    def get_or_create_with_permissions(cls, domain, permissions, name=None):
        if isinstance(permissions, dict):
            permissions = Permissions.wrap(permissions)
        roles = cls.by_domain(domain)
        # try to get a matching role from the db
        for role in roles:
            if role.permissions == permissions:
                return role
        # otherwise create it

        def get_name():
            if name:
                return name
            preset_match = filter(
                lambda x: x[1]() == permissions,
                UserRolePresets.get_preset_map().items()
            )
            if preset_match:
                return preset_match[0][0]
        role = cls(domain=domain, permissions=permissions, name=get_name())
        role.save()
        return role

    @classmethod
    def get_read_only_role_by_domain(cls, domain):
        try:
            return cls.by_domain_and_name(domain, UserRolePresets.READ_ONLY)[0]
        except (IndexError, TypeError):
            return cls.get_or_create_with_permissions(
                domain, UserRolePresets.get_permissions(
                    UserRolePresets.READ_ONLY), UserRolePresets.READ_ONLY)

    @classmethod
    def get_custom_roles_by_domain(cls, domain):
        return filter(
            lambda x: x.name not in UserRolePresets.INITIAL_ROLES,
            cls.by_domain(domain)
        )

    @classmethod
    def reset_initial_roles_for_domain(cls, domain):
        initial_roles = filter(
            lambda x: x.name in UserRolePresets.INITIAL_ROLES,
            cls.by_domain(domain)
        )
        for role in initial_roles:
            role.permissions = UserRolePresets.get_permissions(role.name)
            role.save()

    @classmethod
    def archive_custom_roles_for_domain(cls, domain):
        custom_roles = cls.get_custom_roles_by_domain(domain)
        for role in custom_roles:
            role.is_archived = True
            role.save()

    @classmethod
    def unarchive_roles_for_domain(cls, domain):
        archived_roles = cls.by_domain(domain, is_archived=True)
        for role in archived_roles:
            role.is_archived = False
            role.save()

    @classmethod
    def init_domain_with_presets(cls, domain):
        for role_name in UserRolePresets.INITIAL_ROLES:
            cls.get_or_create_with_permissions(
                domain, UserRolePresets.get_permissions(role_name), role_name)

    @classmethod
    def get_default(cls, domain=None):
        return cls(permissions=Permissions(), domain=domain, name=None)

    @property
    def ids_of_assigned_users(self):
        from corehq.apps.api.es import UserES
        query = {"query": {"bool": {"must": [{"term": {"user.doc_type": "WebUser"}},
                                             {"term": {"user.domain_memberships.role_id": self.get_id}},
                                             {"term": {"user.domain_memberships.domain": self.domain}},
                                             {"term": {"user.is_active": True}},
                                             {"term": {"user.base_doc": "couchuser"}}],
                                    }}, "fields": []}
        query_results = UserES(self.domain).run_query(es_query=query, security_check=False)
        assigned_user_ids = []
        for user in query_results['hits'].get('hits', []):
            assigned_user_ids.append(user['_id'])

        return assigned_user_ids

    @classmethod
    def get_preset_permission_by_name(cls, name):
        matches = {k for k, v in PERMISSIONS_PRESETS.iteritems() if v['name'] == name}
        return matches.pop() if matches else None

    @classmethod
    def preset_and_domain_role_names(cls, domain_name):
        return cls.preset_permissions_names().union(set([role.name for role in cls.by_domain(domain_name)]))

    @classmethod
    def preset_permissions_names(cls):
        return {details['name'] for role, details in PERMISSIONS_PRESETS.iteritems()}

PERMISSIONS_PRESETS = {
    'edit-apps': {'name': 'App Editor',
                  'permissions': Permissions(edit_apps=True, view_reports=True)},
    'field-implementer': {'name': 'Field Implementer',
                          'permissions': Permissions(edit_commcare_users=True,
                                                     edit_locations=True,
                                                     view_reports=True)},
    'read-only': {'name': 'Read Only',
                  'permissions': Permissions(view_reports=True)},
    'no-permissions': {'name': 'Read Only',
                       'permissions': Permissions(view_reports=True)},
}


class AdminUserRole(UserRole):

    def __init__(self, domain):
        super(AdminUserRole, self).__init__(domain=domain, name='Admin', permissions=Permissions.max())

    def get_qualified_id(self):
        return 'admin'


class DomainMembershipError(Exception):
    pass


class Membership(DocumentSchema):
#   If we find a need for making UserRoles more general and decoupling it from domain then most of the role stuff from
#   Domain membership can be put in here
    is_admin = BooleanProperty(default=False)


class DomainMembership(Membership):
    """
    Each user can have multiple accounts on the
    web domain. This is primarily for Dimagi staff.
    """

    domain = StringProperty()
    timezone = StringProperty(default=getattr(settings, "TIME_ZONE", "UTC"))
    override_global_tz = BooleanProperty(default=False)
    role_id = StringProperty()
    location_id = StringProperty()
    assigned_location_ids = StringListProperty()
    program_id = StringProperty()

    @property
    def permissions(self):
        if self.role:
            return self.role.permissions
        else:
            return Permissions()

    @classmethod
    def wrap(cls, data):
        if data.get('subject'):
            data['domain'] = data['subject']
            del data['subject']

        return super(DomainMembership, cls).wrap(data)

    @property
    @memoized
    def role(self):
        if self.is_admin:
            return AdminUserRole(self.domain)
        elif self.role_id:
            try:
                return UserRole.get(self.role_id)
            except ResourceNotFound:
                logging.exception('no role with id %s found in domain %s' % (self.role_id, self.domain))
                return None
        else:
            return None

    def has_permission(self, permission, data=None):
        return self.is_admin or self.permissions.has(permission, data)

    def viewable_reports(self):
        return self.permissions.view_report_list

    class Meta:
        app_label = 'users'


class OrgMembership(Membership):
    organization = StringProperty()
    team_ids = StringListProperty(default=[]) # a set of ids corresponding to which teams the user is a member of


class OrgMembershipError(Exception):
    pass


class CustomDomainMembership(DomainMembership):
    custom_role = SchemaProperty(UserRole)

    @property
    def role(self):
        if self.is_admin:
            return AdminUserRole(self.domain)
        else:
            return self.custom_role

    def set_permission(self, permission, value, data=None):
        self.custom_role.domain = self.domain
        self.custom_role.permissions.set(permission, value, data)


class IsMemberOfMixin(DocumentSchema):

    def _is_member_of(self, domain):
        return domain in self.get_domains() or (
            self.is_global_admin() and
            not domain_restricts_superusers(domain)
        )

    def is_member_of(self, domain_qs):
        """
        takes either a domain name or a domain object and returns whether the user is part of that domain
        either natively or through a team
        """

        try:
            domain = domain_qs.name
        except Exception:
            domain = domain_qs
        return self._is_member_of(domain)

    def is_global_admin(self):
        # subclasses to override if they want this functionality
        return False


class _AuthorizableMixin(IsMemberOfMixin):
    """
        Use either SingleMembershipMixin or MultiMembershipMixin instead of this
    """

    def get_domain_membership(self, domain):
        domain_membership = None
        try:
            for d in self.domain_memberships:
                if d.domain == domain:
                    domain_membership = d
                    if domain not in self.domains:
                        raise self.Inconsistent("Domain '%s' is in domain_memberships but not domains" % domain)
            if not domain_membership and domain in self.domains:
                raise self.Inconsistent("Domain '%s' is in domain but not in domain_memberships" % domain)
        except self.Inconsistent as e:
            logging.warning(e)
            self.domains = [d.domain for d in self.domain_memberships]
        return domain_membership

    def add_domain_membership(self, domain, timezone=None, **kwargs):
        for d in self.domain_memberships:
            if d.domain == domain:
                if domain not in self.domains:
                    raise self.Inconsistent("Domain '%s' is in domain_memberships but not domains" % domain)
                return

        domain_obj = Domain.get_by_name(domain, strict=True)
        # if you haven't seen any of these by Feb 2016 you should delete this code.
        _soft_assert = soft_assert(notify_admins=True)
        if not _soft_assert(domain_obj,
                            "Domain membership added before domain created",
                            {'domain': domain}):
            domain_obj = Domain(is_active=True, name=domain, date_created=datetime.utcnow())
            domain_obj.save()

        if timezone:
            domain_membership = DomainMembership(domain=domain, timezone=timezone, **kwargs)
        else:
            domain_membership = DomainMembership(domain=domain,
                                            timezone=domain_obj.default_timezone,
                                            **kwargs)
        self.domain_memberships.append(domain_membership)
        self.domains.append(domain)

    def add_as_web_user(self, domain, role, location_id=None, program_id=None):
        project = Domain.get_by_name(domain)
        self.add_domain_membership(domain=domain)
        self.set_role(domain, role)
        if project.commtrack_enabled:
            self.get_domain_membership(domain).program_id = program_id
        if project.uses_locations:
            self.get_domain_membership(domain).location_id = location_id
        self.save()

    def delete_domain_membership(self, domain, create_record=False):
        """
        If create_record is True, a DomainRemovalRecord is created so that the
        action can be undone, and the DomainRemovalRecord is returned.

        If create_record is True but the domain membership is not found,
        then None is returned.
        """
        self.get_by_user_id.clear(self.__class__, self.user_id, domain)
        record = None

        for i, dm in enumerate(self.domain_memberships):
            if dm.domain == domain:
                if create_record:
                    record = DomainRemovalRecord(
                        domain=domain,
                        user_id=self.user_id,
                        domain_membership=dm,
                    )
                del self.domain_memberships[i]
                break

        for i, domain_name in enumerate(self.domains):
            if domain_name == domain:
                del self.domains[i]
                break

        if record:
            record.save()
            return record

    def transfer_domain_membership(self, domain, to_user, create_record=False, is_admin=True):
        to_user.add_domain_membership(domain, is_admin=is_admin)
        self.delete_domain_membership(domain, create_record=create_record)

    @memoized
    def is_domain_admin(self, domain=None):
        if not domain:
            # hack for template
            if hasattr(self, 'current_domain'):
                # this is a hack needed because we can't pass parameters from views
                domain = self.current_domain
            else:
                return False # no domain, no admin
        if self.is_global_admin() and (domain is None or not domain_restricts_superusers(domain)):
            return True
        dm = self.get_domain_membership(domain)
        if dm:
            return dm.is_admin
        else:
            return False

    def get_domains(self):
        domains = [dm.domain for dm in self.domain_memberships]
        if set(domains) == set(self.domains):
            return domains
        else:
            raise self.Inconsistent("domains and domain_memberships out of sync")

    @memoized
    def has_permission(self, domain, permission, data=None):
        # is_admin is the same as having all the permissions set
        if (self.is_global_admin() and (domain is None or not domain_restricts_superusers(domain))):
            return True
        elif self.is_domain_admin(domain):
            return True

        dm = self.get_domain_membership(domain)
        if dm:
            return dm.has_permission(permission, data)
        else:
            return False

    @memoized
    def get_role(self, domain=None, checking_global_admin=True):
        """
        Get the role object for this user
        """
        if domain is None:
            # default to current_domain for django templates
            if hasattr(self, 'current_domain'):
                domain = self.current_domain
            else:
                domain = None

        if checking_global_admin and self.is_global_admin():
            return AdminUserRole(domain=domain)
        if self.is_member_of(domain):
            return self.get_domain_membership(domain).role
        else:
            raise DomainMembershipError()

    def set_role(self, domain, role_qualified_id):
        """
        role_qualified_id is either 'admin' 'user-role:[id]'
        """
        dm = self.get_domain_membership(domain)
        dm.is_admin = False
        if role_qualified_id == "admin":
            dm.is_admin = True
        elif role_qualified_id.startswith('user-role:'):
            dm.role_id = role_qualified_id[len('user-role:'):]
        elif role_qualified_id in PERMISSIONS_PRESETS:
            preset = PERMISSIONS_PRESETS[role_qualified_id]
            dm.role_id = UserRole.get_or_create_with_permissions(domain, preset['permissions'], preset['name']).get_id
        elif role_qualified_id == 'none':
            dm.role_id = None
        else:
            raise Exception("unexpected role_qualified_id is %r" % role_qualified_id)

        self.has_permission.reset_cache(self)
        self.get_role.reset_cache(self)

    def role_label(self, domain=None):
        if not domain:
            try:
                domain = self.current_domain
            except (AttributeError, KeyError):
                return None
        try:
            return self.get_role(domain, checking_global_admin=False).name
        except TypeError:
            return _("Unknown User")
        except DomainMembershipError:
            return _("Dimagi User") if self.is_global_admin() else _("Unauthorized User")
        except Exception:
            return None


class SingleMembershipMixin(_AuthorizableMixin):
    domain_membership = SchemaProperty(DomainMembership)

    @property
    def domains(self):
        return [self.domain]

    @property
    def domain_memberships(self):
        return [self.domain_membership]

    def add_domain_membership(self, domain, timezone=None, **kwargs):
        raise NotImplementedError

    def delete_domain_membership(self, domain, create_record=False):
        raise NotImplementedError

    def transfer_domain_membership(self, domain, user, create_record=False):
        raise NotImplementedError


class MultiMembershipMixin(_AuthorizableMixin):
    domains = StringListProperty()
    domain_memberships = SchemaListProperty(DomainMembership)


class LowercaseStringProperty(StringProperty):
    """
    Make sure that the string is always lowercase'd
    """

    def __init__(self, validators=None, *args, **kwargs):
        if validators is None:
            validators = ()

        def check_lowercase(value):
            if value and any(char.isupper() for char in value):
                raise BadValueError('uppercase characters not allowed')

        validators += (check_lowercase,)
        super(LowercaseStringProperty, self).__init__(validators=validators, *args, **kwargs)


class DjangoUserMixin(DocumentSchema):
    username = LowercaseStringProperty()
    first_name = StringProperty()
    last_name = StringProperty()
    email = LowercaseStringProperty()
    password = StringProperty()
    is_staff = BooleanProperty()
    is_active = BooleanProperty()
    is_superuser = BooleanProperty()
    last_login = DateTimeProperty()
    date_joined = DateTimeProperty()

    ATTRS = (
        'username',
        'first_name',
        'last_name',
        'email',
        'password',
        'is_staff',
        'is_active',
        'is_superuser',
        'last_login',
        'date_joined',
    )

    def set_password(self, raw_password):
        dummy = User()
        dummy.set_password(raw_password)
        self.password = dummy.password

    def check_password(self, password):
        """ Currently just for debugging"""
        dummy = User()
        dummy.password = self.password
        return dummy.check_password(password)


class EulaMixin(DocumentSchema):
    CURRENT_VERSION = '2.0' # Set this to the most up to date version of the eula
    eulas = SchemaListProperty(LicenseAgreement)

    @classmethod
    def migrate_eula(cls, data):
        if 'eula' in data:
            data['eulas'] = [data['eula']]
            data['eulas'][0]['version'] = '1.0'
            del data['eula']
        return data

    def is_eula_signed(self, version=CURRENT_VERSION):
        if self.is_superuser:
            return True
        for eula in self.eulas:
            if eula.version == version:
                return eula.signed
        return False

    def get_eula(self, version):
        for eula in self.eulas:
            if eula.version == version:
                return eula
        return None

    @property
    def eula(self, version=CURRENT_VERSION):
        current_eula = self.get_eula(version)
        if not current_eula:
            current_eula = LicenseAgreement(type="End User License Agreement", version=version)
            self.eulas.append(current_eula)
        assert current_eula.type == "End User License Agreement"
        return current_eula


class DeviceIdLastUsed(DocumentSchema):
    device_id = StringProperty()
    last_used = DateTimeProperty()

    def __eq__(self, other):
        return all(getattr(self, p) == getattr(other, p) for p in self.properties())


class LastSubmission(DocumentSchema):
    submission_date = DateTimeProperty()
    app_id = StringProperty()
    build_id = StringProperty()
    device_id = StringProperty()
    build_version = IntegerProperty()
    commcare_version = StringProperty()


class LastSync(DocumentSchema):
    sync_date = DateTimeProperty()
    build_version = IntegerProperty()
    app_id = StringProperty()


class LastBuild(DocumentSchema):
<<<<<<< HEAD
=======
    """
    Build info for the app on the user's phone
    when they last synced or submitted
    """
>>>>>>> 8721abd8
    build_version = IntegerProperty()
    build_version_date = DateTimeProperty()
    app_id = StringProperty()


class ReportingMetadata(DocumentSchema):
    last_submissions = SchemaListProperty(LastSubmission)
    last_submission_for_user = SchemaProperty(LastSubmission)
    last_syncs = SchemaListProperty(LastSync)
    last_sync_for_user = SchemaProperty(LastSync)
    last_builds = SchemaListProperty(LastBuild)
    last_build_for_user = SchemaProperty(LastBuild)


class CouchUser(Document, DjangoUserMixin, IsMemberOfMixin, UnicodeMixIn, EulaMixin):
    """
    A user (for web and commcare)
    """
    base_doc = 'CouchUser'

    # todo: it looks like this is only ever set to a useless string and we should probably just remove it
    # https://github.com/dimagi/commcare-hq/pull/14087#discussion_r90423396
    device_ids = ListProperty()

    # this is the real list of devices
    devices = SchemaListProperty(DeviceIdLastUsed)

    phone_numbers = ListProperty()
    created_on = DateTimeProperty(default=datetime(year=1900, month=1, day=1))
    last_modified = DateTimeProperty()
    #    For now, 'status' is things like:
    #        ('auto_created',     'Automatically created from form submission.'),
    #        ('phone_registered', 'Registered from phone'),
    #        ('site_edited',     'Manually added or edited from the HQ website.'),
    status = StringProperty()
    language = StringProperty()
    email_opt_out = BooleanProperty(default=False)
    subscribed_to_commcare_users = BooleanProperty(default=False)
    announcements_seen = ListProperty()
    user_data = DictProperty()
    location_id = StringProperty()
    assigned_location_ids = StringListProperty()
    has_built_app = BooleanProperty(default=False)
    analytics_enabled = BooleanProperty(default=True)

    reporting_metadata = SchemaProperty(ReportingMetadata)

    _user = None

    @classmethod
    def wrap(cls, data, should_save=False):
        if data.has_key("organizations"):
            del data["organizations"]
            should_save = True

        data = cls.migrate_eula(data)

        couch_user = super(CouchUser, cls).wrap(data)
        if should_save:
            couch_user.save()

        return couch_user

    class AccountTypeError(Exception):
        pass

    class Inconsistent(Exception):
        pass

    class InvalidID(Exception):
        pass

    def __repr__(self):
        # copied from jsonobject/base.py
        name = self.__class__.__name__
        predefined_properties = set(self._properties_by_attr.keys())
        predefined_property_keys = set(self._properties_by_attr[p].name
                                       for p in predefined_properties)
        dynamic_properties = (set(self._wrapped.keys())
                              - predefined_property_keys)

        # redact hashed password
        properties = sorted(predefined_properties - {'password'}) + sorted(dynamic_properties - {'password'})

        return u'{name}({keyword_args})'.format(
            name=name,
            keyword_args=', '.join('{key}={value!r}'.format(
                key=key,
                value=getattr(self, key)
            ) for key in properties),
        )

    @property
    def is_dimagi(self):
        return self.username.endswith('@dimagi.com')

    @property
    def raw_username(self):
        if self.doc_type == "CommCareUser":
            return self.username.split("@")[0]
        else:
            return self.username

    @property
    def username_in_report(self):
        return user_display_string(self.username, self.first_name, self.last_name)

    def html_username(self):
        username = self.raw_username
        if '@' in username:
            html = "<span class='user_username'>%s</span><span class='user_domainname'>@%s</span>" % \
                   tuple(username.split('@'))
        else:
            html = "<span class='user_username'>%s</span>" % username
        return html

    @property
    def userID(self):
        return self._id

    user_id = userID

    def __unicode__(self):
        return "<%s '%s'>" % (self.__class__.__name__, self.get_id)

    def get_email(self):
        # Do not change the name of this method because this ends up implementing
        # get_email() from the CommCareMobileContactMixin for the CommCareUser
        return self.email

    def is_commcare_user(self):
        return self._get_user_type() == 'commcare'

    def is_web_user(self):
        return self._get_user_type() == 'web'

    def _get_user_type(self):
        if self.doc_type == 'WebUser':
            return 'web'
        elif self.doc_type == 'CommCareUser':
            return 'commcare'
        else:
            raise NotImplementedError()

    @property
    def projects(self):
        return map(Domain.get_by_name, self.get_domains())

    @property
    def full_name(self):
        return (u"%s %s" % (self.first_name or u'', self.last_name or u'')).strip()

    @property
    def human_friendly_name(self):
        return self.full_name if self.full_name else self.raw_username

    @property
    def name_in_filters(self):
        username = self.username.split("@")[0]
        return "%s <%s>" % (self.full_name, username) if self.full_name else username

    @property
    def days_since_created(self):
        # Note this does not round, but returns the floor of days since creation
        return (datetime.utcnow() - self.created_on).days

    formatted_name = full_name
    name = full_name

    def set_full_name(self, full_name):
        data = full_name.split()
        self.first_name = data.pop(0)
        self.last_name = ' '.join(data)

    @property
    def user_session_data(self):
        from corehq.apps.custom_data_fields.models import (
            SYSTEM_PREFIX,
            COMMCARE_USER_TYPE_KEY,
            COMMCARE_USER_TYPE_DEMO
        )

        session_data = self.to_json().get('user_data')

        if self.is_commcare_user() and self.is_demo_user:
            session_data.update({
                COMMCARE_USER_TYPE_KEY: COMMCARE_USER_TYPE_DEMO
            })

        session_data.update({
            '{}_first_name'.format(SYSTEM_PREFIX): self.first_name,
            '{}_last_name'.format(SYSTEM_PREFIX): self.last_name,
            '{}_phone_number'.format(SYSTEM_PREFIX): self.phone_number,
        })
        return session_data

    def delete(self):
        self.clear_quickcache_for_user()
        try:
            user = self.get_django_user()
            user.delete()
        except User.DoesNotExist:
            pass
        super(CouchUser, self).delete() # Call the "real" delete() method.
        from .signals import couch_user_post_save
        couch_user_post_save.send_robust(sender='couch_user', couch_user=self)

    def delete_phone_number(self, phone_number):
        for i in range(0,len(self.phone_numbers)):
            if self.phone_numbers[i] == phone_number:
                del self.phone_numbers[i]
                break
        self.save()
        self.delete_phone_entry(phone_number)

    def get_django_user(self):
        return User.objects.get(username__iexact=self.username)

    def add_phone_number(self, phone_number, default=False, **kwargs):
        """ Don't add phone numbers if they already exist """
        if not isinstance(phone_number, basestring):
            phone_number = str(phone_number)
        self.phone_numbers = _add_to_list(self.phone_numbers, phone_number, default)

    def set_default_phone_number(self, phone_number):
        self.add_phone_number(phone_number, True)
        self.save()

    @property
    def default_phone_number(self):
        return _get_default(self.phone_numbers)
    phone_number = default_phone_number

    def phone_numbers_extended(self, requesting_user):
        """
        Returns information about the status of each of this user's phone numbers.
        requesting_user - The user that is requesting this information (from a view)
        """
        from corehq.apps.sms.models import PhoneNumber
        from corehq.apps.hqwebapp.doc_info import get_object_url

        phone_entries = self.get_phone_entries()

        def get_phone_info(phone):
            info = {}
            phone_entry = phone_entries.get(apply_leniency(phone))

            if phone_entry and phone_entry.verified:
                status = 'verified'
            elif phone_entry and phone_entry.pending_verification:
                status = 'pending'
            else:
                duplicate = PhoneNumber.get_reserved_number(phone)
                if duplicate:
                    status = 'duplicate'
                    if requesting_user.is_member_of(duplicate.domain):
                        info['dup_url'] = get_object_url(duplicate.domain,
                            duplicate.owner_doc_type, duplicate.owner_id)
                else:
                    status = 'unverified'

            info.update({'number': phone, 'status': status})
            return info

        return [get_phone_info(phone) for phone in self.phone_numbers]

    @property
    def couch_id(self):
        return self._id

    # Couch view wrappers
    @classmethod
    def all(cls):
        return CouchUser.view("users/by_username", include_docs=True, reduce=False)

    @classmethod
    def username_exists(cls, username):
        reduced = cls.view('users/by_username', key=username, reduce=True).all()
        if reduced:
            return reduced[0]['value'] > 0
        return False

    @classmethod
    def by_domain(cls, domain, is_active=True, reduce=False, limit=None, skip=0, strict=False, doc_type=None):
        flag = "active" if is_active else "inactive"
        doc_type = doc_type or cls.__name__
        if cls.__name__ == "CouchUser":
            key = [flag, domain]
        else:
            key = [flag, domain, doc_type]
        extra_args = dict()
        if not reduce:
            extra_args.update(include_docs=True)
            if limit is not None:
                extra_args.update(
                    limit=limit,
                    skip=skip
                )

        return cls.view("users/by_domain",
            reduce=reduce,
            startkey=key,
            endkey=key + [{}],
            #stale=None if strict else settings.COUCH_STALE_QUERY,
            **extra_args
        ).all()

    @classmethod
    def ids_by_domain(cls, domain, is_active=True):
        flag = "active" if is_active else "inactive"
        if cls.__name__ == "CouchUser":
            key = [flag, domain]
        else:
            key = [flag, domain, cls.__name__]
        return [r['id'] for r in cls.get_db().view("users/by_domain",
            startkey=key,
            endkey=key + [{}],
            reduce=False,
            include_docs=False,
        )]

    @classmethod
    def total_by_domain(cls, domain, is_active=True):
        data = cls.by_domain(domain, is_active, reduce=True)
        return data[0].get('value', 0) if data else 0

    @classmethod
    def phone_users_by_domain(cls, domain):
        return CouchUser.view("users/phone_users_by_domain",
            startkey=[domain],
            endkey=[domain, {}],
            include_docs=True,
        )

    def is_previewer(self):
        from django.conf import settings
        return (self.is_superuser or
                bool(re.compile(settings.PREVIEWER_RE).match(self.username)))

    def sync_from_django_user(self, django_user):
        if not django_user:
            django_user = self.get_django_user()
        for attr in DjangoUserMixin.ATTRS:
            # name might be truncated so don't backwards sync
            one_way_attrs = ['first_name', 'last_name']
            if attr not in one_way_attrs or not getattr(self, attr):
                # don't sync one-way attrs back to couch unless we didn't have
                # something there in the first place. this is hack to allow
                # unit test workflows that create the django user first to work
                setattr(self, attr, getattr(django_user, attr))

    def sync_to_django_user(self):
        try:
            django_user = self.get_django_user()
        except User.DoesNotExist:
            django_user = User(username=self.username)
        for attr in DjangoUserMixin.ATTRS:
            attr_val = getattr(self, attr)
            if attr in [
                'is_active',
                'is_staff',
                'is_superuser',
            ]:
                attr_val = attr_val if attr_val is True else False
            elif not attr_val and attr != 'last_login':
                attr_val = ''
            # truncate names when saving to django
            if attr == 'first_name' or attr == 'last_name':
                attr_val = attr_val[:30]
            setattr(django_user, attr, attr_val)
        django_user.DO_NOT_SAVE_COUCH_USER = True
        return django_user

    def sync_from_old_couch_user(self, old_couch_user):
        login = old_couch_user.default_account.login
        self.sync_from_django_user(login)

        for attr in (
            'device_ids',
            'phone_numbers',
            'created_on',
            'status',
        ):
            setattr(self, attr, getattr(old_couch_user, attr))

    @classmethod
    def from_old_couch_user(cls, old_couch_user, copy_id=True):

        if old_couch_user.account_type == "WebAccount":
            couch_user = WebUser()
        else:
            couch_user = CommCareUser()

        couch_user.sync_from_old_couch_user(old_couch_user)

        if old_couch_user.email:
            couch_user.email = old_couch_user.email

        if copy_id:
            couch_user._id = old_couch_user.default_account.login_id

        return couch_user

    @classmethod
    def wrap_correctly(cls, source, allow_deleted_doc_types=False):
        doc_type = source['doc_type']
        if allow_deleted_doc_types:
            doc_type = doc_type.replace(DELETED_SUFFIX, '')

        return {
            'WebUser': WebUser,
            'CommCareUser': CommCareUser,
            'FakeUser': FakeUser,
        }[doc_type].wrap(source)

    @classmethod
    @quickcache(['username'], skip_arg='strict')
    def get_by_username(cls, username, strict=True):
        if not username:
            return None

        def get(stale, raise_if_none):
            result = cls.get_db().view('users/by_username',
                key=username,
                include_docs=True,
                reduce=False,
                stale=stale if not strict else None,
            )
            return result.one(except_all=raise_if_none)
        try:
            result = get(stale=settings.COUCH_STALE_QUERY, raise_if_none=True)
            if result['doc'] is None or result['doc']['username'] != username:
                raise NoResultFound
        except NoResultFound:
            result = get(stale=None, raise_if_none=False)

        if result:
            return cls.wrap_correctly(result['doc'])
        else:
            return None

    @classmethod
    def get_anonymous_mobile_worker(cls, domain):
        return cls.get_by_username(
            format_username(ANONYMOUS_USERNAME, domain)
        )

    def clear_quickcache_for_user(self):
        from corehq.apps.hqwebapp.templatetags.hq_shared_tags import _get_domain_list
        from corehq.apps.sms.util import is_user_contact_active

        self.get_by_username.clear(self.__class__, self.username)
        self.get_by_user_id.clear(self.__class__, self.user_id)
        username_to_user_id.clear(self.username)
        domains = getattr(self, 'domains', None)
        if domains is None:
            domain = getattr(self, 'domain', None)
            domains = [domain] if domain else []
        for domain in domains:
            self.get_by_user_id.clear(self.__class__, self.user_id, domain)
            is_user_contact_active.clear(domain, self.user_id)
        Domain.active_for_couch_user.clear(self)
        _get_domain_list.clear(self)

    @classmethod
    def get_by_default_phone(cls, phone_number):
        result = cls.get_db().view('users/by_default_phone', key=phone_number, include_docs=True).one()
        if result:
            return cls.wrap_correctly(result['doc'])
        else:
            return None

    @classmethod
    @quickcache(['userID', 'domain'])
    def get_by_user_id(cls, userID, domain=None):
        """
        if domain is given, checks to make sure the user is a member of that domain
        returns None if there's no user found or if the domain check fails
        """
        try:
            couch_user = cls.wrap_correctly(cls.get_db().get(userID))
        except ResourceNotFound:
            return None
        if couch_user.doc_type != cls.__name__ and cls.__name__ != "CouchUser":
            raise CouchUser.AccountTypeError()
        if domain:
            if not couch_user.is_member_of(domain):
                return None
        return couch_user

    @classmethod
    def from_django_user(cls, django_user):
        return cls.get_by_username(django_user.username)

    @classmethod
    def from_django_user_include_anonymous(cls, domain, django_user):
        if django_user.is_anonymous:
            return cls.get_anonymous_mobile_worker(domain)
        else:
            return cls.get_by_username(django_user.username)

    @classmethod
    def create(cls, domain, username, password, email=None, uuid='', date='',
               first_name='', last_name='', **kwargs):
        try:
            django_user = User.objects.get(username=username)
        except User.DoesNotExist:
            django_user = create_user(
                username, password=password, email=email,
                first_name=first_name, last_name=last_name, **kwargs
            )

        if uuid:
            if not re.match(r'[\w-]+', uuid):
                raise cls.InvalidID('invalid id %r' % uuid)
            couch_user = cls(_id=uuid)
        else:
            couch_user = cls()

        if date:
            couch_user.created_on = force_to_datetime(date)
        else:
            couch_user.created_on = datetime.utcnow()

        user_data = {'commcare_project': domain}
        user_data.update(kwargs.get('user_data', {}))
        couch_user.user_data = user_data
        couch_user.sync_from_django_user(django_user)
        return couch_user

    def to_be_deleted(self):
        return self.base_doc.endswith(DELETED_SUFFIX)

    def change_username(self, username):
        if username == self.username:
            return

        if User.objects.filter(username=username).exists():
            raise self.Inconsistent("User with username %s already exists" % username)

        django_user = self.get_django_user()
        django_user.DO_NOT_SAVE_COUCH_USER = True
        django_user.username = username
        django_user.save()
        self.username = username
        self.save()

    @classmethod
    def save_docs(cls, docs, **kwargs):
        utcnow = datetime.utcnow()
        for doc in docs:
            doc['last_modified'] = utcnow
        super(CouchUser, cls).save_docs(docs, **kwargs)

    bulk_save = save_docs

    def save(self, **params):
        self.last_modified = datetime.utcnow()
        self.clear_quickcache_for_user()
        with CriticalSection(['username-check-%s' % self.username], timeout=120):
            # test no username conflict
            by_username = self.get_db().view('users/by_username', key=self.username, reduce=False).first()
            if by_username and by_username['id'] != self._id:
                raise self.Inconsistent("CouchUser with username %s already exists" % self.username)

            if not self.to_be_deleted():
                django_user = self.sync_to_django_user()
                django_user.save()

            super(CouchUser, self).save(**params)

        from .signals import couch_user_post_save
        results = couch_user_post_save.send_robust(sender='couch_user', couch_user=self)
        log_signal_errors(results, "Error occurred while syncing user (%s)", {'username': self.username})

    @classmethod
    def django_user_post_save_signal(cls, sender, django_user, created, max_tries=3):
        if hasattr(django_user, 'DO_NOT_SAVE_COUCH_USER'):
            del django_user.DO_NOT_SAVE_COUCH_USER
        else:
            couch_user = cls.from_django_user(django_user)
            if couch_user:
                couch_user.sync_from_django_user(django_user)

                try:
                    # avoid triggering cyclical sync
                    super(CouchUser, couch_user).save(**get_safe_write_kwargs())
                except ResourceConflict:
                    cls.django_user_post_save_signal(sender, django_user, created, max_tries - 1)

    def is_deleted(self):
        return self.base_doc.endswith(DELETED_SUFFIX)

    def get_viewable_reports(self, domain=None, name=False, slug=False):
        def slug_name(model):
            try:
                if slug:
                    return to_function(model).slug
                if name:
                    return to_function(model).name
            except AttributeError:
                logging.warning("Unable to load report model: %s", model)
                return None

        models = self._get_viewable_report_slugs(domain)
        if slug or name:
            return filter(None, [slug_name(m) for m in models])

        return models

    def _get_viewable_report_slugs(self, domain):
        try:
            domain = domain or self.current_domain
        except AttributeError:
            domain = None

        if self.is_commcare_user():
            role = self.get_role(domain)
            if role is None:
                return []
            else:
                return role.permissions.view_report_list
        else:
            dm = self.get_domain_membership(domain)
            return dm.viewable_reports() if dm else []

    def can_view_some_reports(self, domain):
        return self.can_view_reports(domain) or bool(self.get_viewable_reports(domain))

    def can_access_any_exports(self, domain=None):
        return self.can_view_reports(domain) or any([
            permission_slug for permission_slug in self._get_viewable_report_slugs(domain)
            if permission_slug in EXPORT_PERMISSIONS
        ])

    def is_current_web_user(self, request):
        return self.user_id == request.couch_user.user_id

    # gets hit for can_view_reports, etc.
    def __getattr__(self, item):
        if item.startswith('can_'):
            perm = item[len('can_'):]
            if perm:
                fn = self._get_perm_check_fn(perm)
                fn.__name__ = item
                return fn

        raise AttributeError("'{}' object has no attribute '{}'".format(
            self.__class__.__name__, item))

    def _get_perm_check_fn(self, perm):
        def fn(domain=None, data=None):
            try:
                domain = domain or self.current_domain
            except AttributeError:
                domain = None
            return self.has_permission(domain, perm, data)
        return fn


class CommCareUser(CouchUser, SingleMembershipMixin, CommCareMobileContactMixin):

    domain = StringProperty()
    registering_device_id = StringProperty()
    # used by loadtesting framework - should typically be empty
    loadtest_factor = IntegerProperty()
    is_demo_user = BooleanProperty(default=False)
    demo_restore_id = IntegerProperty()

    # This means that this user represents a location, and has a 1-1 relationship
    # with a location where location.location_type.has_user == True
    user_location_id = StringProperty()

    is_anonymous = BooleanProperty(default=False)

    mobile_ucr_sync_interval = IntegerProperty()

    @classmethod
    def wrap(cls, data):
        # migrations from using role_id to using the domain_memberships
        role_id = None
        if 'role_id' in data:
            role_id = data["role_id"]
            del data['role_id']
        if not data.get('domain_membership', {}).get('domain', None):
            data['domain_membership'] = DomainMembership(
                domain=data.get('domain', ""), role_id=role_id
            ).to_json()
        if not data.get('user_data', {}).get('commcare_project'):
            data['user_data'] = dict(data['user_data'], **{'commcare_project': data['domain']})

        # Todo; remove after migration
        from corehq.apps.users.management.commands import add_multi_location_property
        add_multi_location_property.Command().migrate_user(data)

        return super(CommCareUser, cls).wrap(data)

    def clear_quickcache_for_user(self):
        self.get_usercase_id.clear(self)
        super(CommCareUser, self).clear_quickcache_for_user()

    def save(self, **params):
        super(CommCareUser, self).save(**params)

        from .signals import commcare_user_post_save
        results = commcare_user_post_save.send_robust(sender='couch_user', couch_user=self)
        log_signal_errors(results, "Error occurred while syncing user (%s)", {'username': self.username})

    def delete(self):
        from corehq.apps.ota.utils import delete_demo_restore_for_user
        # clear demo restore objects if any
        delete_demo_restore_for_user(self)

        super(CommCareUser, self).delete()

    @property
    @memoized
    def project(self):
        return Domain.get_by_name(self.domain)

    def is_domain_admin(self, domain=None):
        # cloudcare workaround
        return False

    def sync_from_old_couch_user(self, old_couch_user):
        super(CommCareUser, self).sync_from_old_couch_user(old_couch_user)
        self.domain                 = normalize_domain_name(old_couch_user.default_account.domain)
        self.registering_device_id  = old_couch_user.default_account.registering_device_id
        self.user_data              = old_couch_user.default_account.user_data

    @classmethod
    def create(cls,
               domain,
               username,
               password,
               email=None,
               uuid='',
               date='',
               phone_number=None,
               is_anonymous=False,
               location=None,
               commit=True,
               **kwargs):
        """
        used to be a function called `create_hq_user_from_commcare_registration_info`

        """
        uuid = uuid or uuid4().hex
        commcare_user = super(CommCareUser, cls).create(domain, username, password, email, uuid, date, **kwargs)
        if phone_number is not None:
            commcare_user.add_phone_number(phone_number)

        device_id = kwargs.get('device_id', '')
        # populate the couch user
        commcare_user.domain = domain
        commcare_user.device_ids = [device_id]
        commcare_user.registering_device_id = device_id
        commcare_user.is_anonymous = is_anonymous

        commcare_user.domain_membership = DomainMembership(domain=domain, **kwargs)

        if location:
            commcare_user.set_location(location, commit=False)

        if commit:
            commcare_user.save(**get_safe_write_kwargs())

        if is_anonymous:
            assert commit, 'Commit must be true when creating an anonymous user'
            django_user = commcare_user.get_django_user()
            Token.objects.create(user=django_user)

        return commcare_user

    @property
    def filter_flag(self):
        from corehq.apps.reports.models import HQUserType
        return HQUserType.REGISTERED

    @property
    def project(self):
        return Domain.get_by_name(self.domain)

    def is_commcare_user(self):
        return True

    def is_web_user(self):
        return False

    def to_ota_restore_user(self):
        return OTARestoreCommCareUser(
            self.domain,
            self,
            loadtest_factor=self.loadtest_factor or 1,
        )

    def _get_form_ids(self):
        return FormAccessors(self.domain).get_form_ids_for_user(self.user_id)

    def _get_case_ids(self):
        return CaseAccessors(self.domain).get_case_ids_by_owners([self.user_id])

    def _get_deleted_form_ids(self):
        return FormAccessors(self.domain).get_deleted_form_ids_for_user(self.user_id)

    def _get_deleted_case_ids(self):
        return CaseAccessors(self.domain).get_deleted_case_ids_by_owner(self.user_id)

    def get_owner_ids(self, domain=None):
        owner_ids = [self.user_id]
        owner_ids.extend([g._id for g in self.get_case_sharing_groups()])
        return owner_ids

    def unretire(self):
        """
        This un-deletes a user, but does not fully restore the state to
        how it previously was. Using this has these caveats:
        - It will not restore Case Indexes that were removed
        - It will not restore the user's phone numbers
        - It will not restore reminders for cases
        """
        if self.base_doc.endswith(DELETED_SUFFIX):
            self.base_doc = self.base_doc[:-len(DELETED_SUFFIX)]

        deleted_form_ids = self._get_deleted_form_ids()
        FormAccessors(self.domain).soft_undelete_forms(deleted_form_ids)

        deleted_case_ids = self._get_deleted_case_ids()
        CaseAccessors(self.domain).soft_undelete_cases(deleted_case_ids)
        self.save()

    def retire(self):
        suffix = DELETED_SUFFIX
        deletion_id = random_hex()
        deletion_date = datetime.utcnow()
        # doc_type remains the same, since the views use base_doc instead
        if not self.base_doc.endswith(suffix):
            self.base_doc += suffix
            self['-deletion_id'] = deletion_id
            self['-deletion_date'] = deletion_date

        deleted_cases = set()
        for case_id_list in chunked(self._get_case_ids(), 50):
            tag_cases_as_deleted_and_remove_indices.delay(self.domain, case_id_list, deletion_id, deletion_date)
            deleted_cases.update(case_id_list)

        deleted_forms = set()
        for form_id_list in chunked(self._get_form_ids(), 50):
            tag_forms_as_deleted_rebuild_associated_cases.delay(
                self.user_id, self.domain, form_id_list, deletion_id, deletion_date, deleted_cases=deleted_cases
            )
            deleted_forms.update(form_id_list)

        tag_system_forms_as_deleted.delay(self.domain, deleted_forms, deleted_cases, deletion_id, deletion_date)

        try:
            django_user = self.get_django_user()
        except User.DoesNotExist:
            pass
        else:
            django_user.delete()
        self.save()

    def get_case_sharing_groups(self):
        from corehq.apps.groups.models import Group
        # get faked location group objects
        groups = []
        for sql_location in self.get_sql_locations(self.domain):
            groups.extend(sql_location.get_case_sharing_groups(self._id))

        groups += [group for group in Group.by_user(self) if group.case_sharing]
        return groups

    def get_reporting_groups(self):
        from corehq.apps.groups.models import Group
        return [group for group in Group.by_user(self) if group.reporting]

    @classmethod
    def cannot_share(cls, domain, limit=None, skip=0):
        users_checked = list(cls.by_domain(domain, limit=limit, skip=skip))
        if not users_checked:
            # stop fetching when you come back with none
            return []
        users = [user for user in users_checked if len(user.get_case_sharing_groups()) != 1]
        if limit is not None:
            total = cls.total_by_domain(domain)
            max_limit = min(total - skip, limit)
            if len(users) < max_limit:
                new_limit = max_limit - len(users_checked)
                new_skip = skip + len(users_checked)
                users.extend(cls.cannot_share(domain, new_limit, new_skip))
                return users
        return users

    def get_group_ids(self):
        from corehq.apps.groups.models import Group
        return Group.by_user(self, wrap=False)

    def set_groups(self, group_ids):
        from corehq.apps.groups.models import Group
        desired = set(group_ids)
        current = set(self.get_group_ids())
        touched = []
        for to_add in desired - current:
            group = Group.get(to_add)
            group.add_user(self._id, save=False)
            touched.append(group)
        for to_remove in current - desired:
            group = Group.get(to_remove)
            group.remove_user(self._id)
            touched.append(group)

        Group.bulk_save(touched)

    def get_time_zone(self):
        try:
            time_zone = self.user_data["time_zone"]
        except Exception as e:
            # Gracefully handle when user_data is None, or does not have a "time_zone" entry
            time_zone = None
        return time_zone

    def get_language_code(self):
        if self.user_data and "language_code" in self.user_data:
            # Old way
            return self.user_data["language_code"]
        else:
            return self.language

    @property
    @memoized
    def location(self):
        return self.sql_location

    @property
    def sql_location(self):
        from corehq.apps.locations.models import SQLLocation
        if self.location_id:
            try:
                return SQLLocation.objects.get(location_id=self.location_id)
            except SQLLocation.DoesNotExist:
                pass
        return None

    def get_location_ids(self, domain):
        return self.assigned_location_ids

    def get_sql_locations(self, domain):
        from corehq.apps.locations.models import SQLLocation
        if self.assigned_location_ids:
            return SQLLocation.objects.filter(location_id__in=self.assigned_location_ids)
        else:
            return SQLLocation.objects.none()

    def add_to_assigned_locations(self, location):
        if self.location_id:
            if location.location_id in self.assigned_location_ids:
                return
            self.assigned_location_ids.append(location.location_id)
            self.get_domain_membership(self.domain).assigned_location_ids.append(location.location_id)
            self.user_data['commcare_location_ids'] = user_location_data(self.assigned_location_ids)
            self.save()
        else:
            self.set_location(location)

    @memoized
    def get_sql_location(self, domain):
        return self.sql_location

    def set_location(self, location, commit=True):
        """
        Set the primary location, and all important user data, for
        the user.

        :param location: may be a sql or couch location
        """
        from corehq.apps.fixtures.models import UserFixtureType

        if not location.location_id:
            raise AssertionError("You can't set an unsaved location")

        self.user_data['commcare_location_id'] = location.location_id

        if not location.location_type_object.administrative:
            # just need to trigger a get or create to make sure
            # this exists, otherwise things blow up
            sp = SupplyInterface(self.domain).get_or_create_by_location(location)

            self.user_data.update({
                'commtrack-supply-point': sp.case_id
            })

        self.create_location_delegates([location])

        self.user_data.update({
            'commcare_primary_case_sharing_id':
            location.group_id
        })

        self.update_fixture_status(UserFixtureType.LOCATION)
        self.location_id = location.location_id
        self.get_domain_membership(self.domain).location_id = location.location_id
        if self.location_id not in self.assigned_location_ids:
            self.assigned_location_ids.append(self.location_id)
            self.get_domain_membership(self.domain).assigned_location_ids.append(self.location_id)
            self.user_data['commcare_location_ids'] = user_location_data(self.assigned_location_ids)
        self.get_sql_location.reset_cache(self)
        if commit:
            self.save()

    def unset_location(self, fall_back_to_next=False):
        """
        Resets primary location to next available location from assigned_location_ids.
            If there are no more locations in assigned_location_ids,
            then the primary location and user data are cleared

            If fall_back_to_next is True, primary location is not set to next but cleared.
            This option exists only to be backwards compatible when user can only have one location
        """
        from corehq.apps.fixtures.models import UserFixtureType
        from corehq.apps.locations.models import SQLLocation
        old_primary_location_id = self.location_id
        if old_primary_location_id:
            self._remove_location_from_user(old_primary_location_id)

        if self.assigned_location_ids:
            self.user_data['commcare_location_ids'] = user_location_data(self.assigned_location_ids)
        elif self.user_data.get('commcare_location_ids'):
            self.user_data.pop('commcare_location_ids')

        if self.assigned_location_ids and fall_back_to_next:
            new_primary_location_id = self.assigned_location_ids[0]
            self.set_location(SQLLocation.objects.get(location_id=new_primary_location_id))
        else:
            self.user_data.pop('commcare_location_id', None)
            self.user_data.pop('commtrack-supply-point', None)
            self.user_data.pop('commcare_primary_case_sharing_id', None)
            self.location_id = None
            self.clear_location_delegates()
            self.update_fixture_status(UserFixtureType.LOCATION)
            self.get_domain_membership(self.domain).location_id = None
            self.get_sql_location.reset_cache(self)
            self.save()

    def unset_location_by_id(self, location_id, fall_back_to_next=False):
        """
        Unset a location that the user is assigned to that may or may not be primary location.
            If the location_id is primary-location, then next available location from
            assigned_location_ids is set as the primary-location.
            If fall_back_to_next is True, primary location is not set to next
        """
        if location_id == self.location_id:
            # check if primary location
            self.unset_location(fall_back_to_next)
        else:
            self._remove_location_from_user(location_id)

            if self.assigned_location_ids:
                self.user_data['commcare_location_ids'] = user_location_data(self.assigned_location_ids)
            else:
                self.user_data.pop('commcare_location_ids')
            self.save()

    def _remove_location_from_user(self, location_id):
        try:
            self.assigned_location_ids.remove(location_id)
        except ValueError:
            notify_exception(None, "Location missing from user", {
                'user_id': self._id,
                'location_id': location_id
            })
        try:
            self.get_domain_membership(self.domain).assigned_location_ids.remove(location_id)
        except ValueError:
            notify_exception(None, "Location missing from domain membership", {
                'user_id': self._id,
                'location_id': location_id
            })

    def reset_locations(self, location_ids):
        """
        Reset user's assigned_locations to given location_ids and update user data.
            This should be called after updating primary location via set_location/unset_location
            If primary-location is not set, then next available location from
            assigned_location_ids is set as the primary-location
        """
        from corehq.apps.locations.models import SQLLocation

        self.assigned_location_ids = location_ids
        self.get_domain_membership(self.domain).assigned_location_ids = location_ids
        if location_ids:
            self.user_data.update({
                'commcare_location_ids': user_location_data(location_ids)
            })
        else:
            self.user_data.pop('commcare_location_ids')

        # try to set primary-location if not set already
        if not self.location_id and location_ids:
            self.set_location(SQLLocation.objects.get(location_id=location_ids[0]))
        else:
            self.save()

    def supply_point_index_mapping(self, supply_point, clear=False):
        from corehq.apps.commtrack.exceptions import (
            LinkedSupplyPointNotFoundError
        )

        if supply_point:
            return {
                'supply_point-' + supply_point.case_id:
                (
                    supply_point.type,
                    supply_point.case_id if not clear else ''
                )
            }
        else:
            raise LinkedSupplyPointNotFoundError(
                "There was no linked supply point for the location."
            )

    def add_location_delegate(self, location):
        """
        Add a single location to the delgate case access.

        This will dynamically create a supply point if the supply point isn't found.
        """
        # todo: the dynamic supply point creation is bad and should be removed.
        sp = SupplyInterface(self.domain).get_or_create_by_location(location)

        if not location.location_type_object.administrative:
            from corehq.apps.commtrack.util import submit_mapping_case_block
            submit_mapping_case_block(self, self.supply_point_index_mapping(sp))

    def submit_location_block(self, caseblock):
        from corehq.apps.hqcase.utils import submit_case_blocks

        submit_case_blocks(
            ElementTree.tostring(
                caseblock.as_xml()
            ),
            self.domain,
        )

    def remove_location_delegate(self, location):
        """
        Remove a single location from the case delagate access.
        """

        sp = SupplyInterface(self.domain).get_by_location(location)

        mapping = self.get_location_map_case()

        if not location.location_type_object.administrative:
            if mapping and location.location_id in [loc.location_id for loc in self.locations]:
                caseblock = CaseBlock(
                    create=False,
                    case_id=mapping._id,
                    index=self.supply_point_index_mapping(sp, True)
                )

                self.submit_location_block(caseblock)

    def clear_location_delegates(self):
        """
        Wipe all case delagate access.
        """
        from casexml.apps.case.cleanup import safe_hard_delete
        mapping = self.get_location_map_case()
        if mapping:
            safe_hard_delete(mapping)

    def create_location_delegates(self, locations):
        """
        Submit the case blocks creating the delgate case access
        for the location(s).
        """
        self.clear_location_delegates()

        if not locations:
            return

        index = {}
        for location in locations:
            if not location.location_type_object.administrative:
                sp = SupplyInterface(self.domain).get_by_location(location)
                index.update(self.supply_point_index_mapping(sp))

        from corehq.apps.commtrack.util import location_map_case_id
        caseblock = CaseBlock(
            create=True,
            case_type=USER_LOCATION_OWNER_MAP_TYPE,
            case_id=location_map_case_id(self),
            owner_id=self._id,
            index=index
        )

        self.submit_location_block(caseblock)

    def get_location_map_case(self):
        """
        Returns the location mapping case for this supply point.

        That lets us give access to the supply point via
        delagate access.
        """
        try:
            from corehq.apps.commtrack.util import location_map_case_id
            return CaseAccessors(self.domain).get_case(location_map_case_id(self))
        except CaseNotFound:
            return None

    @property
    def fixture_statuses(self):
        """Returns all of the last modified times for each fixture type"""
        return self._get_fixture_statuses()

    @quickcache(['self._id'], lambda _: settings.UNIT_TESTING)
    def _get_fixture_statuses(self):
        from corehq.apps.fixtures.models import UserFixtureType, UserFixtureStatus
        last_modifieds = {choice[0]: UserFixtureStatus.DEFAULT_LAST_MODIFIED
                          for choice in UserFixtureType.CHOICES}
        for fixture_status in UserFixtureStatus.objects.filter(user_id=self._id):
            last_modifieds[fixture_status.fixture_type] = fixture_status.last_modified
        return last_modifieds

    def fixture_status(self, fixture_type):
        try:
            return self.fixture_statuses[fixture_type]
        except KeyError:
            from corehq.apps.fixtures.models import UserFixtureStatus
            return UserFixtureStatus.DEFAULT_LAST_MODIFIED

    def update_fixture_status(self, fixture_type):
        from corehq.apps.fixtures.models import UserFixtureStatus
        now = datetime.utcnow()
        user_fixture_sync, new = UserFixtureStatus.objects.get_or_create(
            user_id=self._id,
            fixture_type=fixture_type,
            defaults={'last_modified': now},
        )
        if not new:
            user_fixture_sync.last_modified = now
            user_fixture_sync.save()
        self._get_fixture_statuses.clear(self)

    def __repr__(self):
        return ("{class_name}(username={self.username!r})".format(
            class_name=self.__class__.__name__,
            self=self
        ))

    def get_usercase(self):
        return CaseAccessors(self.domain).get_case_by_domain_hq_user_id(self._id, USERCASE_TYPE)

    @quickcache(['self._id'], lambda _: settings.UNIT_TESTING)
    def get_usercase_id(self):
        case = self.get_usercase()
        return case.case_id if case else None

    def update_device_id_last_used(self, device_id, when=None):
        """
        Sets the last_used date for the device to be the current time

        Does NOT save the user object.
        """
        when = when or datetime.utcnow()
        for user_device_id_last_used in self.devices:
            if user_device_id_last_used.device_id == device_id:
                user_device_id_last_used.last_used = when
                break
        else:
            self.devices.append(DeviceIdLastUsed(
                device_id=device_id,
                last_used=when
            ))


class WebUser(CouchUser, MultiMembershipMixin, CommCareMobileContactMixin):
    program_id = StringProperty()
    last_password_set = DateTimeProperty(default=datetime(year=1900, month=1, day=1))

    login_attempts = IntegerProperty(default=0)
    attempt_date = DateProperty()
    fcm_device_token = StringProperty()
    # this property is used to mark users who signed up from internal invitations
    # such as those going through the recruiting pipeline
    # to better mark them in our analytics
    atypical_user = BooleanProperty(default=False)

    def sync_from_old_couch_user(self, old_couch_user):
        super(WebUser, self).sync_from_old_couch_user(old_couch_user)
        for dm in old_couch_user.web_account.domain_memberships:
            dm.domain = normalize_domain_name(dm.domain)
            self.domain_memberships.append(dm)
            self.domains.append(dm.domain)

    def is_global_admin(self):
        # override this function to pass global admin rights off to django
        return self.is_superuser

    @property
    def is_anonymous(self):
        return False

    @classmethod
    def create(cls, domain, username, password, email=None, uuid='', date='', **kwargs):
        web_user = super(WebUser, cls).create(domain, username, password, email, uuid, date, **kwargs)
        if domain:
            web_user.add_domain_membership(domain, **kwargs)
        web_user.save()
        return web_user

    def is_commcare_user(self):
        return False

    def is_web_user(self):
        return True

    def to_ota_restore_user(self, domain):
        return OTARestoreWebUser(
            domain,
            self,
        )

    def get_email(self):
        # Do not change the name of this method because this is implementing
        # get_email() from the CommCareMobileContactMixin
        return self.email or self.username

    def get_time_zone(self):
        from corehq.util.timezones.utils import get_timezone_for_user

        if hasattr(self, 'current_domain'):
            domain = self.current_domain
        elif len(self.domains) > 0:
            domain = self.domains[0]
        else:
            return None

        timezone = get_timezone_for_user(self.user_id, domain)
        return timezone.zone

    def get_language_code(self):
        return self.language

    def get_domains(self):
        return [dm.domain for dm in self.domain_memberships]

    @classmethod
    def get_admins_by_domain(cls, domain):
        user_ids = cls.ids_by_domain(domain)
        for user_doc in iter_docs(cls.get_db(), user_ids):
            web_user = cls.wrap(user_doc)
            if web_user.is_domain_admin(domain):
                yield web_user

    @classmethod
    def get_users_by_permission(cls, domain, permission):
        user_ids = cls.ids_by_domain(domain)
        for user_doc in iter_docs(cls.get_db(), user_ids):
            web_user = cls.wrap(user_doc)
            if web_user.has_permission(domain, permission):
                yield web_user

    @classmethod
    def get_dimagi_emails_by_domain(cls, domain):
        user_ids = cls.ids_by_domain(domain)
        for user_doc in iter_docs(cls.get_db(), user_ids):
            if user_doc['email'].endswith('@dimagi.com'):
                yield user_doc['email']

    def add_to_assigned_locations(self, domain, location):
        membership = self.get_domain_membership(domain)

        if membership.location_id:
            if location.location_id in membership.assigned_location_ids:
                return
            membership.assigned_location_ids.append(location.location_id)
            self.save()
        else:
            self.set_location(domain, location)

    def set_location(self, domain, location_object_or_id):
        # set the primary location for user's domain_membership
        if isinstance(location_object_or_id, basestring):
            location_id = location_object_or_id
        else:
            location_id = location_object_or_id.location_id

        if not location_id:
            raise AssertionError("You can't set an unsaved location")

        membership = self.get_domain_membership(domain)
        membership.location_id = location_id
        if self.location_id not in membership.assigned_location_ids:
            membership.assigned_location_ids.append(location_id)
        self.get_sql_location.reset_cache(self)
        self.save()

    def unset_location(self, domain, fall_back_to_next=False):
        """
        Change primary location to next location from assigned_location_ids,
        if there are no more locations in assigned_location_ids, primary location is cleared
        """
        membership = self.get_domain_membership(domain)
        old_location_id = membership.location_id
        if old_location_id:
            membership.assigned_location_ids.remove(old_location_id)
        if membership.assigned_location_ids and fall_back_to_next:
            membership.location_id = membership.assigned_location_ids[0]
        else:
            membership.location_id = None
        self.get_sql_location.reset_cache(self)
        self.save()

    def unset_location_by_id(self, domain, location_id, fall_back_to_next=False):
        """
        Unset a location that the user is assigned to that may or may not be primary location
        """
        membership = self.get_domain_membership(domain)
        primary_id = membership.location_id
        if location_id == primary_id:
            # check if primary location
            self.unset_location(domain, fall_back_to_next)
        else:
            membership.assigned_location_ids.remove(location_id)
            self.save()

    def reset_locations(self, domain, location_ids):
        """
        reset locations to given list of location_ids. Before calling this, primary location
            should be explicitly set/unset via set_location/unset_location
        """
        membership = self.get_domain_membership(domain)
        membership.assigned_location_ids = location_ids
        if not membership.location_id and location_ids:
            membership.location_id = location_ids[0]
        self.save()

    def get_location_id(self, domain):
        return getattr(self.get_domain_membership(domain), 'location_id', None)

    @memoized
    def get_sql_location(self, domain):
        from corehq.apps.locations.models import SQLLocation
        loc_id = self.get_location_id(domain)
        if loc_id:
            return SQLLocation.objects.get_or_None(domain=domain, location_id=loc_id)

    def get_location_ids(self, domain):
        return getattr(self.get_domain_membership(domain), 'assigned_location_ids', None)

    @memoized
    def get_sql_locations(self, domain=None):
        from corehq.apps.locations.models import SQLLocation
        loc_ids = self.get_location_ids(domain)
        if loc_ids:
            return SQLLocation.objects.get_locations(loc_ids)
        else:
            return SQLLocation.objects.none()

    def get_location(self, domain):
        return self.get_sql_location(domain)

    def is_locked_out(self):
        return self.login_attempts >= MAX_LOGIN_ATTEMPTS


class FakeUser(WebUser):
    """
    Prevent actually saving user types that don't exist in the database
    """

    def save(self, **kwargs):
        raise NotImplementedError("You aren't allowed to do that!")

    @property
    def _id(self):
        return "fake-user"


class InvalidUser(FakeUser):
    """
    Public users have read-only access to certain domains
    """

    def is_member_of(self, domain_qs):
        return False


#
# Django  models go here
#
class DomainRequest(models.Model):
    '''
    Request to join domain. Requester might or might not already have an account.
    '''
    email = models.CharField(max_length=100, db_index=True)
    full_name = models.CharField(max_length=100, db_index=True)
    is_approved = models.BooleanField(default=False)
    domain = models.CharField(max_length=255, db_index=True)

    class Meta:
        app_label = "users"

    @classmethod
    def by_domain(cls, domain, is_approved=False):
        return DomainRequest.objects.filter(domain=domain, is_approved=is_approved)

    @classmethod
    def by_email(cls, domain, email, is_approved=False):
        return DomainRequest.by_domain(domain, is_approved).filter(email=email).first()

    def send_approval_email(self):
        domain_name = Domain.get_by_name(self.domain).display_name()
        params = {
            'domain_name': domain_name,
            'url': absolute_reverse("domain_homepage", args=[self.domain]),
        }
        text_content = render_to_string("users/email/new_domain_request.txt", params)
        html_content = render_to_string("users/email/new_domain_request.html", params)
        subject = _('Request to join %s approved') % domain_name
        send_html_email_async.delay(subject, self.email, html_content, text_content=text_content,
                                    email_from=settings.DEFAULT_FROM_EMAIL)

    def send_request_email(self):
        domain_name = Domain.get_by_name(self.domain).display_name()
        params = {
            'full_name': self.full_name,
            'email': self.email,
            'domain_name': domain_name,
            'url': absolute_reverse("web_users", args=[self.domain]),
        }
        recipients = {u.get_email() for u in
            WebUser.get_admins_by_domain(self.domain)}
        text_content = render_to_string("users/email/request_domain_access.txt", params)
        html_content = render_to_string("users/email/request_domain_access.html", params)
        subject = _('Request from %(name)s to join %(domain)s') % {
            'name': self.full_name,
            'domain': domain_name,
        }
        send_html_email_async.delay(subject, recipients, html_content, text_content=text_content,
                                    email_from=settings.DEFAULT_FROM_EMAIL)


class Invitation(QuickCachedDocumentMixin, Document):
    email = StringProperty()
    invited_by = StringProperty()
    invited_on = DateTimeProperty()
    is_accepted = BooleanProperty(default=False)
    domain = StringProperty()
    role = StringProperty()
    program = None
    supply_point = None

    _inviter = None

    def get_inviter(self):
        if self._inviter is None:
            self._inviter = CouchUser.get_by_user_id(self.invited_by)
            if self._inviter.user_id != self.invited_by:
                self.invited_by = self._inviter.user_id
                self.save()
        return self._inviter

    def send_activation_email(self, remaining_days=30):
        url = absolute_reverse("domain_accept_invitation",
                               args=[self.domain, self.get_id])
        params = {
            "domain": self.domain,
            "url": url,
            'days': remaining_days,
            "inviter": self.get_inviter().formatted_name,
            'url_prefix': '' if settings.STATIC_CDN else 'http://' + get_site_domain(),
        }

        domain_request = DomainRequest.by_email(self.domain, self.email, is_approved=True)
        lang = guess_domain_language(self.domain)
        with override_language(lang):
            if domain_request is None:
                text_content = render_to_string("domain/email/domain_invite.txt", params)
                html_content = render_to_string("domain/email/domain_invite.html", params)
                subject = _('Invitation from %s to join CommCareHQ') % self.get_inviter().formatted_name
            else:
                text_content = render_to_string("domain/email/domain_request_approval.txt", params)
                html_content = render_to_string("domain/email/domain_request_approval.html", params)
                subject = _('Request to join CommCareHQ approved')
        send_html_email_async.delay(subject, self.email, html_content,
                                    text_content=text_content,
                                    cc=[self.get_inviter().get_email()],
                                    email_from=settings.DEFAULT_FROM_EMAIL)

    @classmethod
    def by_domain(cls, domain, is_active=True):
        return filter(
            lambda domain_invitation: not domain_invitation.is_accepted,
            get_docs_in_domain_by_class(domain, cls)
        )

    @classmethod
    def by_email(cls, email, is_active=True):
        return cls.view("users/open_invitations_by_email",
                        reduce=False,
                        key=[email],
                        include_docs=True,
                        ).all()

    @property
    def is_expired(self):
        return self.invited_on.date() + relativedelta(months=1) < datetime.utcnow().date()


class DomainRemovalRecord(DeleteRecord):
    user_id = StringProperty()
    domain_membership = SchemaProperty(DomainMembership)

    def undo(self):
        user = WebUser.get_by_user_id(self.user_id)
        user.add_domain_membership(**self.domain_membership._doc)
        user.save()


class UserCache(object):

    def __init__(self):
        self.cache = {}

    def get(self, user_id):
        if not user_id:
            return None
        if user_id in self.cache:
            return self.cache[user_id]
        else:
            user = CouchUser.get_by_user_id(user_id)
            self.cache[user_id] = user
            return user


class AnonymousCouchUser(object):

    username = "public_user"
    doc_type = "CommCareUser"
    _id = 'anonymous_couch_user'

    @property
    def get_id(self):
        return self._id

    @property
    def is_active(self):
        return True

    @property
    def is_anonymous(self):
        return True

    def is_domain_admin(self):
        return False

    def is_member_of(self, domain):
        return True

    def has_permission(self, domain, perm=None, data=None):
        return False

    def can_view_report(self, domain, report):
        return False

    def can_view_some_reports(self, domain):
        return False

    @property
    def analytics_enabled(self):
        return False

    def can_edit_data(self):
        return False

    def can_edit_apps(self):
        return False

    def is_eula_signed(self, version=None):
        return True

    def is_commcare_user(self):
        return True

    def is_web_user(self):
        return False

    def can_access_any_exports(self, domain):
        return False

    def can_edit_commcare_users(self):
        return False

    def can_edit_locations(self):
        return False

    def can_edit_web_users(self):
        return False<|MERGE_RESOLUTION|>--- conflicted
+++ resolved
@@ -810,13 +810,10 @@
 
 
 class LastBuild(DocumentSchema):
-<<<<<<< HEAD
-=======
     """
     Build info for the app on the user's phone
     when they last synced or submitted
     """
->>>>>>> 8721abd8
     build_version = IntegerProperty()
     build_version_date = DateTimeProperty()
     app_id = StringProperty()
