--- conflicted
+++ resolved
@@ -745,12 +745,9 @@
                     raise self.Inconsistent("Domain '%s' is in domain_memberships but not domains" % domain)
                 return
         domain_obj = Domain.get_by_name(domain)
-<<<<<<< HEAD
-=======
         if not domain_obj:
             domain_obj = Domain(is_active=True, name=domain, date_created=datetime.utcnow())
             domain_obj.save()
->>>>>>> f5867913
         self.domain_memberships.append(DomainMembership(domain=domain,
                                                         timezone=domain_obj.default_timezone,
                                                         **kwargs))
