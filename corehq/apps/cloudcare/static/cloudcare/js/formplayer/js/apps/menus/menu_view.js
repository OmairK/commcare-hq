/*global FormplayerFrontend */

FormplayerFrontend.module("SessionNavigate.MenuList", function (MenuList, FormplayerFrontend, Backbone, Marionette) {
    MenuList.MenuView = Marionette.ItemView.extend({
        tagName: "tr",
        className: "formplayer-request",
        events: {
            "click": "rowClick",
        },

        getTemplate: function () {
            if (this.model.attributes.audioUri) {
                return "#menu-view-item-audio-template";
            } else {
                return "#menu-view-item-template";
            }
        },

        rowClick: function (e) {
            e.preventDefault();
            var model = this.model;
            FormplayerFrontend.trigger("menu:select", model.get('index'), model.collection.appId);
        },
        templateHelpers: function () {
            var imageUri = this.options.model.get('imageUri');
            var audioUri = this.options.model.get('audioUri');
            var navState = this.options.model.get('navigationState');
            var appId = this.model.collection.appId;
            return {
                navState: navState,
                imageUrl: imageUri ? FormplayerFrontend.request('resourceMap', imageUri, appId) : "",
                audioUrl: audioUri ? FormplayerFrontend.request('resourceMap', audioUri, appId) : "",
            };
        },
    });

    MenuList.MenuListView = Marionette.CompositeView.extend({
        tagName: "div",
        template: "#menu-view-list-template",
        childView: MenuList.MenuView,
        childViewContainer: "tbody",
        templateHelpers: function () {
            return {
                title: this.options.collection.title,
            };
        },
    });

    var getGridAttributes = function (tile) {
        if (!tile) {
            return null;
        }
        var rowStart = tile.gridY + 1;
        var colStart = tile.gridX + 1;
        var rowEnd = rowStart + tile.gridHeight;
        var colEnd = colStart + tile.gridWidth;

        return "grid-area: " + rowStart + " / " + colStart + " / " +
            rowEnd + " / " + colEnd + ";";
    };

    function addStyleString(str) {
        var node = document.createElement('style');
        node.innerHTML = str;
        document.body.appendChild(node);
    }

    MenuList.CaseView = Marionette.ItemView.extend({
        tagName: "tr",
<<<<<<< HEAD

        getTemplate: function () {
            if (_.isNull(this.options.tiles)) {
                return "#case-view-item-template";
            } else {
                return "#case-tile-view-item-template";
            }
        },

        initialize: function (options) {
            this.tiles = options.tiles;
            this.styles = options.styles;
            if(!_.isNull(this.tiles)) {
                for (var i = 0; i < this.tiles.length; i++) {
                    var tile = this.tiles[i];
                    if (tile === null) {
                        continue;
                    }
                    var fontSize = this.tiles[i].fontSize;
                    var fontString = "font-size: " + fontSize + ";";
                    var styleString = getGridAttributes(tile);
                    var tileId = "grid-style-" + i;
                    var formattedString = "." + tileId + " { " + styleString + " " + fontString + " } ";
                    addStyleString(formattedString);
                }
            }
        },


=======
        template: "#case-view-item-template",
        className: "formplayer-request",
>>>>>>> d93d7793
        events: {
            "click": "rowClick",
        },

        rowClick: function (e) {
            e.preventDefault();
            FormplayerFrontend.trigger("menu:show:detail", this, 0);
        },

        templateHelpers: function () {
            var appId = this.model.collection.appId;
            return {
                data: this.options.model.get('data'),
                styles: this.options.styles,
                tiles: this.options.tiles,
                resolveUri: function (uri) {
                    return FormplayerFrontend.request('resourceMap', uri, appId);
                },
            };
        },
    });

    MenuList.CaseListView = Marionette.CompositeView.extend({
        tagName: "div",
        template: "#case-view-list-template",
        childView: MenuList.CaseView,
        childViewContainer: ".case-container",

        initialize: function (options) {
            this.tiles = options.tiles;
            this.styles = options.styles;
        },

        childViewOptions: function () {
            return {
                styles: this.options.styles,
                tiles: this.options.tiles,
            };
        },

        ui: {
            actionButton: '#double-management',
            searchButton: '#case-list-search-button',
            paginators: '.page-link',
        },

        events: {
            'click @ui.actionButton': 'caseListAction',
            'click @ui.searchButton': 'caseListSearch',
            'click @ui.paginators': 'paginateAction',
        },

        caseListAction: function () {
            FormplayerFrontend.trigger("menu:select", "action 0", this.options.collection.appId);
        },

        caseListSearch: function (e) {
            e.preventDefault();
            var searchText = $('#searchText').val();
            FormplayerFrontend.trigger("menu:search", searchText, this.options.collection.appId);
        },

        paginateAction: function (e) {
            var pageSelection = $(e.currentTarget).data("id");
            FormplayerFrontend.trigger("menu:paginate", pageSelection, this.options.collection.appId);
        },

        templateHelpers: function () {
            return {
                title: this.options.title,
                headers: this.options.headers,
                widthHints: this.options.widthHints,
                action: this.options.action,
                currentPage: this.options.currentPage,
                pageCount: this.options.pageCount,
                styles: this.options.styles,
                tiles: this.options.tiles,
            };
        },
    });

    MenuList.DetailView = Marionette.ItemView.extend({
        tagName: "tr",
        template: "#detail-view-item-template",
    });

    MenuList.DetailListView = Marionette.CompositeView.extend({
        tagName: "table",
        className: "table table-hover",
        template: "#detail-view-list-template",
        childView: MenuList.DetailView,
        childViewContainer: "tbody",
    });

    MenuList.DetailTabView = Marionette.ItemView.extend({
        tagName: "li",
        template: "#detail-view-tab-item-template",
        events: {
            "click": "tabClick",
        },
        initialize: function (options) {
            this.index = options.model.get('id');
            this.showDetail = options.showDetail;
        },
        tabClick: function (e) {
            e.preventDefault();
            this.options.showDetail(this.index);
        },
    });

    MenuList.DetailTabListView = Marionette.CompositeView.extend({
        tagName: "div",
        template: "#detail-view-tab-list-template",
        childView: MenuList.DetailTabView,
        childViewContainer: "ul",
        childViewOptions: function () {
            return {
                showDetail: this.options.showDetail,
            };
        },
    });
})
;<|MERGE_RESOLUTION|>--- conflicted
+++ resolved
@@ -67,8 +67,6 @@
 
     MenuList.CaseView = Marionette.ItemView.extend({
         tagName: "tr",
-<<<<<<< HEAD
-
         getTemplate: function () {
             if (_.isNull(this.options.tiles)) {
                 return "#case-view-item-template";
@@ -95,12 +93,7 @@
                 }
             }
         },
-
-
-=======
-        template: "#case-view-item-template",
         className: "formplayer-request",
->>>>>>> d93d7793
         events: {
             "click": "rowClick",
         },
