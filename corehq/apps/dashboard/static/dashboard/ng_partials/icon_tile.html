<div class="col-md-3">
    <div class="panel panel-dashboard panel-dashboard-medium">
        <div class="panel-heading">
<<<<<<< HEAD
            <a href="{{ default.url }}"
=======
            <a href="{{ url }}"
>>>>>>> b25df2f4
               popover-title="{{ title }}"
               popover="{{ helpText }}"
               popover-trigger="mouseenter"
               popover-placement="bottom"
               title="">{{ title }}</a>
        </div>
        <div class="panel-body">
            <a href="{{ url }}"
               class="dashboard-link"
               track-analytics=""
               process-external-link=""
               popover-title="{{ title }}"
               popover="{{ helpText }}"
               popover-trigger="mouseenter"
               popover-placement="top"
               title="">
<<<<<<< HEAD
                <span class="dashboard-icon dashboard-icon-medium {{ icon }}"></span>
=======
                <i class="dashboard-icon dashboard-icon-medium {{ icon }}"></i>
>>>>>>> b25df2f4
            </a>
        </div>
    </div>
</div><|MERGE_RESOLUTION|>--- conflicted
+++ resolved
@@ -1,11 +1,7 @@
 <div class="col-md-3">
     <div class="panel panel-dashboard panel-dashboard-medium">
         <div class="panel-heading">
-<<<<<<< HEAD
-            <a href="{{ default.url }}"
-=======
             <a href="{{ url }}"
->>>>>>> b25df2f4
                popover-title="{{ title }}"
                popover="{{ helpText }}"
                popover-trigger="mouseenter"
@@ -22,11 +18,7 @@
                popover-trigger="mouseenter"
                popover-placement="top"
                title="">
-<<<<<<< HEAD
-                <span class="dashboard-icon dashboard-icon-medium {{ icon }}"></span>
-=======
                 <i class="dashboard-icon dashboard-icon-medium {{ icon }}"></i>
->>>>>>> b25df2f4
             </a>
         </div>
     </div>
