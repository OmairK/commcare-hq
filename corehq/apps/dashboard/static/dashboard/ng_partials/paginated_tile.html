<div class="col-md-3">
    <div class="panel panel-dashboard panel-dashboard-medium">
        <div class="panel-heading">
            <a href="{{ default.url }}"
               data-toggle="popover"
               popover-title="{{ title }}"
               popover="{{ helpText }}"
               popover-trigger="mouseenter"
               popover-placement="bottom"
               title="">{{ title }}</a>
        </div>
        <div class="panel-body">
<<<<<<< HEAD
            <div class="dashboard-icon-medium dashboard-icon-bg {{ default.icon }}"
                 ng-show="showItemList()"></div>
=======
            <i class="dashboard-icon dashboard-icon-medium dashboard-icon-bg {{ default.icon }}"
               ng-show="showItemList()"></i>
>>>>>>> b25df2f4
            <i class="fa fa-spinner fa-spin fa-5x" ng-show="showSpinner()"></i>
            <div class="list-group" ng-show="showItemList()">
                <a class="list-group-item"
                   href="{{ item.url }}"
                   data-ng-repeat="item in paginatedItems"
                   popover-placement="right"
                   popover-title="{{ item.name_full }}"
                   popover="{{ item.description }}"
                   popover-trigger="mouseenter"
                   track-analytics=""
                   title="">
                    {{ item.name }}
                </a>
            </div>
            <pagination direction-links="true"
                        total-items="total"
                        items-per-page="limit"
                        previous-text="&laquo;"
                        next-text="&raquo;"
                        max-size="maxSize"
                        ng-model="currentPage"
                        ng-change="pageChanged()"
                        ng-show="paginationIsActive()"></pagination>
            <a href="{{ default.url }}"
               class="dashboard-link"
               ng-show="showDefault()"
               track-analytics=""
               popover-title="{{ title }}"
               popover="{{ helpText }}"
               popover-trigger="mouseenter"
               popover-placement="top"
               title="">
<<<<<<< HEAD
                <span class="dashboard-icon dashboard-icon-medium {{ default.icon }}"></span>
=======
                <i class="dashboard-icon dashboard-icon-medium {{ default.icon }}"></i>
>>>>>>> b25df2f4
            </a>
        </div>
    </div>
</div><|MERGE_RESOLUTION|>--- conflicted
+++ resolved
@@ -10,13 +10,8 @@
                title="">{{ title }}</a>
         </div>
         <div class="panel-body">
-<<<<<<< HEAD
-            <div class="dashboard-icon-medium dashboard-icon-bg {{ default.icon }}"
-                 ng-show="showItemList()"></div>
-=======
             <i class="dashboard-icon dashboard-icon-medium dashboard-icon-bg {{ default.icon }}"
                ng-show="showItemList()"></i>
->>>>>>> b25df2f4
             <i class="fa fa-spinner fa-spin fa-5x" ng-show="showSpinner()"></i>
             <div class="list-group" ng-show="showItemList()">
                 <a class="list-group-item"
@@ -49,11 +44,7 @@
                popover-trigger="mouseenter"
                popover-placement="top"
                title="">
-<<<<<<< HEAD
-                <span class="dashboard-icon dashboard-icon-medium {{ default.icon }}"></span>
-=======
                 <i class="dashboard-icon dashboard-icon-medium {{ default.icon }}"></i>
->>>>>>> b25df2f4
             </a>
         </div>
     </div>
