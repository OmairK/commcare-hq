--- conflicted
+++ resolved
@@ -1,12 +1,6 @@
-<<<<<<< HEAD
 /* globals hqImport */
-hqDefine("app_manager/js/add_ons.js", function() {
-    var sectionChanger = hqImport("app_manager/js/section_changer.js");
-=======
-/* globals COMMCAREHQ */
 hqDefine("app_manager/js/add_ons", function() {
     var sectionChanger = hqImport("app_manager/js/section_changer");
->>>>>>> c1ed833c
 
     function EditAddOns(addOns, layout, saveUrl) {
         var self = this;
