/*globals $, COMMCAREHQ, _, ko, django */
$(function () {
    var initial_page_data = hqImport('hqwebapp/js/initial_page_data').get,
        v2 = !COMMCAREHQ.toggleEnabled('APP_MANAGER_V1'),
        moduleBrief = initial_page_data('module_brief'),
        moduleType = moduleBrief.module_type,
        options = initial_page_data('js_options') || {};

    hqImport('app_manager/js/app_manager').setAppendedPageTitle(django.gettext("Module Settings"));

    // Set up details
    if (!v2 || moduleBrief.case_type) {
        var state = hqImport('app_manager/js/details/screen_config').state;
        var DetailScreenConfig = hqImport('app_manager/js/details/screen_config').DetailScreenConfig;
        state.requires_case_details(moduleBrief.requires_case_details);

        var details = initial_page_data('details');
        for (var i = 0; i < details.length; i++) {
            var detail = details[i];
            var detailScreenConfig = DetailScreenConfig.init({
                module_id: moduleBrief.id,
                moduleUniqueId: moduleBrief.unique_id,
                state: {
                    type: detail.type,
                    short: detail.short,
                    long: detail.long,
                },
                sortRows: detail.sort_elements,
                model: detail.model,
                properties: detail.properties,
                lang: moduleBrief.lang,
                langs: moduleBrief.langs,
<<<<<<< HEAD
                saveUrl: hqImport('hqwebapp/js/urllib').reverse('edit_module_detail_screens'),
=======
                saveUrl: hqImport('hqwebapp/js/initial_page_data.js').reverse('edit_module_detail_screens'),
>>>>>>> f14ec89a
                parentModules: initial_page_data('parent_modules'),
                childCaseTypes: detail.subcase_types,
                fixture_columns_by_type: options.fixture_columns_by_type || {},
                parentSelect: detail.parent_select,
                fixtureSelect: detail.fixture_select,
                contextVariables: state,
                multimedia: initial_page_data('multimedia_object_map'),
                searchProperties: options.search_properties || [],
                includeClosed: options.include_closed,
                defaultProperties: options.default_properties || [],
                searchButtonDisplayCondition: options.search_button_display_condition,
                blacklistedOwnerIdsExpression: options.blacklisted_owner_ids_expression,
            });

            var $list_home = $("#" + detail.type + "-detail-screen-config-tab");
            $list_home.koApplyBindings(detailScreenConfig);

            if (detail.long !== undefined) {
                var $detail_home = $("#" + detail.type + "-detail-screen-detail-config-tab");
                $detail_home.koApplyBindings(detailScreenConfig);
            }
        }
    }

    // Validation for case type
    var showCaseTypeError = function(message) {
        var $caseTypeError = $('#case_type_error');
        $caseTypeError.css('display', 'block');
        $caseTypeError.text(message);
    };
    var hideCaseTypeError = function() {
        $('#case_type_error').css('display', 'none');
    };
    $('#case_type').on('textchange', function () {
        var $el = $(this),
            value = $el.val(),
            valueNoSpaces = value.replace(/ /g, '_');
        if (value !== valueNoSpaces) {
            var pos = $el.caret('pos');
            $el.val(valueNoSpaces);
            $el.caret('pos', pos);
        }
        if (v2 && !valueNoSpaces) {
            $el.closest('.form-group').addClass('has-error');
            showCaseTypeError(
                gettext("Case type is required.")
            );
            return;
        }
        if (!valueNoSpaces.match(/^[\w-]*$/g)) {
            $el.closest('.form-group').addClass('has-error');
            showCaseTypeError(
                gettext("Case types can only include the characters a-z, 0-9, '-' and '_'")
            );
        } else if (valueNoSpaces === 'commcare-user' && moduleType !== 'advanced') {
            $el.closest('.form-group').addClass('has-error');
            showCaseTypeError(
                gettext("'commcare-user' is a reserved case type. Please change the case type")
            );

        } else {
            $el.closest('.form-group').removeClass('has-error');
            hideCaseTypeError();
        }
    });

    // Module filter
    $(function () {
        var $moduleFilter = $('#module-filter');
        if ($moduleFilter.length) {
            $moduleFilter.koApplyBindings({xpath: initial_page_data("module_filter") || ''});
        }
    });

    // Registration in case list
    if ($('#case-list-form').length) {
        var CaseListForm = function (originalFormId, formOptions, postFormWorkflow) {
            var self = this;

            self.caseListForm = ko.observable(originalFormId);
            self.postFormWorkflow = ko.observable(postFormWorkflow);
            self.endOfRegistrationOptions = [
                {value: 'case_list', label: gettext('Go back to case list')},
                {value: 'default', label: gettext('Proceed with registered case')},
            ];

            self.formMissing = ko.computed(function() {
                return self.caseListForm() && !formOptions[self.caseListForm()];
            });

            var showMedia = function(formId) {
                if (formId) {
                    $("#case_list_media").show();
                } else {
                    $("#case_list_media").hide();
                }
            };

            // Show or hide associated multimedia. Not done in knockout because
            // the multimedia section has its own separate set of knockout bindings
            showMedia(originalFormId);
            self.caseListForm.subscribe(showMedia);
        };
        var case_list_form_options = initial_page_data('case_list_form_options');
        var caseListForm = new CaseListForm(
            case_list_form_options ? case_list_form_options.form.form_id : null,
            case_list_form_options ? case_list_form_options.options : [],
            case_list_form_options ? case_list_form_options.form.post_form_workflow: 'default'
        );
        $('#case-list-form').koApplyBindings(caseListForm);

        // Reset save button after bindings
        // see http://manage.dimagi.com/default.asp?145851
        var $form = $('#case-list-form').closest('form'),
            $button = $form.find('.save-button-holder').data('button');
        $button.setStateWhenReady('saved');
    }

    if (moduleType === 'shadow') {
        // Shadow module checkboxes for including/excluding forms
        var ShadowModule = hqImport('app_manager/js/modules/shadow_module_settings').ShadowModule,
            shadowOptions = initial_page_data('shadow_module_options');
        $('#sourceModuleForms').koApplyBindings(new ShadowModule(
            shadowOptions.modules,
            shadowOptions.source_module_id,
            shadowOptions.excluded_form_ids
        ));
    } else if (moduleType === 'advanced') {
        if (moduleBrief.has_schedule || COMMCAREHQ.toggleEnabled('VISIT_SCHEDULER')) {
            var VisitScheduler = hqImport('app_manager/js/visit_scheduler');
            var visitScheduler = new VisitScheduler.ModuleScheduler({
                home: $('#module-scheduler'),
<<<<<<< HEAD
                saveUrl: hqImport('hqwebapp/js/urllib').reverse('edit_schedule_phases'),
=======
                saveUrl: hqImport('hqwebapp/js/initial_page_data.js').reverse('edit_schedule_phases'),
>>>>>>> f14ec89a
                hasSchedule: moduleBrief.has_schedule,
                schedulePhases: initial_page_data('schedule_phases'),
                caseProperties: initial_page_data('details')[0].properties,
            });
            visitScheduler.init();
        }

        $('#auto-select-case').koApplyBindings({
            auto_select_case: ko.observable(moduleBrief.auto_select_case),
        });
    }

    $(function () {
<<<<<<< HEAD
        var setupValidation = hqImport('app_manager/js/app_manager').setupValidation;
        setupValidation(hqImport('hqwebapp/js/urllib').reverse('validate_module_for_build'));
=======
        var setupValidation = hqImport('app_manager/js/app_manager.js').setupValidation;
        setupValidation(hqImport('hqwebapp/js/initial_page_data.js').reverse('validate_module_for_build'));
>>>>>>> f14ec89a
    });

    $(function() {
        // show display style options only when module configured to show module and then forms
        var $menu_mode = $('#put_in_root');
        var $display_style_container = $('#display_style_container');
        var update_display_view = function() {
            if ($menu_mode.val() === 'false') {
                $display_style_container.show();
            } else {
                $display_style_container.hide();
            }
        };
        update_display_view();
        $menu_mode.on('change', update_display_view);
    });
});<|MERGE_RESOLUTION|>--- conflicted
+++ resolved
@@ -30,11 +30,7 @@
                 properties: detail.properties,
                 lang: moduleBrief.lang,
                 langs: moduleBrief.langs,
-<<<<<<< HEAD
-                saveUrl: hqImport('hqwebapp/js/urllib').reverse('edit_module_detail_screens'),
-=======
-                saveUrl: hqImport('hqwebapp/js/initial_page_data.js').reverse('edit_module_detail_screens'),
->>>>>>> f14ec89a
+                saveUrl: hqImport('hqwebapp/js/initial_page_data').reverse('edit_module_detail_screens'),
                 parentModules: initial_page_data('parent_modules'),
                 childCaseTypes: detail.subcase_types,
                 fixture_columns_by_type: options.fixture_columns_by_type || {},
@@ -167,11 +163,7 @@
             var VisitScheduler = hqImport('app_manager/js/visit_scheduler');
             var visitScheduler = new VisitScheduler.ModuleScheduler({
                 home: $('#module-scheduler'),
-<<<<<<< HEAD
-                saveUrl: hqImport('hqwebapp/js/urllib').reverse('edit_schedule_phases'),
-=======
-                saveUrl: hqImport('hqwebapp/js/initial_page_data.js').reverse('edit_schedule_phases'),
->>>>>>> f14ec89a
+                saveUrl: hqImport('hqwebapp/js/initial_page_data').reverse('edit_schedule_phases'),
                 hasSchedule: moduleBrief.has_schedule,
                 schedulePhases: initial_page_data('schedule_phases'),
                 caseProperties: initial_page_data('details')[0].properties,
@@ -185,13 +177,8 @@
     }
 
     $(function () {
-<<<<<<< HEAD
         var setupValidation = hqImport('app_manager/js/app_manager').setupValidation;
-        setupValidation(hqImport('hqwebapp/js/urllib').reverse('validate_module_for_build'));
-=======
-        var setupValidation = hqImport('app_manager/js/app_manager.js').setupValidation;
-        setupValidation(hqImport('hqwebapp/js/initial_page_data.js').reverse('validate_module_for_build'));
->>>>>>> f14ec89a
+        setupValidation(hqImport('hqwebapp/js/initial_page_data').reverse('validate_module_for_build'));
     });
 
     $(function() {
