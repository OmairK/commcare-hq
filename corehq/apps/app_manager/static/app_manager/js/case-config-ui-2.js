/*globals $, COMMCAREHQ, ko, _*/

hqDefine('app_manager/js/case-config-ui-2.js', function () {
    "use strict";
    var caseConfigUtils = hqImport('app_manager/js/case-config-utils.js');
    var action_names = ["open_case", "update_case", "close_case", "case_preload",
        // Usercase actions are managed in the User Properties tab.
        "usercase_update", "usercase_preload"];

    var CaseConfig = function (params) {
        var self = this;
        var i;

        self.home = params.home;
        self.actions = (function (a) {
            var actions = {}, i;
            _(action_names).each(function (action_name) {
                actions[action_name] = a[action_name];
            });
            actions.subcases = a.subcases;
            return actions;
        }(params.actions));
        self.questions = ko.observable(params.questions);
        self.save_url = params.save_url;
        // `requires` is a ko observable so it can be read by another UI
        self.requires = params.requires;
        self.caseType = params.caseType;
        self.reserved_words = params.reserved_words;
        self.moduleCaseTypes = params.moduleCaseTypes;
        self.allowUsercase = params.allowUsercase;

        self.setPropertiesMap = function (propertiesMap) {
            self.propertiesMap = ko.mapping.fromJS(propertiesMap);
        };
        self.setPropertiesMap(params.propertiesMap);

        self.setUsercasePropertiesMap = function (propertiesMap) {
            self.usercasePropertiesMap = ko.mapping.fromJS(propertiesMap);
        };
        self.setUsercasePropertiesMap(params.usercasePropertiesMap);

        self.saveButton = COMMCAREHQ.SaveButton.init({
            unsavedMessage: gettext("You have unchanged case settings"),
            save: function () {
                var requires = self.caseConfigViewModel.actionType() === 'update' ? 'case' : 'none';
                var subcases;
                if (self.caseConfigViewModel.actionType() === 'none') {
                    subcases = [];
                } else {
                    subcases = _(self.caseConfigViewModel.subcases()).map(HQOpenSubCaseAction.from_case_transaction);
                }
                var actions = JSON.stringify(_(self.actions).extend(
                    HQFormActions.from_case_transaction(self.caseConfigViewModel.case_transaction),
                    {subcases: subcases}
                ));

                self.saveButton.ajax({
                    type: 'post',
                    url: self.save_url,
                    data: {
                        requires: requires,
                        actions: actions
                    },
                    dataType: 'json',
                    success: function (data) {
                        var app_manager = hqImport('app_manager/js/app_manager.js');
                        app_manager.updateDOM(data.update);
                        self.requires(requires);
                        self.setPropertiesMap(data.propertiesMap);
                    }
                });
            }
        });

        self.saveUsercaseButton = COMMCAREHQ.SaveButton.init({
<<<<<<< HEAD
            unsavedMessage: "You have unchanged user properties settings",
=======
            unsavedMessage: gettext("You have unchanged user case settings"),
>>>>>>> e7a4cce9
            save: function () {
                var actions = JSON.stringify(_(self.actions).extend(
                    HQFormActions.from_usercase_transaction(self.caseConfigViewModel.usercase_transaction)
                ));
                self.saveUsercaseButton.ajax({
                    type: 'post',
                    url: self.save_url,
                    data: {
                        actions: actions
                    },
                    dataType: 'json',
                    success: function (data) {
                        var app_manager = hqImport('app_manager/js/app_manager.js');
                        app_manager.updateDOM(data.update);
                        self.setUsercasePropertiesMap(data.setUsercasePropertiesMap);
                    }
                });
            }
        });

        var questionMap = {};
        _(self.questions()).each(function (question) {
            questionMap[question.value] = question;
        });
        self.get_repeat_context = function(path) {
            if (path && questionMap[path]) {
                return questionMap[path].repeat;
            } else {
                return undefined;
            }
        };

        var questionScores = {};
        _(self.questions()).each(function (question, i) {
            questionScores[question.value] = i;
        });
        self.questionScores = questionScores;
        self.caseConfigViewModel = new CaseConfigViewModel(self);

        self.ensureBlankProperties = function () {
            self.caseConfigViewModel.case_transaction.ensureBlankProperties();
            _(self.caseConfigViewModel.subcases()).each(function (case_transaction) {
                case_transaction.ensureBlankProperties();
            });
        };

        self.getQuestions = function (filter, excludeHidden, includeRepeat, excludeTrigger) {
            return caseConfigUtils.getQuestions(self.questions(), filter, excludeHidden, includeRepeat, excludeTrigger);
        };

        self.refreshQuestions = function(url, moduleId, formId, event){
            return caseConfigUtils.refreshQuestions(self.questions,url, moduleId, formId, event);
        };
        self.getAnswers = function (condition) {
            return caseConfigUtils.getAnswers(self.questions(), condition);
        };

        self.change = function () {
            self.saveButton.fire('change');
            self.ensureBlankProperties();
            self.forceRefreshTextchangeBinding($('#case-config-ko'));
        };

        self.usercaseChange = function () {
            self.saveUsercaseButton.fire('change');
            self.caseConfigViewModel.usercase_transaction.ensureBlankProperties();
            self.forceRefreshTextchangeBinding($('#usercase-config-ko'));
        };

        self.forceRefreshTextchangeBinding = function (domNode) {
            // This is a hack that I do not understand,
            // and really shouldn't be necessary.
            // For some reason, $home.on('textchange', 'input', blah)
            // loses track of the input element __answer__ in
            // "Only if the answer to __question__ is __answer__".
            // Flicking that input's textchange binding seems to
            // jigger that relationship back into place. #weird
            // (this is potentially expensive just because it's O(N)
            // but I'd be surprised if other things weren't too)
            var x = function () {};
            domNode.find('input')
                .off('textchange', x)
                .on('textchange', x);
        };

        self.init = function () {
            var $home = $('#case-config-ko');
            var $usercaseMgmt = $('#usercase-config-ko');
            _.delay(function () {
                $home.koApplyBindings(self);
                $home.on('textchange', 'input', self.change)
                     // all select2's are represented by an input[type="hidden"]
                     .on('change', 'select, input[type="hidden"]', self.change)
                     .on('click', 'a', self.change);
                self.ensureBlankProperties();
                self.forceRefreshTextchangeBinding($home);

                if ($usercaseMgmt.length) {
                    $usercaseMgmt.koApplyBindings(self);
                    if (self.allowUsercase) {
                        $usercaseMgmt.on('textchange', 'input', self.usercaseChange)
                                     .on('change', 'select, input[type="hidden"]', self.usercaseChange)
                                     .on('click', 'a', self.usercaseChange);
                        self.caseConfigViewModel.usercase_transaction.ensureBlankProperties();
                    } else {
                        $usercaseMgmt.find('input').prop('disabled', true);
                        $usercaseMgmt.find('select').prop('disabled', true);
                        $usercaseMgmt.find('a').off('click');
                        // Remove "Load properties" / "Save properties" link
                        _.each($usercaseMgmt.find('.firstProperty'), function (elem) { elem.remove(); });
                    }
                    self.forceRefreshTextchangeBinding($usercaseMgmt);
                }

            });

        };
    };


    var CaseConfigViewModel = function (caseConfig) {
        var self = this;

        self.caseConfig = caseConfig;
        self.moduleCaseTypes = caseConfig.moduleCaseTypes;
        self.caseTypes = _.unique(_(self.moduleCaseTypes).map(function (moduleCaseType) {
            return moduleCaseType.case_type;
        }));
        self.getCaseTypeLabel = function (caseType) {
            var module_names = [], label;
            for (var i = 0; i < self.moduleCaseTypes.length; i++) {
                if (self.moduleCaseTypes[i].case_type === caseType) {
                    module_names.push(self.moduleCaseTypes[i].module_name);
                }
            }
            label = module_names.join(', ');
            if (caseType === self.caseConfig.caseType) {
                label = '*' + label;
            }
            return label + ' (' + caseType + ')';
        };
        self.case_transaction = HQFormActions.to_case_transaction(caseConfig.actions, caseConfig);
        self.usercase_transaction = HQFormActions.to_usercase_transaction(caseConfig.actions, caseConfig);
        self.subcases = ko.observableArray(
            _(caseConfig.actions.subcases).map(function (subcase) {
                return HQOpenSubCaseAction.to_case_transaction(subcase, caseConfig);
            })
        );
        self.addSubCase = function () {
            self.subcases.push(HQOpenSubCaseAction.to_case_transaction({}, caseConfig));
        };
        self.removeSubCase = function (subcase) {
            self.subcases.remove(subcase);
        };

        self.actionType = ko.observable((function () {
                var opens_case = self.case_transaction.condition.type() !== 'never';
                var requires_case = self.caseConfig.requires() === 'case';
                var has_subcases = self.subcases().length;
                if (requires_case) {
                    return 'update';
                } else if (opens_case) {
                    return 'open';
                } else if (has_subcases) {
                    return 'open-other';
                } else {
                    return 'none';
                }
            }()));

        self.actionType.subscribe(function (value) {
            var required;
            if (value === 'open') {
                required = ['name'];
                if (self.case_transaction.condition.type() === 'never') {
                    self.case_transaction.condition.type('always');
                }
            } else {
                required = [];
            }
            self.case_transaction.setRequired(required);
        });
    };


    var CaseTransaction = {
        mapping: function (self) {
            return {
                include: [
                    'case_type',
                    'reference_id',
                    'condition',
                    'case_properties',
                    'case_preload',
                    'close_condition',
                    'allow'
                ],
                case_properties: {
                    create: function (options) {
                        return CaseProperty.wrap(options.data, self);
                    }
                },
                case_preload: {
                    create: function (options) {
                        return CasePreload.wrap(options.data, self);
                    }
                }
            };
        },
        wrap: function (data, caseConfig) {
            var self = {};
            ko.mapping.fromJS(data, CaseTransaction.mapping(self), self);
            self.case_type(self.case_type() || caseConfig.caseType);
            self.caseConfig = caseConfig;

            // link self.case_name to corresponding path observable
            // in case_properties for convenience
            try {
                self.case_name = _(self.case_properties()).find(function (p) {
                    return p.key() === 'name' && p.required();
                }).path;
            } catch (e) {
                self.case_name = null;
            }
            self.suggestedPreloadProperties = ko.computed(function () {
                if (!self.case_preload) {
                    return [];
                }
                return caseConfigUtils.filteredSuggestedProperties(self.suggestedProperties(), self.case_preload());
            }, self);
            self.suggestedSaveProperties = ko.computed(function () {
                return caseConfigUtils.filteredSuggestedProperties(self.suggestedProperties(), self.case_properties());
            }, self);

            self.addProperty = function () {
                var property = CaseProperty.wrap({
                    path: '',
                    key: '',
                    required: false
                }, self);

                self.case_properties.push(property);
            };

            self.removeProperty = function (property) {
                ga_track_event('Case Management', 'Form Level', 'Save Properties (remove)');
                self.case_properties.remove(property);
                self.caseConfig.saveButton.fire('change');
            };

            self.propertyCounts = ko.computed(function () {
                var count = {};
                _(self.case_properties()).each(function (p) {
                    var key = p.key();
                    if (!count.hasOwnProperty(key)) {
                        count[key] = 0;
                    }
                    return count[key] += 1;
                });
                return count;
            });

            if (self.case_preload) {
                self.addPreload = function () {
                    var property = CasePreload.wrap({
                        path: '',
                        key: '',
                        required: false
                    }, self);

                    self.case_preload.push(property);
                };

                self.removePreload = function (property) {
                    ga_track_event('Case Management', 'Form Level', 'Load Properties (remove)');
                    self.case_preload.remove(property);
                    self.caseConfig.saveButton.fire('change');
                };

                self.preloadCounts = ko.computed(function () {
                    var count = {};
                    _(self.case_preload()).each(function (p) {
                        var path = p.path();
                        if (!count.hasOwnProperty(path)) {
                            count[path] = 0;
                        }
                        return count[path] += 1;
                    });
                    return count;
                });
            }

            self.repeat_context = function () {
                if (self.case_name) {
                    return self.caseConfig.get_repeat_context(self.case_name());
                } else {
                    return null;
                }
            };

            self.close_case = ko.computed({
                read: function () {
                    if (self.close_condition) {
                        return self.close_condition.type() !== 'never';
                    } else {
                        return false;
                    }

                },
                write: function (value) {
                    self.close_condition.type(value ? 'always' : 'never');
                    self.caseConfig.saveButton.fire('change');
                }
            });

            self.setRequired = function (required) {
                var delete_me = [];
                _(self.case_properties()).each(function (case_property) {
                    var key = case_property.key();
                    if (_(required).contains(key)) {
                        case_property.required(true);
                        required.splice(required.indexOf(key), 1);
                    } else {
                        if (case_property.required()) {
                            case_property.required(false);
                            if (!case_property.path()) {
                                delete_me.push(case_property);
                            }
                        }

                    }
                });
                _(delete_me).each(function (case_property) {
                    self.case_properties.remove(case_property);
                });
                _(required).each(function (key) {
                    self.case_properties.splice(0, 0, CaseProperty.wrap({
                        path: '',
                        key: key,
                        required: true
                    }, self));
                });
            };

            self.unwrap = function () {
                CaseTransaction.unwrap(self);
            };

            self.ensureBlankProperties = function () {
                var items = [{
                    properties: self.case_properties(),
                    addProperty: self.addProperty
                }];
                if (self.case_preload) {
                    items.push({
                        properties: self.case_preload(),
                        addProperty: self.addPreload
                    });
                }
                _(items).each(function (item) {
                    var properties = item.properties;
                    var last = properties[properties.length-1];
                    if (last && !last.isBlank()) {
                        item.addProperty();
                    }
                });
            };

            return self;
        },
        unwrap: function (self) {
            return ko.mapping.toJS(self, CaseTransaction.mapping(self));
        }
    };


    var UserCaseTransaction = {
        mapping: function (self) {
            return {
                include: [
                    'case_properties',
                    'case_preload'
                ],
                case_properties: {
                    create: function (options) {
                        return CaseProperty.wrap(options.data, self);
                    }
                },
                case_preload: {
                    create: function (options) {
                        return CasePreload.wrap(options.data, self);
                    }
                }
            };
        },

        wrap: function (data, caseConfig) {
            var self = {};
            ko.mapping.fromJS(data, UserCaseTransaction.mapping(self), self);
            self.caseConfig = caseConfig;

            // link self.case_name to corresponding path observable
            // in case_properties for convenience
            try {
                self.case_name = _(self.case_properties()).find(function (p) {
                    return p.key() === 'name' && p.required();
                }).path;
            } catch (e) {
                self.case_name = null;
            }
            self.suggestedPreloadProperties = ko.computed(function () {
                if (!self.case_preload) {
                    return [];
                }
                return caseConfigUtils.filteredSuggestedProperties(self.suggestedProperties(), self.case_preload());
            }, self);
            self.suggestedSaveProperties = ko.computed(function () {
                return caseConfigUtils.filteredSuggestedProperties(self.suggestedProperties(), self.case_properties());
            }, self);

            self.addProperty = function () {
                var property = CaseProperty.wrap({
                    path: '',
                    key: '',
                    required: false
                }, self);

                self.case_properties.push(property);
                ga_track_event('Case Management', 'User Case Management', 'Save Properties');
            };

            self.removeProperty = function (property) {
                self.case_properties.remove(property);
                self.caseConfig.saveUsercaseButton.fire('change');
            };

            self.propertyCounts = ko.computed(function () {
                var count = {};
                _(self.case_properties()).each(function (p) {
                    var key = p.key();
                    if (!count.hasOwnProperty(key)) {
                        count[key] = 0;
                    }
                    return count[key] += 1;
                });
                return count;
            });

            if (self.case_preload) {
                self.addPreload = function () {
                    var property = CasePreload.wrap({
                        path: '',
                        key: '',
                        required: false
                    }, self);

                    self.case_preload.push(property);
                    ga_track_event('Case Management', 'User Case Management', 'Load Properties');
                };

                self.removePreload = function (property) {
                    self.case_preload.remove(property);
                    self.caseConfig.saveUsercaseButton.fire('change');
                };

                self.preloadCounts = ko.computed(function () {
                    var count = {};
                    _(self.case_preload()).each(function (p) {
                        var path = p.path();
                        if (!count.hasOwnProperty(path)) {
                            count[path] = 0;
                        }
                        return count[path] += 1;
                    });
                    return count;
                });
            }

            self.repeat_context = function () {
                if (self.case_name) {
                    return self.caseConfig.get_repeat_context(self.case_name());
                } else {
                    return null;
                }
            };

            self.setRequired = function (required) {
                var delete_me = [];
                _(self.case_properties()).each(function (case_property) {
                    var key = case_property.key();
                    if (_(required).contains(key)) {
                        case_property.required(true);
                        required.splice(required.indexOf(key), 1);
                    } else {
                        if (case_property.required()) {
                            case_property.required(false);
                            if (!case_property.path()) {
                                delete_me.push(case_property);
                            }
                        }

                    }
                });
                _(delete_me).each(function (case_property) {
                    self.case_properties.remove(case_property);
                });
                _(required).each(function (key) {
                    self.case_properties.splice(0, 0, CaseProperty.wrap({
                        path: '',
                        key: key,
                        required: true
                    }, self));
                });
            };

            self.unwrap = function () {
                UserCaseTransaction.unwrap(self);
            };

            self.ensureBlankProperties = function () {
                var items = [{
                    properties: self.case_properties(),
                    addProperty: self.addProperty
                }];
                if (self.case_preload) {
                    items.push({
                        properties: self.case_preload(),
                        addProperty: self.addPreload
                    });
                }
                _(items).each(function (item) {
                    var properties = item.properties;
                    var last = properties[properties.length-1];
                    if (last && !last.isBlank()) {
                        item.addProperty();
                    }
                });
            };

            return self;
        },

        unwrap: function (self) {
            return ko.mapping.toJS(self, UserCaseTransaction.mapping(self));
        }
    };


    var CasePropertyBase = {
        mapping: {
            include: ['key', 'path', 'required']
        },
        wrap: function (data, case_transaction) {
            var self = ko.mapping.fromJS(data, CaseProperty.mapping);
            self.case_transaction = case_transaction;
            self.isBlank = ko.computed(function () {
                return !self.key() && !self.path();
            });
            return self;
        }
    };

    var CaseProperty = {
        mapping: CasePropertyBase.mapping,
        wrap: function (data, case_transaction) {
            var self = CasePropertyBase.wrap(data, case_transaction);
            self.defaultKey = ko.computed(function () {
                var path = self.path() || '';
                var value = path.split('/');
                value = value[value.length-1];
                return value;
            });
            self.repeat_context = function () {
                return case_transaction.caseConfig.get_repeat_context(self.path());
            };
            self.validate = ko.computed(function () {
                if (self.path() || self.key()) {
                    if (case_transaction.propertyCounts()[self.key()] > 1) {
                        return gettext("Property updated by two questions");
                    } else if (case_transaction.caseConfig.reserved_words.indexOf(self.key()) !== -1) {
                        return '<strong>' + self.key() + '</strong> is a reserved word';
                    } else if (self.repeat_context() && self.repeat_context() !== case_transaction.repeat_context()) {
                        return gettext('Inside the wrong repeat!');
                    }
                }
                return null;
            });
            return self;
        }
    };

    var CasePreload = {
        wrap: function (data, case_transaction) {
            var self = CasePropertyBase.wrap(data, case_transaction);
            self.defaultKey = ko.computed(function () {
                return '';
            });
            self.validateProperty = ko.computed(function () {
                if (self.path() || self.key()) {
                    if (case_transaction.caseConfig.reserved_words.indexOf(self.key()) !== -1) {
                        return '<strong>' + self.key() + '</strong> is a reserved word';
                    }
                }
                return null;
            });
            self.validateQuestion = ko.computed(function () {
                if (self.path()) {
                    if (case_transaction.preloadCounts()[self.path()] > 1) {
                        return gettext("Two properties load to the same question");
                    }
                }
                return null;
            });
            return self;
        }
    };

    var DEFAULT_CONDITION_ALWAYS = {
        type: 'always',
        question: null,
        answer: null,
        operator: null
    };
    
    var DEFAULT_CONDITION_NEVER = {
        type: 'never',
        question: null,
        answer: null,
        operator: null
    };

    var cleanCondition = function(condition) {
        if (condition.type !== 'if') {
            condition.question = null;
            condition.answer = null;
            condition.operator = null;
        }
        return condition;
    };

    var HQFormActions = {
        normalize: function (o) {
            var self = {};
            self.open_case = {
                condition: (o.open_case || {}).condition || DEFAULT_CONDITION_ALWAYS,
                name_path: (o.open_case || {}).name_path || ''
            };
            self.update_case = {
                update: (o.update_case || {}).update || {}
            };
            self.case_preload = {
                preload: (o.case_preload || {}).preload || {}
            };
            self.close_case = {
                condition: (o.close_case || {}).condition || DEFAULT_CONDITION_ALWAYS
            };
            self.usercase_update = {
                update: (o.usercase_update || {}).update || {}
            };
            self.usercase_preload = {
                preload: (o.usercase_preload || {}).preload || {}
            };
            return self;
        },
        to_case_transaction: function (o, caseConfig) {
            var self = HQFormActions.normalize(o);
            var required_properties = caseConfig.requires() === 'none' && !o.update_case.update.name ? [{
                key: 'name',
                path: self.open_case.name_path,
                required: true
            }] : [];
            var case_properties = caseConfigUtils.propertyDictToArray(
                required_properties,
                self.update_case.update,
                caseConfig
            );
            var case_preload = caseConfigUtils.propertyDictToArray(
                [],
                self.case_preload.preload,
                caseConfig,
                true
            );
            var x = CaseTransaction.wrap({
                case_type: null, // will get overridden by the default
                reference_id: null, // not used in normal case config
                case_properties: case_properties,
                case_preload: case_preload,
                condition: self.open_case.condition,
                close_condition: self.close_case.condition,
                suggestedProperties: function () {
                    if (_(caseConfig.propertiesMap).has(this.case_type())) {
                        return caseConfig.propertiesMap[this.case_type()]();
                    } else {
                        return [];
                    }
                }
            }, caseConfig);
            _.delay(function () {
                x.allow = {
                    condition: ko.computed(function () {
                        return caseConfig.caseConfigViewModel.actionType() === 'open';
                    }),
                    case_preload: ko.computed(function () {
                        return caseConfig.caseConfigViewModel.actionType() === 'update';
                    }),
                    repeats: function () {
                        return false;
                    }
                };
            });
            return x;
        },
        from_case_transaction: function (case_transaction) {
            var o = CaseTransaction.unwrap(case_transaction);
            var x = caseConfigUtils.propertyArrayToDict(['name'], o.case_properties);
            var case_properties = x[0], case_name = x[1].name;
            var case_preload = caseConfigUtils.preloadArrayToDict(o.case_preload);
            var open_condition = o.condition;
            var close_condition = o.close_condition;
            var update_condition = DEFAULT_CONDITION_ALWAYS;
            var actionType = case_transaction.caseConfig.caseConfigViewModel.actionType();

            if (actionType === 'open') {
                if (open_condition.type === 'never') {
                    open_condition.type = 'always';
                }
            } else {
                open_condition.type = 'never';

            }

            if (actionType === 'open' || actionType === 'update') {
                update_condition.type = 'always';
            } else {
                update_condition.type = 'never';
            }

            return {
                open_case: {
                    condition: cleanCondition(open_condition),
                    name_path: case_name
                },
                update_case: {
                    update: case_properties,
                    condition: cleanCondition(update_condition)
                },
                case_preload: {
                    preload: case_preload,
                    condition: cleanCondition(update_condition)
                },
                close_case: {
                    condition: cleanCondition(close_condition)
                }
            };
        },
        to_usercase_transaction: function (o, caseConfig) {
            var self = HQFormActions.normalize(o);
            var case_properties = caseConfigUtils.propertyDictToArray(
                [],  // usercase has no required properties; it has already been created with everything it needs
                self.usercase_update.update,
                caseConfig
            );
            var case_preload = caseConfigUtils.propertyDictToArray(
                [],
                self.usercase_preload.preload,
                caseConfig,
                true
            );
            return UserCaseTransaction.wrap({
                case_properties: case_properties,
                case_preload: case_preload,
                allow: {
                    repeats: function () {
                        // This placeholder function allows us to reuse the "case-config:case-properties:question"
                        // template in case_config_shared.html
                        return true;
                    }
                },

                suggestedProperties: function () {
                    if (_(caseConfig.usercasePropertiesMap).has('commcare-user')) {
                        return caseConfig.usercasePropertiesMap['commcare-user']();
                    } else {
                        return [];
                    }
                }
            }, caseConfig);
        },
        from_usercase_transaction: function (usercase_transaction) {
            var o = UserCaseTransaction.unwrap(usercase_transaction);
            var x = caseConfigUtils.propertyArrayToDict([], o.case_properties);
            var case_properties = x[0];
            var case_preload = caseConfigUtils.preloadArrayToDict(o.case_preload);
            return {
                usercase_update: {
                    update: case_properties,
                    condition: cleanCondition(DEFAULT_CONDITION_ALWAYS)  // usercase_update action is always active
                },
                usercase_preload: {
                    preload: case_preload
                }
            };
        }
    };

    var HQOpenSubCaseAction = {
        normalize: function (o) {
            var self = {};
            self.case_type = o.case_type || null;
            self.case_name = o.case_name || null;
            self.reference_id = o.reference_id || null;
            self.case_properties = o.case_properties || {};
            self.condition = o.condition || DEFAULT_CONDITION_ALWAYS;
            self.close_condition = o.close_condition || DEFAULT_CONDITION_NEVER;
            self.repeat_context = o.repeat_context;
            self.relationship = o.relationship || null;
            return self;
        },
        to_case_transaction: function (o, caseConfig) {
            var self = HQOpenSubCaseAction.normalize(o);
            var case_properties = caseConfigUtils.propertyDictToArray([{
                    path: self.case_name,
                    key: 'name',
                    required: true
                }], self.case_properties, caseConfig);

            return CaseTransaction.wrap({
                case_type: self.case_type,
                reference_id: self.reference_id,
                case_properties: case_properties,
                condition: self.condition,
                close_condition: self.close_condition,
                relationship: self.relationship,
                suggestedProperties: function () {
                    if (this.case_type() && _(caseConfig.propertiesMap).has(this.case_type())) {
                        var all = caseConfig.propertiesMap[this.case_type()]();
                        return _(all).filter(function (property) {
                            return !_(property).contains('/');
                        });
                    } else {
                        return [];
                    }
                },
                allow: {
                    condition: function () {
                        return true;
                    },
                    case_preload: function () {
                        return false;
                    },
                    repeats: function () {
                        return true;
                    },
                    parentProperties: function () {
                        return false;
                    }
                }
            }, caseConfig);
        },
        from_case_transaction: function (case_transaction) {
            var o = CaseTransaction.unwrap(case_transaction);
            var x = caseConfigUtils.propertyArrayToDict(['name'], o.case_properties);
            var case_properties = x[0], case_name = x[1].name;

            return {
                case_name: case_name,
                case_type: o.case_type,
                case_properties: case_properties,
                reference_id: o.reference_id,
                condition: cleanCondition(o.condition),
                close_condition: cleanCondition(o.close_condition),
                repeat_context: case_transaction.repeat_context()
            };
        }
    };

    return {
        CaseConfig: CaseConfig
    };
});<|MERGE_RESOLUTION|>--- conflicted
+++ resolved
@@ -73,11 +73,7 @@
         });
 
         self.saveUsercaseButton = COMMCAREHQ.SaveButton.init({
-<<<<<<< HEAD
-            unsavedMessage: "You have unchanged user properties settings",
-=======
-            unsavedMessage: gettext("You have unchanged user case settings"),
->>>>>>> e7a4cce9
+            unsavedMessage: gettext("You have unchanged user properties settings"),
             save: function () {
                 var actions = JSON.stringify(_(self.actions).extend(
                     HQFormActions.from_usercase_transaction(self.caseConfigViewModel.usercase_transaction)
