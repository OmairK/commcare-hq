--- conflicted
+++ resolved
@@ -143,38 +143,8 @@
             }
         };
 
-<<<<<<< HEAD
-        self.editing_comment = ko.observable(false);
-        self.new_comment = ko.observable(self.build_comment());
-        self.pending_comment_update = ko.observable(false);
-        self.comment_update_error = ko.observable(false);
-
-        self.submit_new_comment = function () {
-            self.pending_comment_update(true);
-            $.ajax({
-                url: releasesMain.options.urls.update_build_comment,
-                type: 'POST',
-                dataType: 'JSON',
-                data: {"build_id": self.id(), "comment": self.new_comment()},
-                success: function (data) {
-                    self.pending_comment_update(false);
-                    self.editing_comment(false);
-                    self.build_comment(self.new_comment());
-                },
-                error: function () {
-                    self.pending_comment_update(false);
-                    self.editing_comment(false);
-                    self.comment_update_error(true);
-                }
-            });
-        };
-
         self.download_application_zip = function (multimedia_only, build_profile) {
             releasesMain.download_application_zip(self.id(), multimedia_only, build_profile);
-=======
-        self.download_application_zip = function (multimedia_only) {
-            releasesMain.download_application_zip(self.id(), multimedia_only);
->>>>>>> 60a96837
         };
 
         self.clickDeploy = function () {
