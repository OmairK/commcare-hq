--- conflicted
+++ resolved
@@ -8,11 +8,7 @@
         keyboard: false,
         show: true
     }).on('hide.bs.modal', function () {
-<<<<<<< HEAD
-        window.location = hqImport('hqwebapp/js/urllib').reverse('default_app');
-=======
-        window.location = hqImport('hqwebapp/js/initial_page_data.js').reverse('default_app');
->>>>>>> f14ec89a
+        window.location = hqImport('hqwebapp/js/initial_page_data').reverse('default_app');
     });
     if (hqImport('hqwebapp/js/initial_page_data').get('show_live_preview') || v2) {
         var previewApp = hqImport('app_manager/js/preview_app');
