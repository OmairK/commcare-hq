--- 
+++ 
@@ -1,4 +1,4 @@
-{% extends "app_manager/v1/apps_base.html" %}
+{% extends "app_manager/v2/apps_base.html" %}
 {% load xforms_extras %}
 {% load url_extras %}
 {% load hq_shared_tags %}
@@ -8,10 +8,13 @@
 
 {% block js %}
     {{ block.super }}
+    <script src="{% static 'app_manager/js/preview_app.js' %}"></script>
+    <script src="{% static 'app_manager/js/apps_base.js' %}"></script>
     <script src="{% static 'app_manager/js/app_manager.js' %}"></script>
     <script src="{% static 'hqwebapp/js/lib/history-1.7.1.js' %}"></script>
     <script src="{% static 'hqwebapp/js/lib/bootstrap-tab-history-custom.js' %}"></script>
     <script src="{% static 'app_manager/js/managed_app.js' %}"></script>
+    <script src="{% static 'hqwebapp/js/rollout_modal.js' %}"></script>
 {% endblock %}
 
 {% block breadcrumbs %}
<<<<<<< HEAD
@@ -25,281 +28,173 @@
=======
@@ -25,281 +28,131 @@
>>>>>>> cb9f4046
 {% endblock %}
 
 {% block page_navigation %}
-{% if app %}
-<div class="appmanager-loading-container">
-<div class="appmanager-loading appmanager-loading-nav">
-  <i class="fa fa-spin fa-spinner"></i>
-</div>
-</div>
-<nav class="appmanager-content">
-    <ul class="nav nav-hq-sidebar">
-        <li {% if release_manager %}class="active"{% endif %}>
-            <a id="demand-releases" href="{% url "view_app" domain app.id %}releases/#releases" {% if is_app_view %}data-toggle="tab" data-pagetitle="{% trans "Deploy" %}: {{ app.name }}"{% endif %}>
-                <i class="fa fa-download"></i>
-                {% trans "Deploy" %}
+  {% if app %}
+    <div class="appmanager-loading-container">
+      <div class="appmanager-loading appmanager-loading-nav">
+        <i class="fa fa-spin fa-spinner"></i>
+      </div>
+    </div>
+    <nav class="appmanager-content">
+
+      <div class="{% if not module %}active {% endif %}appnav-name-wrapper{% if release_manager %} active{% endif %}">
+          <div class="appnav-name-settings">
+              <a href="{% url "app_settings" domain app.id %}" class="{% if is_app_settings_page %}active{% endif %} appnav-responsive">
+                  <i class="fa fa-gear"></i>
+              </a>
+          </div>
+          <h2 class="appnav-name">
+            <a href="{% url "view_app" domain app.id %}"
+               class="appnav-responsive">
+                <span class="variable-app_name">{{ app.name }}</span>
             </a>
-        </li>
-
-        {% if show_live_preview and can_preview_form %}
-        <li>
-          <a class="js-preview-toggle">
-              <i class="fa fa-mobile-phone preview-icon"></i>
-              <span class="js-preview-action-show hide">{% trans "Show App Preview" %}</span>
-              <span class="js-preview-action-hide hide">{% trans "Hide App Preview" %}</span>
-          </a>
-        </li>
-        {% endif %}
-        <li class="divider"></li>
-        <li {% if not module and not form and not release_manager %}class="app-name-div
-                {% if not copy_app_form or not copy_app_form.is_bound %}active{% endif %}"
-            {% endif %}>
-            <a href="{% url "view_app" domain app.id %}#app-settings" {% if is_app_view %}data-toggle="tab" data-default="1" data-pagetitle="{% trans "Settings" %}: {{ app.name }}"{% endif %} >
-                <i class="fa fa-cog"></i>
-                {% trans "Settings" %}
-            </a>
-        </li>
-        {% if app.get_doc_type == 'Application' %}
-        <li>
-            <a id="demand-multimedia" href="{% url "view_app" domain app.id %}multimedia/#multimedia" {% if is_app_view %}data-toggle="tab" data-pagetitle="{% trans "Multimedia" %}: {{ app.name }}"{% endif %}>
-                <i class="fa fa-photo"></i>
-                {% trans "Multimedia" %}
-            </a>
-        </li>
-        {% endif %}
-        {% if app.get_doc_type != "LinkedApplication" %}
-        <li>
-            <a href="{% url "view_app" domain app.id %}languages/#languages-and-translations" {% if is_app_view %}data-toggle="tab" data-pagetitle="{% trans "Languages" %}: {{ app.name }}"{% endif %}>
-                <i class="fa fa-globe"></i>
-                {% trans "Languages" %}
-            </a>
-            {% if app.get_doc_type == 'Application' %}
-                <span id="langs">
-                    {% if not app.is_remote_app and app.langs|length > 1%}
-                        <select name="lang" class="form-control">
-                            {% for lang in app.langs %}
-                                <option value="{{ lang }}"
-                                        {% if lang == langs.0 %}selected=""{% endif %}>
-                                    {% if lang == app.langs.0 %}*{% endif %}
-                                    {{ lang }}
-                                </option>
-                            {% endfor %}
-                        </select>
-                    {% endif %}
-                </span>
-            {% endif %}
-        </li>
-        {% endif %}
-        <li>
-            <a href="{% url "app_summary" domain app.id %}">
-                <i class="fa fa-list"></i>
-                {% trans "App Summary" %}
-            </a>
-        </li>
-        <li class="divider"></li>
-    {% if app.get_doc_type == "Application" %}
-        <li>
-        <ul class="nav nav-hq-sidebar sortable appmanager-main-menu">
-            <li class="sort-action">
-                <form method="post"
-                      action="{% url "rearrange" domain app.id 'modules' %}">
-                      {% csrf_token %}
-                </form>
-            </li>
-            {% with module as selected_module %}
-                {% for module in app.get_modules %}
-                    <li class="edit-module-li {% ifequal module.id selected_module.id %}{% if not form %}
-                        active{% endif %}{% endifequal %}"
-                        data-index="{{ module.id }}">
-                        <a href="{% url "view_module" domain app.id module.id %}"
-                            >
-                            <i class="drag_handle"></i>
-                            <i
-                            {% if module.module_type == 'advanced' %}class="fa fa-flask appmanager-icon-type"
-                            {% elif module.module_type == 'report' %}class="fa fa-bar-chart appmanager-icon-type"
-                            {% elif module.module_type == 'shadow' %}class="fa fa-folder-open-o appmanager-icon-type"
-                            {% else %}class="fa fa-folder-open"{% endif %}
-
-                            {% if module.case_type and app.get_case_types|length > 1 %}
-                            title="Case Type: {{ module.case_type }}"
-                            data-toggle="tooltip"
-                            data-placement="top"
-                            {% endif %}
-                            ></i>
+      <div class="appnav-toggle-label">
+          <div class="btn-group pull-right">
+            <button type="button" class="btn btn-xs btn-default active">{% trans "On" %}</button>
+            <button type="button"
+                    class="btn btn-xs btn-default"
+                    data-toggle="modal"
+                    data-target="#rollout-revert-modal"
+                    data-redirect="{% url "view_app" domain app.id %}"
+            >{% trans "Off" %}</button>
+          </div>
+          {% trans "New App Builder" %}
+          <span class="hq-help-template"
+                data-title="New App Builder"
+                data-content="{% trans "Turn off new app builder for now." %}"></span>
+      </div>
 
-                            <span {% if module.id == selected_module.id %}class="variable-module_name"{% endif %}>
-                                {{ module.name|html_trans:langs }}
-
-                            </span>
-                        </a>
-                        <ul class="nav nav-hq-sidebar {% ifequal module.id selected_module.id %}selected{% endifequal %} sortable-forms sortable">
-                            <li class="sort-action">
-                                <form method="post"
-                                      action="{% url "rearrange" domain app.id 'forms' %}">
-                                      {% csrf_token %}
-                                </form>
-                            </li>
-                            {% with nav_form as selected_form %}
-                                {% for form in module.get_forms %}
-                                    <li class="edit-form-li{% ifequal form selected_form %} active{% endifequal %}" data-moduleid="{{ module.id }}" data-index="{{ form.id }}">
-                                        <!--[F]-->
-                                        <a id="view_form_{{ module.id }}_{{ form.id }}_sidebar"
-                                           class="track-usage-link"
-                                           data-category="App Builder"
-                                           data-action="View Form"
-                                           data-label="Sidebar"
-                                           href="{% url "view_form" domain app.id module.id form.id %}">
-                                            <i class="drag_handle"></i>
-                                            {% if request|toggle_enabled:"SUPPORT" %}
-                                            <i
-                                            {% if form.get_action_type == 'open' %}
-                                                class="fcc fcc-app-createform appmanager-icon-type"
-                                            {% elif form.get_action_type == 'close' %}
-                                                class="fcc fcc-app-completeform appmanager-icon-type"
-                                            {% elif form.get_action_type == 'update' %}
-                                                class="fcc fcc-app-updateform appmanager-icon-type"
-                                            {% endif %}
-                                                title="{{ form.get_icon_help_text }}"
-                                                data-toggle="tooltip"
-                                                data-placement="top"
-                                                >
-                                            </i>
-                                            {% endif %}
-                                            <span {% if form == selected_form %}class="variable-form_name"{% endif %}>
-                                            {{ form.name|html_trans:langs }}
-                                            </span>
-                                        </a>
-                                        {% if not form.no_vellum %}
-                                            <div class="edit-form-pencil">
-                                                <a class="track-usage-link"
-                                                   data-category="App Builder"
-                                                   data-action="Open Form"
-                                                   data-label="Edit Pen"
-                                                   href="{% url "form_source" domain app.id module.id form.id %}">
-                                                    <i class="fa fa-pencil"></i>
-                                                </a>
-                                            </div>
-                                        {% endif %}
-                                    </li>
-                                {% endfor %}
-                            {% endwith %}
-                            <li class="sort-disabled">
-                                <form id="form-to-create-new-form-for-module-{{ module.id }}" action="{% url "new_form" domain app.id module.id %}"
-                                      method="post" class="hide">{% csrf_token %}
-                                    <input type="hidden" name="form_type">
-                                </form>
-                                {% if module.doc_type != 'CareplanModule' and module.doc_type != 'ReportModule' and module.doc_type != 'ShadowModule' %}
-                                    {% if show_shadow_forms and module.doc_type == "AdvancedModule" %}
-                                        <li class="sort-disabled dropdown">
-                                            <a href="#" data-toggle="dropdown">
-                                                <i class="new-form-icon-module-{{ module.id }} fa fa-plus icon-blue"></i>
-                                                <span class="text-muted">{% trans "Form" %}</span><span class="caret"></span>
-                                            </a>
-                                            <ul class="dropdown-menu" role="menu">
-                                                <li>
-                                                    <a href="#" class="new-form" data-type="form" data-module="{{ module.id }}">
-                                                        {% trans "New Form" %}
-                                                    </a>
-                                                </li>
-                                                <li>
-                                                    <a href="#" class="new-form" data-type="shadow" data-module="{{ module.id }}">
-                                                        {% trans "New Shadow Form" %}
-                                                    </a>
-                                                </li>
-                                            </ul>
-                                        </li>
-                                    {% else %}
-                                        <a class="submit_on_click" href="#">
-                                            <i class="fa fa-plus icon-blue"></i>
-                                            <span class="text-muted">{% trans "Form" %}</span>
-                                        </a>
-                                    {% endif %}
-                                {% endif %}
-                            </li>
-                        </ul>
-                    </li>
-                {% endfor %}
-            {% endwith %}
-            {% if app.get_doc_type == "Application" %}
-                <form id="new-module-form" action="{% url "new_module" domain app.id %}"
-                          method="post" class="hide">{% csrf_token %}
-                    <input id="new-module-type" type="hidden" name="module_type" />
-                </form>
-                {% if show_care_plan or show_advanced or show_report_modules or show_shadow_modules %}
-                    <li class="sort-disabled dropdown">
-                        <a href="#" data-toggle="dropdown">
-                            <i class="new-module-icon fa fa-plus icon-blue"></i>
-                            <span class="text-muted">{% trans "Module" %}</span><span class="caret"></span>
-                        </a>
-                        <ul class="dropdown-menu" role="menu">
-                            <li><a href="#" class="new-module" data-type="case">{% trans "New Case Module" %}</a></li>
-                            {% if show_care_plan %}
-                            <li><a data-toggle="modal" href="#careplan-module-modal">{% trans "New Care Plan Module" %}</a></li>
-                            {% endif %}
-                            {% if show_advanced %}
-                            <li>
-                                <a href="#" class="new-module" data-type="advanced">
-                                    {% trans "New Advanced Module" %}
-                                </a>
-                            </li>
-                            {% endif %}
-                            {% if show_report_modules %}
-                            <li>
-                                <a href="#" class="new-module" data-type="report">
-                                    {% trans "New Report Module" %}
-                                </a>
-                            </li>
-                            {% endif %}
-                            {% if show_shadow_modules %}
-                            <li>
-                                <a href="#" class="new-module" data-type="shadow">
-                                    {% trans "New Shadow Module" %}
-                                </a>
-                            </li>
-                            {% endif %}
-                        </ul>
-                    </li>
-                    {% include "app_manager/v1/partials/new_careplan_module.html" %}
-                {% else %}
-                <li class="sort-disabled">
-                    <a href="#" class="new-module" data-type="case">
-                        <i class="new-module-icon fa fa-plus icon-blue"></i>
-                        <span class="text-muted">{% trans "Module" %}</span>
-                    </a>
-                </li>
-                {% endif %}
-            {% endif %}
-        </ul>
-        </li>
-    {% endif %}
-    <li class="text-hq-nav-header">{% trans "Actions" %}</li>
-    {% if app.get_doc_type != "LinkedApplication" %}
-    <li class="app-name-div{% if copy_app_form and copy_app_form.is_bound %} active{% endif %}">
-        <a href="{% url "view_app" domain app.id %}copy/#copy-app-form" {% if is_app_view %}data-toggle="tab"{% endif %} data-pagetitle="{% trans "Copy" %}: {{ app.name }}">
-            <i class="fa fa-copy"></i>
-            {% trans "Copy Application" %}
-        </a>
-    </li>
-    {% endif %}
-    <li>
-        <a href="{% url "view_app" domain app.id %}delete/#delete" {% if is_app_view %}data-toggle="tab"{% endif %} data-pagetitle="{% trans "Delete" %}: {{ app.name }}">
-            <i class="fa fa-trash"></i>
-            {% trans "Delete Application" %}
-        </a>
-    </li>
-    </ul>
-</nav>
-{% endif %}
+          </h2>
+      </div>
+
+      {% if app.get_doc_type == 'Application' %}
+        {% if not app.is_remote_app and app.langs|length > 1%}
+            <div id="langs" class="appnav-language-select">
+                <label for="app-language-select-nav">{% trans "Language" %}</label>
+                <select name="lang" class="form-control input-sm">
+                    {% for lang in app.langs %}
+                        <option value="{{ lang }}"
+                                {% if lang == langs.0 %}selected=""{% endif %}>
+                            {% if lang == app.langs.0 %}*{% endif %}
+                            {{ lang }}
+                        </option>
+                    {% endfor %}
+                </select>
+          </div>
+        {% endif %}
+
+      <div class="appnav-toggle-label">
+          <div class="btn-group pull-right">
+            <button type="button" class="btn btn-xs btn-default active">{% trans "On" %}</button>
+            <button type="button"
+                    class="btn btn-xs btn-default"
+                    data-toggle="modal"
+                    data-target="#rollout-revert-modal"
+                    data-redirect="{% url "view_app" domain app.id %}"
+            >{% trans "Off" %}</button>
+          </div>
+          {% trans "New App Builder" %}
+          <span class="hq-help-template"
+                data-title="New App Builder"
+                data-content="{% trans "Turn off new app builder for now." %}"></span>
+      </div>
+
+        {% if app.advanced_app_builder %}
+          <div class="appnav-advanced-label">
+            {% trans "Advanced App Builder" %}
+          </div>
+        {% endif %}
+
+        {% include 'app_manager/v2/partials/appnav_menu.html' %}
+      {% endif %}
+    </nav>
+  {% endif %}
 {% endblock %}
 
 {% block pre_page_content %}
-    {% if not formdesigner %}
-        <div class="spacer"></div>
-    {% endif %}
 {% endblock %}
 
 {% block app-content %}
     {% initial_page_data 'latest_commcare_version' latest_commcare_version %}
     {% initial_page_data 'app_subset' app_subset %}
     {% initial_page_data 'formdesigner' formdesigner %}
+    {% registerurl "new_form" domain app.id "---" %}
+    {% registerurl "toggle_app_manager_v2" %}
+    {% block pre_form_content %}{% endblock %}
     {% block form-view %}{% endblock %}
-{% endblock %}
+    <script type="text/html" id="js-popover-template-add-item">
+      <div class="popover popover-additem" role="tooltip"><div class="arrow"></div><h3 class="popover-title"></h3><div class="popover-content"></div></div>
+    </script>
+
+    <script type="text/html" class="js-popover-template-add-item-content" data-slug="module">
+      <div>
+        <div class="pull-left">
+          <button type="button" class="popover-additem-option new-module" data-type="survey">
+            <i class="fa fa-file-o"></i> {% trans "Surveys" %}
+            <p>{% blocktrans %}Collect data once.{% endblocktrans %}</p>
+          </button>
+        </div>
+        <div class="pull-left">
+          <button type="button" class="popover-additem-option new-module" data-type="case">
+            <i class="fa fa-bars"></i> {% trans "Case List" %}
+            <p>{% blocktrans %}Track items over time.{% endblocktrans %}</p>
+          </button>
+        </div>
+        {% if show_advanced %}
+          <div class="pull-left">
+            <button type="button" class="popover-additem-option new-module" data-type="advanced">
+              <i class="fa fa-flask"></i> {% trans "Advanced Menu" %}
+              <p>{% blocktrans %}Complex case management.{% endblocktrans %}</p>
+            </button>
+          </div>
+        {% endif %}
+        {% if show_report_modules %}
+          <div class="pull-left">
+            <button type="button" class="popover-additem-option new-module" data-type="report">
+              <i class="fa fa-bar-chart"></i> {% trans "Report Menu" %}
+              <p>{% blocktrans %}Worker performance.{% endblocktrans %}</p>
+            </button>
+          </div>
+        {% endif %}
+        {% if show_shadow_modules %}
+          <div class="pull-left">
+            <button type="button" class="popover-additem-option new-module" data-type="shadow">
+              <i class="fa fa-moon-o"></i> {% trans "Shadow Menu" %}
+              <p>{% blocktrans %}Mimic another menu.{% endblocktrans %}</p>
+            </button>
+          </div>
+        {% endif %}
+        {% if show_care_plan %}
+          <div class="pull-left">
+            <button type="button" class="popover-additem-option new-module"
+                    data-toggle="modal" data-stopsubmit="yes" href="#careplan-module-modal">
+              <i class="fa fa-clipboard"></i> {% trans "Care Plan" %}
+              <p>{% blocktrans %}Tasks and goals.{% endblocktrans %}</p>
+            </button>
+          </div>
+        {% endif %}
+      </div>
+    </script>
+
+    <script type="text/html" class="js-popover-template-add-item-content" data-slug="form">
+      <div>
+          <div class="pull-left">
+              <button type="button" class="popover-additem-option js-new-form appnav-responsive"
+                      data-case-action="none" data-type="survey" data-form-type="form">
+                <i class="fa fa-file-o"></i> {% trans "Survey" %}
+              </button>
+          </div>
+          <div class="pull-left">
+              <button type="button" class="popover-additem-option js-new-form appnav-responsive"
+                      data-case-action="update" data-type="followup" data-form-type="form">
+                <i class="fcc fcc-app-updateform"></i> {% trans "Followup" %}
+              </button>
+          </div>
+          <div class="pull-left">
+              <button type="button" class="popover-additem-option js-new-form appnav-responsive"
+                      data-type="advanced" data-form-type="form">
+                <i class="fa fa-file-o"></i> {% trans "Form" %}
+              </button>
+          </div>
+          <div class="pull-left">
+            <button type="button" class="popover-additem-option js-new-form appnav-responsive"
+                    data-case-action="update" data-type="shadow" data-form-type="shadow">
+              <i class="fa fa-moon-o"></i> {% trans "Shadow Form" %}
+            </button>
+          </div>
+          <form method="post" class="hide">
+              {% csrf_token %}
+              <input type="hidden" name="case_action" />
+              <input type="hidden" name="form_type" />
+              <input type="hidden" name="name" />
+          </form>
+      </div>
+    </script>
+{% endblock %}
+
+{% block modals %}{{ block.super }}
+    {% include "hqwebapp/rollout_revert_modal.html" %}
+{% endblock %}<|MERGE_RESOLUTION|>--- conflicted
+++ resolved
@@ -20,11 +20,7 @@
  {% endblock %}
  
  {% block breadcrumbs %}
-<<<<<<< HEAD
-@@ -25,281 +28,173 @@
-=======
 @@ -25,281 +28,131 @@
->>>>>>> cb9f4046
  {% endblock %}
  
  {% block page_navigation %}
