--- 
+++ 
@@ -1,4 +1,4 @@
-{% extends "app_manager/v1/managed_app.html" %}
+{% extends "app_manager/v2/managed_app.html" %}
 {% load xforms_extras %}
 {% load hq_shared_tags %}
 {% load compress %}
@@ -56,7 +56,7 @@
         <script src="{% static 'cloudcare/js/formplayer/utils/util.js' %}"></script>
     {% endif %}
 
-    {% include "app_manager/v1/partials/xpathValidator.html" %}
+    {% include "app_manager/v2/partials/xpathValidator.html" %}
     {% include 'hqmedia/partials/multimedia_js.html' %}
     <script src="{% static 'app_manager/js/nav_menu_media_common.js' %}"></script>
     <script src="{% static 'app_manager/js/app_manager_media.js' %}"></script>
@@ -172,15 +172,18 @@
             });
         }
 
-        $('#form-filter').koApplyBindings(new FormFilter());
-
+
+        var $formFilter = $('#form-filter');
+        if ($formFilter.length) {
+            $formFilter.koApplyBindings(new FormFilter());
+        };
         {% endif %}
 
         {% if allow_form_workflow %}
             var FormWorkflow = hqImport('app_manager/js/form_workflow.js').FormWorkflow;
             var labels = {};
             labels[FormWorkflow.Values.DEFAULT] = "{% trans "Home Screen" %}";
-            labels[FormWorkflow.Values.ROOT] = "{% trans "Module Menu" %}";
+            labels[FormWorkflow.Values.ROOT] = "{% trans "Main Menu" %}";
             {% with module_name=module.name|trans:langs %}
             labels[FormWorkflow.Values.MODULE] = "{% trans "Module:" %} {{ module_name|escapejs }}";
             {% endwith %}
@@ -223,7 +226,7 @@
         });
         {% endif %}
 
-        {% if allow_cloudcare %}
+        {% if can_preview_form and allow_cloudcare %}
             // tag the 'preview in cloudcare' button with the right url
             // unfortunately, has to be done in javascript
             var getCloudCareUrl = function(urlRoot, appId, moduleId, formId, caseId) {
<<<<<<< HEAD
@@ -289,6 +292,39 @@
=======
@@ -287,75 +290,58 @@
>>>>>>> 969f3560
     </script>
 {% endblock %}
 
+{% block pre_form_content %}
+    {% if can_preview_form %}
+    <div class="appmanager-page-actions">
+        {% include 'app_manager/v2/partials/app_preview_toggle.html' %}
+    </div>
+    {% endif %}
+
+    <div class="appmanager-edit-title">
+      {% if form.get_action_type == 'open' %}
+        {% inline_edit_trans form.name langs edit_name_url saveValueName='name' containerClass='h3' iconClass='fcc fcc-app-createform' postSave="function(data) { return hqImport('app_manager/js/app_manager.js').updateDOM(data.update); }" %}
+      {% elif form.requires_case %}
+        {% inline_edit_trans form.name langs edit_name_url saveValueName='name' containerClass='h3' iconClass='fcc fcc-app-updateform' postSave="function(data) { return hqImport('app_manager/js/app_manager.js').updateDOM(data.update); }" %}
+      {% else %}
+        {% inline_edit_trans form.name langs edit_name_url saveValueName='name' containerClass='h3' iconClass='fa fa-file-o' postSave="function(data) { return hqImport('app_manager/js/app_manager.js').updateDOM(data.update); }" %}
+      {% endif %}
+    </div>
+
+    <div class="appmanager-edit-description">
+      <inline-edit params="
+          name: 'comment',
+          id:'comment-id',
+          containerClass: 'app-comment',
+          value: '{{ form.comment|escapejs }}',
+          placeholder: '{% trans "Enter form description here"|escapejs %}',
+          url: '{% url "edit_form_attr" domain app.id form.unique_id 'comment' %}',
+          saveValueName: 'comment',
+          cols: 50,
+      "></inline-edit>
+    </div>
+
+    <div id="build_errors"></div>
+{% endblock %}
+
 {% block form-view %}
     {% initial_page_data 'case_config_options' case_config_options %}
     {% initial_page_data 'form_requires' form.requires %}
<<<<<<< HEAD
@@ -297,71 +333,21 @@
     {% initial_page_data 'nav_menu_media_specifics' nav_menu_media_specifics %}
     {% initial_page_data 'sessionid' request.COOKIES.sessionid %}
     {% initial_page_data 'swfURL' 'hqmedia/MediaUploader/flashuploader.swf'|static %}
=======
     {% initial_page_data 'has_form_source' form.source|yesno:"1," %}
>>>>>>> 969f3560
-    <div id="build_errors"></div>
-    {% inline_edit_trans form.name langs edit_name_url saveValueName='name' readOnlyClass='h3' postSave="function(data) { document.title = data.update['.variable-form_name'] + ' - CommCare HQ'; return hqImport('app_manager/js/app_manager.js').updateDOM(data.update);}" %}
-    <br />
-    <inline-edit params="
-        name: 'comment',
-        id:'comment-id',
-        readOnlyClass: 'app-comment',
-        value: '{{ form.comment|escapejs }}',
-        placeholder: '{% trans "Enter form description here"|escapejs %}',
-        url: '{% url "edit_form_attr" domain app.id form.unique_id 'comment' %}',
-        saveValueName: 'comment',
-        cols: 50,
-    "></inline-edit>
-    <br />
-    <br />
-    <div class="pull-right">
-        <form action="{% url "delete_form" domain app.id module.unique_id form.unique_id %}" method="post">
-            {% csrf_token %}
-            <button type="submit" class="disable-on-submit btn btn-danger">
-                <i class="fa fa-trash"></i>
-                {% trans "Delete Form" %}
-            </button>
-        </form>
-    </div>
-
-    <div class="btn-group">
-        {% if not form.form_type == "shadow_form" %}
-            {% if not form.no_vellum %}
-            <a id="edit_label" class="btn btn-primary track-usage-link"
-               href="{% url "form_source" domain app.id module.id form.id %}"
-               data-category='App Builder' data-action='Open Form' data-label='Edit Label'
-            >
-                <i class="fa fa-pencil"></i>
-                {% trans "Edit" %}
-            </a>
-            {% else %}
-            <button class="btn btn-primary disabled" disabled="disabled"
-                    title="{% trans "Your administrator has locked this form from edits through the form builder"|force_escape %}">
-                <i class="fa fa-pencil"></i>
-                {% trans "Edit" %}
-            </button>
-            {% endif %}
-        {% endif %}
-        {% if can_preview_form and allow_cloudcare %}
-            {% if form.source %}
-            <a id="cloudcare-preview-url" href="#" target="_blank" class="btn btn-default">
-                <i class="fa fa-play"></i>
-                {% trans "Preview Form" %}
-            </a>
-            {% endif %}
-        {% endif %}
-    </div>
-
-    <br/><br/><br/>
-
-    <div class="tabbable">
+    <div class="tabbable appmanager-tabs-container">
         <ul class="nav nav-tabs">
+
+            {% if form.uses_cases %}
             <li class="active">
-                <a href="#form-settings" id="tour-form-settings-tab" data-toggle="tab">{% trans "Settings" %}</a>
-            </li>
-            <li>
                 <a id="case-configuration-tab" href="#case-configuration" data-toggle="tab">
                     {% trans "Case Management" %}
                 </a>
             </li>
+            {% endif %}
+
+            <li {% if not form.uses_cases %}class="active"{% endif %}>
+                <a href="#form-settings" id="tour-form-settings-tab" data-toggle="tab">{% trans "Settings" %}</a>
+            </li>
+
             {% if form.form_type == 'module_form' %}{% if allow_usercase or form.uses_usercase %}
             <li>
                 <a id="usercase-configuration-tab" href="#usercase-configuration" data-toggle="tab">
<<<<<<< HEAD
@@ -373,35 +359,36 @@
=======
@@ -367,35 +353,36 @@
>>>>>>> 969f3560
                 </a>
             </li>
             {% endif %}{% endif %}
+
             {% if form.form_type == 'advanced_form' or form.form_type == "shadow_form" %}
                 {% if module.has_schedule %}
-                     <li>
-                         <a href="#visit-scheduler" data-toggle="tab">
+                    <li>
+                        <a href="#visit-scheduler" data-toggle="tab">
                              {% trans "Visit Scheduler" %}
                          </a>
                      </li>
                 {% endif %}
             {% endif %}
+
             {% if form.form_type != "shadow_form" %}
             <li>
-                <a href="#advanced" data-toggle="tab">{% trans "Advanced" %}</a>
+                <a href="#advanced" data-toggle="tab">{% trans "Actions" %}</a>
             </li>
             {% endif %}
         </ul>
-        <br>
-        {% include 'app_manager/v1/partials/case_config_ko_templates.html' %}
-        <div class="tab-content">
-            {% if nav_form %}
-                {% include "app_manager/v1/partials/form_tab_settings.html" %}
-            {% endif %}
-
-            <div class="tab-pane" id="case-configuration">
-                {% if xform_validation_missing %}
-                    <p class="alert alert-warning">
-                        {% trans "We were unable to validate your form due an error on the server. Proceed with caution." %}
-                    </p>
-                {% endif %}
-                {% if form.form_type == "shadow_form" %}
+
+        {% include 'app_manager/v2/partials/case_config_ko_templates.html' %}
+
+        <div class="tab-content appmanager-tab-content">
+
+            {% if form.uses_cases %}
+              <div class="tab-pane active" id="case-configuration">
+                  {% if xform_validation_missing %}
+                      <p class="alert alert-warning">
+                          {% trans "We were unable to validate your form due an error on the server. Proceed with caution." %}
+                      </p>
+                  {% endif %}
+                  {% if form.form_type == "shadow_form" %}
                     <div class="alert alert-warning">
                         {% trans "You are viewing a shadow form, therefore:" %}
                         <ul>
<<<<<<< HEAD
@@ -413,108 +400,94 @@
=======
@@ -407,106 +394,92 @@
>>>>>>> 969f3560
                             <li>{% trans 'You are not allowed to specify case closures here'%}</li>
                         </ul>
                     </div>
-                {% endif %}
-                {% if form_errors or xform_validation_errored %}
-                    <p class="alert alert-warning">
-                        {% trans "There are errors in your form. Fix your form in order to view and edit Case Management." %}
-                    </p>
-                {% elif form.source %}
-                    <div class="help-block">
-                        {% blocktrans %}
-                            Cases give you a way to track patients, farms, etc. over time. You can choose to save
-                            data from a form to the case, which will store the data locally on the phone to use later.
-                        {% endblocktrans %}
-                    </div>
-                    <div class="casexml" id="casexml_home">
+                  {% endif %}
+                  {% if form_errors or xform_validation_errored %}
+                      <p class="alert alert-warning">
+                          {% trans "There are errors in your form. Fix your form in order to view and edit Case Management." %}
+                      </p>
+                  {% elif form.source %}
+                      <div class="casexml" id="casexml_home">
                         {% if module.doc_type == 'AdvancedModule' %}
                             {% initial_page_data 'schedule_options' schedule_options %}
                             {% include 'app_manager/v1/partials/case_config_advanced.html' %}
                         {% elif module.doc_type == 'CareplanModule' %}
-                            {% include 'app_manager/v1/partials/case_config_careplan.html' %}
+                            {% include 'app_manager/v2/partials/case_config_careplan.html' %}
                         {% else %}
-                            {% include 'app_manager/v1/partials/case_config.html' %}
+                            {% include 'app_manager/v2/partials/case_config.html' %}
                         {% endif %}
-                    </div>
-                {% else %}
-                    <p class="alert alert-warning">
-                        {% trans "You have not created a form yet. Create a form in order to view and edit Case Management." %}
-                    </p>
-                {% endif %}
-            </div>
-
+                      </div>
+                  {% else %}
+                      <p class="alert alert-warning">
+                          {% trans "Add questions to your form to make use of case management." %}
+                      </p>
+                  {% endif %}
+              </div>
+            {% endif %}
+
+
+            {% if nav_form %}
+                {% include "app_manager/v2/partials/form_tab_settings.html" %}
+            {% endif %}
+
+
+            {% if form.form_type == 'module_form' %}{% if allow_usercase or form.uses_usercase %}
             <div class="tab-pane" id="usercase-configuration">
                 {% if form_errors or xform_validation_errored %}
                     <p class="alert alert-warning">
                         {% trans "There are errors in your form. Fix your form in order to view and edit Case Management." %}
                     </p>
                 {% elif form.source %}
-                    <header class="clearfix">
-                      {% if request|toggle_enabled:"USER_PROPERTY_EASY_REFS" %}
-                        <h4 class="pull-left">{% trans "User Properties" %}</h4>
-                        <span class="hq-help-template"
-                            data-title="{% trans "User Properties" %}"
-                            data-content="{% trans "User properties allow you to store data about the user and use that data in forms." %}"
-                        ></span>
-                      {% else %}
-                        <h4 class="pull-left">{% trans "User Case Management" %}</h4>
-                        <span class="hq-help-template"
-                            data-title="{% trans "User Case Management" %}"
-                            data-content="{% trans "The user case allows you to store data about the user in a case and use that data in forms." %}"
-                        ></span>
-                      {% endif %}
-                    </header>
                     <div class="casexml" id="usercasexml_home">
                         {% block usercase_management_content %}
                             {%  if form.uses_usercase and not allow_usercase %}
-                                <div class="container-fluid col-sm-6">
-                              {{ request|toggle_tag_info:"USER_PROPERTY_EASY_REFS" }}
-                              {% if request|toggle_enabled:"USER_PROPERTY_EASY_REFS" %}
-                                <p>{% blocktrans %}
-                                    The User Properties feature is no longer available because of the change in your
-                                    CommCare subscription. Although currently-deployed applications will still
-                                    function properly, it will not be possible to update or redeploy them unless
-                                    the User Properties functionality is removed, or you upgrade your CommCare
-                                    subscription.
-                                {% endblocktrans %}</p>
-
-                                <p class="alert alert-danger">{% blocktrans %}
-                                    WARNING: By clicking "Remove User Properties" you will lose User Properties
-                                    functionality if you redeploy your application. However, you will still be
-                                    able to see all previously collected data.
-                                {% endblocktrans %}</p>
-                              {% else %}
-                                <p>{% blocktrans %}
-                                    The User Case feature is no longer available because of the change in your
-                                    CommCare subscription. Although currently-deployed applications will still
-                                    function properly, it will not be possible to update or redeploy them unless
-                                    the User Case functionality is removed, or you upgrade your CommCare
-                                    subscription.
-                                {% endblocktrans %}</p>
-
-                                <p class="alert alert-danger">{% blocktrans %}
-                                    WARNING: By clicking "Remove User Case Properties" you will lose User Case
-                                    functionality if you redeploy your application. However, you will still be
-                                    able to see all previously collected data.
-                                {% endblocktrans %}</p>
-                              {% endif %}
-
-                                <p>
-                                    <a href="{% url 'domain_select_plan' domain %}" class="btn btn-primary">
-                                        {% trans "Change your subscription" %}
-                                    </a>
-                                    <a href="{% url 'drop_user_case' domain app.id %}" class="btn btn-danger">
-                                      {% if request|toggle_enabled:"USER_PROPERTY_EASY_REFS" %}
-                                        {% trans "Remove User Properties" %}
-                                      {% else %}
-                                        {% trans "Remove User Case Properties" %}
-                                      {% endif %}
-                                    </a>
-                                </p>
+                                <div>
+                                    {% if request|toggle_enabled:"USER_PROPERTY_EASY_REFS" %}
+                                        <p>{% blocktrans %}
+                                            The User Properties feature is no longer available because of the change in your
+                                            CommCare subscription. Although currently-deployed applications will still
+                                            function properly, it will not be possible to update or redeploy them unless
+                                            the User Properties functionality is removed, or you upgrade your CommCare
+                                            subscription.
+                                        {% endblocktrans %}</p>
+
+                                        <p class="alert alert-danger">{% blocktrans %}
+                                            WARNING: By clicking "Remove User Properties" you will lose User Properties
+                                            functionality if you redeploy your application. However, you will still be
+                                            able to see all previously collected data.
+                                        {% endblocktrans %}</p>
+                                    {% else %}
+                                        <p>{% blocktrans %}
+                                            The User Case feature is no longer available because of the change in your
+                                            CommCare subscription. Although currently-deployed applications will still
+                                            function properly, it will not be possible to update or redeploy them unless
+                                            the User Case functionality is removed, or you upgrade your CommCare
+                                            subscription.
+                                        {% endblocktrans %}</p>
+
+                                        <p class="alert alert-danger">{% blocktrans %}
+                                            WARNING: By clicking "Remove User Case Properties" you will lose User Case
+                                            functionality if you redeploy your application. However, you will still be
+                                            able to see all previously collected data.
+                                        {% endblocktrans %}</p>
+                                    {% endif %}
+
+                                    <p>
+                                        <a href="{% url 'domain_select_plan' domain %}" class="btn btn-primary">
+                                            {% trans "Change your subscription" %}
+                                        </a>
+                                        <a href="{% url 'drop_user_case' domain app.id %}" class="btn btn-danger">
+                                          {% if request|toggle_enabled:"USER_PROPERTY_EASY_REFS" %}
+                                            {% trans "Remove User Properties" %}
+                                          {% else %}
+                                            {% trans "Remove User Case Properties" %}
+                                          {% endif %}
+                                        </a>
+                                    </p>
                                 </div>
                             {% endif %}
-                            {% include 'app_manager/v1/partials/usercase_config.html' %}
+                            {% include 'app_manager/v2/partials/usercase_config.html' %}
                         {% endblock %}
                     </div>
                 {% else %}
<<<<<<< HEAD
@@ -527,14 +500,15 @@
=======
@@ -519,14 +492,15 @@
>>>>>>> 969f3560
                     </p>
                 {% endif %}
             </div>
+            {% endif %}{% endif %}
 
             {% if form.form_type == 'advanced_form' or form.form_type == "shadow_form" %}
                 {% if module.has_schedule  %}
-                    {% include "app_manager/v1/partials/form_tab_visit_scheduler.html" %}
+                    {% include "app_manager/v2/partials/form_tab_visit_scheduler.html" %}
                 {% endif %}
             {% endif %}
             {% if form.form_type != "shadow_form" %}
-                {% include "app_manager/v1/partials/form_tab_advanced.html" %}
+                {% include "app_manager/v2/partials/form_tab_advanced.html" %}
             {% endif %}
         </div>
     </div>
<<<<<<< HEAD
@@ -542,12 +516,13 @@
=======
@@ -534,12 +508,13 @@
>>>>>>> 969f3560
 {% endblock %}
 
 {% block modals %}{{ block.super }}
-{% include "app_manager/v1/partials/nav_menu_media_modals.html" %}
+{% include "app_manager/v2/partials/form_view_modals.html" %}
+{% include "app_manager/v2/partials/nav_menu_media_modals.html" %}
 {% endblock modals %}
 
 {% block breadcrumbs %}
     {{ block.super }}
-    {% include 'app_manager/v1/partials/module_view_breadcrumbs.html' %}
+    {% include 'app_manager/v2/partials/module_view_breadcrumbs.html' %}
     <li>
         <a class="track-usage-link" href="{% url "view_form" domain app.id module.id form.id %}"
            data-category="App Builder" data-action="View Form" data-label="Breadcrumb"><|MERGE_RESOLUTION|>--- conflicted
+++ resolved
@@ -46,11 +46,7 @@
              // tag the 'preview in cloudcare' button with the right url
              // unfortunately, has to be done in javascript
              var getCloudCareUrl = function(urlRoot, appId, moduleId, formId, caseId) {
-<<<<<<< HEAD
-@@ -289,6 +292,39 @@
-=======
 @@ -287,75 +290,58 @@
->>>>>>> 969f3560
      </script>
  {% endblock %}
  
@@ -90,14 +86,10 @@
  {% block form-view %}
      {% initial_page_data 'case_config_options' case_config_options %}
      {% initial_page_data 'form_requires' form.requires %}
-<<<<<<< HEAD
-@@ -297,71 +333,21 @@
      {% initial_page_data 'nav_menu_media_specifics' nav_menu_media_specifics %}
      {% initial_page_data 'sessionid' request.COOKIES.sessionid %}
      {% initial_page_data 'swfURL' 'hqmedia/MediaUploader/flashuploader.swf'|static %}
-=======
      {% initial_page_data 'has_form_source' form.source|yesno:"1," %}
->>>>>>> 969f3560
 -    <div id="build_errors"></div>
 -    {% inline_edit_trans form.name langs edit_name_url saveValueName='name' readOnlyClass='h3' postSave="function(data) { document.title = data.update['.variable-form_name'] + ' - CommCare HQ'; return hqImport('app_manager/js/app_manager.js').updateDOM(data.update);}" %}
 -    <br />
@@ -175,11 +167,7 @@
              {% if form.form_type == 'module_form' %}{% if allow_usercase or form.uses_usercase %}
              <li>
                  <a id="usercase-configuration-tab" href="#usercase-configuration" data-toggle="tab">
-<<<<<<< HEAD
-@@ -373,35 +359,36 @@
-=======
 @@ -367,35 +353,36 @@
->>>>>>> 969f3560
                  </a>
              </li>
              {% endif %}{% endif %}
@@ -233,11 +221,7 @@
                      <div class="alert alert-warning">
                          {% trans "You are viewing a shadow form, therefore:" %}
                          <ul>
-<<<<<<< HEAD
-@@ -413,108 +400,94 @@
-=======
 @@ -407,106 +394,92 @@
->>>>>>> 969f3560
                              <li>{% trans 'You are not allowed to specify case closures here'%}</li>
                          </ul>
                      </div>
@@ -413,11 +397,7 @@
                          {% endblock %}
                      </div>
                  {% else %}
-<<<<<<< HEAD
-@@ -527,14 +500,15 @@
-=======
 @@ -519,14 +492,15 @@
->>>>>>> 969f3560
                      </p>
                  {% endif %}
              </div>
@@ -435,11 +415,7 @@
              {% endif %}
          </div>
      </div>
-<<<<<<< HEAD
-@@ -542,12 +516,13 @@
-=======
 @@ -534,12 +508,13 @@
->>>>>>> 969f3560
  {% endblock %}
  
  {% block modals %}{{ block.super }}
