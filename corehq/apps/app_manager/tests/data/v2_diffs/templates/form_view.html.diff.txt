--- 
+++ 
@@ -1,13 +1,12 @@
-{% extends "app_manager/v1/form_view_base.html" %}
+{% extends "app_manager/v2/form_view_base.html" %}
 {% load xforms_extras %}
 {% load hq_shared_tags %}
 {% load i18n %}
 
<<<<<<< HEAD
-    {% include "app_manager/v1/partials/xpathValidator.html" %}
-    {% include "app_manager/v1/partials/nav_menu_media_js_common.html" %}
-    {% include "app_manager/v1/partials/nav_menu_media_js.html" with item=multimedia.menu %}
+    {% include "app_manager/v2/partials/xpathValidator.html" %}
+    {% include "app_manager/v2/partials/nav_menu_media_js_common.html" %}
+    {% include "app_manager/v2/partials/nav_menu_media_js.html" with item=multimedia.menu %}
     {% if allow_form_workflow %}
         <script src="{% static 'app_manager/js/form_workflow.js' %}"></script>
     {% endif %}
@@ -174,15 +174,18 @@
             });
         }
 
-        $('#form-filter').koApplyBindings(new FormFilter());
-
+
+        var $formFilter = $('#form-filter');
+        if ($formFilter.length) {
+            $formFilter.koApplyBindings(new FormFilter());
+        };
         {% endif %}
 
         {% if allow_form_workflow %}
             var FormWorkflow = hqImport('app_manager/js/form_workflow.js').FormWorkflow;
             var labels = {};
             labels[FormWorkflow.Values.DEFAULT] = "{% trans "Home Screen" %}";
-            labels[FormWorkflow.Values.ROOT] = "{% trans "Module Menu" %}";
+            labels[FormWorkflow.Values.ROOT] = "{% trans "Main Menu" %}";
             {% with module_name=module.name|trans:langs %}
             labels[FormWorkflow.Values.MODULE] = "{% trans "Module:" %} {{ module_name|escapejs }}";
             {% endwith %}
@@ -225,7 +228,7 @@
         });
         {% endif %}
 
-        {% if allow_cloudcare %}
+        {% if can_preview_form and allow_cloudcare %}
             // tag the 'preview in cloudcare' button with the right url
             // unfortunately, has to be done in javascript
             var getCloudCareUrl = function(urlRoot, appId, moduleId, formId, caseId) {
@@ -291,75 +294,58 @@
     </script>
=======
 {% block js-inline %}{{ block.super }}
-
 {% if request.guided_tour %}{% include request.guided_tour.template %}{% endif %}
-{% if form.source %}
-<script>
+  {% if form.source %}
+  <script>
     /* form_requires needs to be a knockout observable so that
     its value can be read by another UI (form filtering) */
     var form_requires = ko.observable({{ form.requires|JSON }});
@@ -28,6 +27,74 @@
         propertyDescriptions: {{ property_descriptions|JSON }},
     });
     caseConfig.init();
-</script>
-{% endif %}
+  </script>
+  {% endif %}
>>>>>>> 8379e608
 {% endblock %}
+
+{% block modals %}{{ block.super }}
+<div class="modal fade" id="upload-xform">
+    <div class="modal-dialog">
+        <div class="modal-content">
+            <div class="modal-header">
+                <button type="button" class="close" data-dismiss="modal" aria-hidden="true">&times;</button>
+                <h4 class="modal-title">{% trans "Upload XForm" %}</h4>
+            </div>
+            <div class="modal-body">
+                <form method="POST"
+                      enctype="multipart/form-data"
+                      action="{% url "edit_form_attr" domain app.id form.get_unique_id 'xform' %}">
+                    {% csrf_token %}
+                    <input type="file" id="xform_file_input" name="xform" />
+                    <input type="hidden" name="ajax" value="false" />
+                    <button type="submit" id="xform_file_submit" class="btn btn-primary">
+                        {% trans "Upload" %}
+                    </button>
+                </form>
+            </div>
+            <div class="modal-footer">
+                <button type="button" class="btn btn-default" data-dismiss="modal" aria-hidden="true">
+                    {% trans "Close" %}
+                </button>
+            </div>
+        </div>
+    </div>
<<<<<<< HEAD
+
+    <div class="appmanager-edit-description">
+      <inline-edit-v2 params="
+          name: 'comment',
+          id:'comment-id',
+          containerClass: 'app-comment',
+          value: '{{ form.comment|escapejs }}',
+          placeholder: '{% trans "Enter form description here"|escapejs %}',
+          url: '{% url "edit_form_attr" domain app.id form.unique_id 'comment' %}',
+          saveValueName: 'comment',
+          cols: 50,
+      "></inline-edit-v2>
+    </div>
+
+    <div id="build_errors"></div>
+{% endblock %}
+
 {% block form-view %}
     {% initial_page_data 'case_config_options' case_config_options %}
     {% initial_page_data 'form_requires' form.requires %}
     {% initial_page_data 'visit_scheduler_options' visit_scheduler_options %}
-    <div id="build_errors"></div>
-    {% inline_edit_trans form.name langs edit_name_url saveValueName='name' readOnlyClass='h3' postSave="function(data) { document.title = data.update['.variable-form_name'] + ' - CommCare HQ'; return hqImport('app_manager/js/app_manager.js').updateDOM(data.update);}" %}
-    <br />
-    <inline-edit params="
-        name: 'comment',
-        id:'comment-id',
-        readOnlyClass: 'app-comment',
-        value: '{{ form.comment|escapejs }}',
-        placeholder: '{% trans "Enter form description here"|escapejs %}',
-        url: '{% url "edit_form_attr" domain app.id form.unique_id 'comment' %}',
-        saveValueName: 'comment',
-        cols: 50,
-    "></inline-edit>
-    <br />
-    <br />
-    <div class="pull-right">
-        <form action="{% url "delete_form" domain app.id module.unique_id form.unique_id %}" method="post">
-            {% csrf_token %}
-            <button type="submit" class="disable-on-submit btn btn-danger">
-                <i class="fa fa-trash"></i>
-                {% trans "Delete Form" %}
-            </button>
-        </form>
-    </div>
-
-    <div class="btn-group">
-        {% if not form.form_type == "shadow_form" %}
-            {% if not form.no_vellum %}
-            <a id="edit_label" class="btn btn-primary track-usage-link"
-               href="{% url "form_source" domain app.id module.id form.id %}"
-               data-category='App Builder' data-action='Open Form' data-label='Edit Label'
-            >
-                <i class="fa fa-pencil"></i>
-                {% trans "Edit" %}
-            </a>
-            {% else %}
-            <button class="btn btn-primary disabled" disabled="disabled"
-                    title="{% trans "Your administrator has locked this form from edits through the form builder"|force_escape %}">
-                <i class="fa fa-pencil"></i>
-                {% trans "Edit" %}
-            </button>
-            {% endif %}
-        {% endif %}
-        {% if can_preview_form and allow_cloudcare %}
-            {% if form.source %}
-            <a id="cloudcare-preview-url" href="#" target="_blank" class="btn btn-default">
-                <i class="fa fa-play"></i>
-                {% trans "Preview Form" %}
-            </a>
-            {% endif %}
-        {% endif %}
-    </div>
-
-    <br/><br/><br/>
-
-    <div class="tabbable">
+    <div class="tabbable appmanager-tabs-container">
         <ul class="nav nav-tabs">
+
+            {% if form.uses_cases %}
             <li class="active">
-                <a href="#form-settings" id="tour-form-settings-tab" data-toggle="tab">{% trans "Settings" %}</a>
-            </li>
-            <li>
                 <a id="case-configuration-tab" href="#case-configuration" data-toggle="tab">
                     {% trans "Case Management" %}
                 </a>
             </li>
+            {% endif %}
+
+            <li {% if not form.uses_cases %}class="active"{% endif %}>
+                <a href="#form-settings" id="tour-form-settings-tab" data-toggle="tab">{% trans "Settings" %}</a>
+            </li>
+
             {% if form.form_type == 'module_form' %}{% if allow_usercase or form.uses_usercase %}
             <li>
                 <a id="usercase-configuration-tab" href="#usercase-configuration" data-toggle="tab">
@@ -371,35 +357,36 @@
                 </a>
             </li>
             {% endif %}{% endif %}
+
             {% if form.form_type == 'advanced_form' or form.form_type == "shadow_form" %}
                 {% if module.has_schedule %}
-                     <li>
-                         <a href="#visit-scheduler" data-toggle="tab">
+                    <li>
+                        <a href="#visit-scheduler" data-toggle="tab">
                              {% trans "Visit Scheduler" %}
                          </a>
                      </li>
                 {% endif %}
             {% endif %}
+
             {% if form.form_type != "shadow_form" %}
             <li>
-                <a href="#advanced" data-toggle="tab">{% trans "Advanced" %}</a>
+                <a href="#advanced" data-toggle="tab">{% trans "Actions" %}</a>
             </li>
             {% endif %}
         </ul>
-        <br>
-        {% include 'app_manager/v1/partials/case_config_ko_templates.html' %}
-        <div class="tab-content">
-            {% if nav_form %}
-                {% include "app_manager/v1/partials/form_tab_settings.html" %}
-            {% endif %}
-
-            <div class="tab-pane" id="case-configuration">
-                {% if xform_validation_missing %}
-                    <p class="alert alert-warning">
-                        {% trans "We were unable to validate your form due an error on the server. Proceed with caution." %}
-                    </p>
-                {% endif %}
-                {% if form.form_type == "shadow_form" %}
+
+        {% include 'app_manager/v2/partials/case_config_ko_templates.html' %}
+
+        <div class="tab-content appmanager-tab-content">
+
+            {% if form.uses_cases %}
+              <div class="tab-pane active" id="case-configuration">
+                  {% if xform_validation_missing %}
+                      <p class="alert alert-warning">
+                          {% trans "We were unable to validate your form due an error on the server. Proceed with caution." %}
+                      </p>
+                  {% endif %}
+                  {% if form.form_type == "shadow_form" %}
                     <div class="alert alert-warning">
                         {% trans "You are viewing a shadow form, therefore:" %}
                         <ul>
@@ -411,34 +398,36 @@
                             <li>{% trans 'You are not allowed to specify case closures here'%}</li>
                         </ul>
                     </div>
-                {% endif %}
-                {% if form_errors or xform_validation_errored %}
-                    <p class="alert alert-warning">
-                        {% trans "There are errors in your form. Fix your form in order to view and edit Case Management." %}
-                    </p>
-                {% elif form.source %}
-                    <div class="help-block">
-                        {% blocktrans %}
-                            Cases give you a way to track patients, farms, etc. over time. You can choose to save
-                            data from a form to the case, which will store the data locally on the phone to use later.
-                        {% endblocktrans %}
-                    </div>
-                    <div class="casexml" id="casexml_home">
-                        {% if module.doc_type == 'CareplanModule' %}
-                            {% include 'app_manager/v1/partials/case_config_careplan.html' %}
-                        {% elif module.doc_type == 'AdvancedModule' %}
-                            {% include 'app_manager/v1/partials/case_config_advanced.html' %}
-                        {% else %}
-                            {% include 'app_manager/v1/partials/case_config.html' %}
-                        {% endif %}
-                    </div>
-                {% else %}
-                    <p class="alert alert-warning">
-                        {% trans "You have not created a form yet. Create a form in order to view and edit Case Management." %}
-                    </p>
-                {% endif %}
-            </div>
-
+                  {% endif %}
+                  {% if form_errors or xform_validation_errored %}
+                      <p class="alert alert-warning">
+                          {% trans "There are errors in your form. Fix your form in order to view and edit Case Management." %}
+                      </p>
+                  {% elif form.source %}
+                      <div class="casexml" id="casexml_home">
+                          {% if module.doc_type == 'CareplanModule' %}
+                              {% include 'app_manager/v2/partials/case_config_careplan.html' %}
+                          {% elif module.doc_type == 'AdvancedModule' %}
+                              {% include 'app_manager/v1/partials/case_config_advanced.html' %}
+                          {% else %}
+                              {% include 'app_manager/v2/partials/case_config.html' %}
+                          {% endif %}
+                      </div>
+                  {% else %}
+                      <p class="alert alert-warning">
+                          {% trans "Add questions to your form to make use of case management." %}
+                      </p>
+                  {% endif %}
+              </div>
+            {% endif %}
+
+
+            {% if nav_form %}
+                {% include "app_manager/v2/partials/form_tab_settings.html" %}
+            {% endif %}
+
+
+            {% if form.form_type == 'module_form' %}{% if allow_usercase or form.uses_usercase %}
             <div class="tab-pane" id="usercase-configuration">
                 {% if form_errors or xform_validation_errored %}
                     <p class="alert alert-warning">
@@ -464,7 +453,6 @@
                         {% block usercase_management_content %}
                             {%  if form.uses_usercase and not allow_usercase %}
                                 <div class="container-fluid col-sm-6">
-                              {{ request|toggle_tag_info:"USER_PROPERTY_EASY_REFS" }}
                               {% if request|toggle_enabled:"USER_PROPERTY_EASY_REFS" %}
                                 <p>{% blocktrans %}
                                     The User Properties feature is no longer available because of the change in your
@@ -509,7 +497,7 @@
                                 </p>
                                 </div>
                             {% endif %}
-                            {% include 'app_manager/v1/partials/usercase_config.html' %}
+                            {% include 'app_manager/v2/partials/usercase_config.html' %}
                         {% endblock %}
                     </div>
                 {% else %}
@@ -522,14 +510,15 @@
                     </p>
                 {% endif %}
             </div>
+            {% endif %}{% endif %}
 
             {% if form.form_type == 'advanced_form' or form.form_type == "shadow_form" %}
                 {% if module.has_schedule  %}
-                    {% include "app_manager/v1/partials/form_tab_visit_scheduler.html" %}
+                    {% include "app_manager/v2/partials/form_tab_visit_scheduler.html" %}
                 {% endif %}
             {% endif %}
             {% if form.form_type != "shadow_form" %}
-                {% include "app_manager/v1/partials/form_tab_advanced.html" %}
+                {% include "app_manager/v2/partials/form_tab_advanced.html" %}
             {% endif %}
         </div>
     </div>
@@ -537,12 +526,13 @@
 {% endblock %}
 
 {% block modals %}{{ block.super }}
-{% include "app_manager/v1/partials/nav_menu_media_modals.html" %}
+{% include "app_manager/v2/partials/nav_menu_media_modals.html" %}
+{% include "app_manager/v2/partials/form_view_modals.html" %}
 {% endblock modals %}
 
 {% block breadcrumbs %}
     {{ block.super }}
-    {% include 'app_manager/v1/partials/module_view_breadcrumbs.html' %}
+    {% include 'app_manager/v2/partials/module_view_breadcrumbs.html' %}
     <li>
         <a class="track-usage-link" href="{% url "view_form" domain app.id module.id form.id %}"
            data-category="App Builder" data-action="View Form" data-label="Breadcrumb">
=======
+</div>
+  <div class="xml-source modal fade">
+      <div class="modal-dialog">
+          <div class="modal-content">
+              <form action="{% url "edit_form_attr" domain app.id form.get_unique_id 'xform' %}" method="POST">
+              {% csrf_token %}
+              <div class="modal-header">
+                  <button type="button" class="close" data-dismiss="modal" aria-hidden="true">&times;</button>
+                  <h4 class="modal-title source-readonly">{% trans "XML Source" %}</h4>
+                  <h4 class="modal-title source-edit">{% trans "Edit XML Source" %}</h4>
+              </div>
+              <div class="modal-body">
+                  <div class="source-readonly">
+                      {% trans "Double-click to select all." %}
+                      <pre id="xform-source" class="brush: xml;"></pre>
+                  </div>
+                  <div class="source-edit">
+                      <textarea name="xform" id="xform-source-edit" class="form-control">
+                          {% trans "Loading..." %}
+                      </textarea><br />
+                  </div>
+              </div>
+              <div class="modal-footer">
+                  <input type="hidden" name="ajax" value="false" class="source-edit" />
+                  <button type="submit" class="btn btn-primary source-edit">{% trans "Save" %}</button>
+                  <button type="button" class="btn btn-default" data-dismiss="modal" aria-hidden="true">
+                      {% trans "Close" %}
+                  </button>
+                  <div class="checkbox source-edit pull-left">
+                      <label for="cleanup">
+                          <input type="checkbox" id="cleanup" name="cleanup" />
+                          {% trans "Clean up markup after saving (add newlines, reformat indentation, etc.) " %}
+                      </label>
+                  </div>
+              </div>
+              </form>
+          </div>
+      </div>
+  </div>
+{% endblock modals %}
>>>>>>> 8379e608
<|MERGE_RESOLUTION|>--- conflicted
+++ resolved
@@ -7,50 +7,6 @@
  {% load hq_shared_tags %}
  {% load i18n %}
  
-<<<<<<< HEAD
--    {% include "app_manager/v1/partials/xpathValidator.html" %}
--    {% include "app_manager/v1/partials/nav_menu_media_js_common.html" %}
--    {% include "app_manager/v1/partials/nav_menu_media_js.html" with item=multimedia.menu %}
-+    {% include "app_manager/v2/partials/xpathValidator.html" %}
-+    {% include "app_manager/v2/partials/nav_menu_media_js_common.html" %}
-+    {% include "app_manager/v2/partials/nav_menu_media_js.html" with item=multimedia.menu %}
-     {% if allow_form_workflow %}
-         <script src="{% static 'app_manager/js/form_workflow.js' %}"></script>
-     {% endif %}
-@@ -174,15 +174,18 @@
-             });
-         }
- 
--        $('#form-filter').koApplyBindings(new FormFilter());
--
-+
-+        var $formFilter = $('#form-filter');
-+        if ($formFilter.length) {
-+            $formFilter.koApplyBindings(new FormFilter());
-+        };
-         {% endif %}
- 
-         {% if allow_form_workflow %}
-             var FormWorkflow = hqImport('app_manager/js/form_workflow.js').FormWorkflow;
-             var labels = {};
-             labels[FormWorkflow.Values.DEFAULT] = "{% trans "Home Screen" %}";
--            labels[FormWorkflow.Values.ROOT] = "{% trans "Module Menu" %}";
-+            labels[FormWorkflow.Values.ROOT] = "{% trans "Main Menu" %}";
-             {% with module_name=module.name|trans:langs %}
-             labels[FormWorkflow.Values.MODULE] = "{% trans "Module:" %} {{ module_name|escapejs }}";
-             {% endwith %}
-@@ -225,7 +228,7 @@
-         });
-         {% endif %}
- 
--        {% if allow_cloudcare %}
-+        {% if can_preview_form and allow_cloudcare %}
-             // tag the 'preview in cloudcare' button with the right url
-             // unfortunately, has to be done in javascript
-             var getCloudCareUrl = function(urlRoot, appId, moduleId, formId, caseId) {
-@@ -291,75 +294,58 @@
-     </script>
-=======
  {% block js-inline %}{{ block.super }}
 -
  {% if request.guided_tour %}{% include request.guided_tour.template %}{% endif %}
@@ -69,7 +25,6 @@
 -{% endif %}
 +  </script>
 +  {% endif %}
->>>>>>> 8379e608
  {% endblock %}
 +
 +{% block modals %}{{ block.super }}
@@ -99,276 +54,6 @@
 +            </div>
 +        </div>
 +    </div>
-<<<<<<< HEAD
-+
-+    <div class="appmanager-edit-description">
-+      <inline-edit-v2 params="
-+          name: 'comment',
-+          id:'comment-id',
-+          containerClass: 'app-comment',
-+          value: '{{ form.comment|escapejs }}',
-+          placeholder: '{% trans "Enter form description here"|escapejs %}',
-+          url: '{% url "edit_form_attr" domain app.id form.unique_id 'comment' %}',
-+          saveValueName: 'comment',
-+          cols: 50,
-+      "></inline-edit-v2>
-+    </div>
-+
-+    <div id="build_errors"></div>
-+{% endblock %}
-+
- {% block form-view %}
-     {% initial_page_data 'case_config_options' case_config_options %}
-     {% initial_page_data 'form_requires' form.requires %}
-     {% initial_page_data 'visit_scheduler_options' visit_scheduler_options %}
--    <div id="build_errors"></div>
--    {% inline_edit_trans form.name langs edit_name_url saveValueName='name' readOnlyClass='h3' postSave="function(data) { document.title = data.update['.variable-form_name'] + ' - CommCare HQ'; return hqImport('app_manager/js/app_manager.js').updateDOM(data.update);}" %}
--    <br />
--    <inline-edit params="
--        name: 'comment',
--        id:'comment-id',
--        readOnlyClass: 'app-comment',
--        value: '{{ form.comment|escapejs }}',
--        placeholder: '{% trans "Enter form description here"|escapejs %}',
--        url: '{% url "edit_form_attr" domain app.id form.unique_id 'comment' %}',
--        saveValueName: 'comment',
--        cols: 50,
--    "></inline-edit>
--    <br />
--    <br />
--    <div class="pull-right">
--        <form action="{% url "delete_form" domain app.id module.unique_id form.unique_id %}" method="post">
--            {% csrf_token %}
--            <button type="submit" class="disable-on-submit btn btn-danger">
--                <i class="fa fa-trash"></i>
--                {% trans "Delete Form" %}
--            </button>
--        </form>
--    </div>
--
--    <div class="btn-group">
--        {% if not form.form_type == "shadow_form" %}
--            {% if not form.no_vellum %}
--            <a id="edit_label" class="btn btn-primary track-usage-link"
--               href="{% url "form_source" domain app.id module.id form.id %}"
--               data-category='App Builder' data-action='Open Form' data-label='Edit Label'
--            >
--                <i class="fa fa-pencil"></i>
--                {% trans "Edit" %}
--            </a>
--            {% else %}
--            <button class="btn btn-primary disabled" disabled="disabled"
--                    title="{% trans "Your administrator has locked this form from edits through the form builder"|force_escape %}">
--                <i class="fa fa-pencil"></i>
--                {% trans "Edit" %}
--            </button>
--            {% endif %}
--        {% endif %}
--        {% if can_preview_form and allow_cloudcare %}
--            {% if form.source %}
--            <a id="cloudcare-preview-url" href="#" target="_blank" class="btn btn-default">
--                <i class="fa fa-play"></i>
--                {% trans "Preview Form" %}
--            </a>
--            {% endif %}
--        {% endif %}
--    </div>
--
--    <br/><br/><br/>
--
--    <div class="tabbable">
-+    <div class="tabbable appmanager-tabs-container">
-         <ul class="nav nav-tabs">
-+
-+            {% if form.uses_cases %}
-             <li class="active">
--                <a href="#form-settings" id="tour-form-settings-tab" data-toggle="tab">{% trans "Settings" %}</a>
--            </li>
--            <li>
-                 <a id="case-configuration-tab" href="#case-configuration" data-toggle="tab">
-                     {% trans "Case Management" %}
-                 </a>
-             </li>
-+            {% endif %}
-+
-+            <li {% if not form.uses_cases %}class="active"{% endif %}>
-+                <a href="#form-settings" id="tour-form-settings-tab" data-toggle="tab">{% trans "Settings" %}</a>
-+            </li>
-+
-             {% if form.form_type == 'module_form' %}{% if allow_usercase or form.uses_usercase %}
-             <li>
-                 <a id="usercase-configuration-tab" href="#usercase-configuration" data-toggle="tab">
-@@ -371,35 +357,36 @@
-                 </a>
-             </li>
-             {% endif %}{% endif %}
-+
-             {% if form.form_type == 'advanced_form' or form.form_type == "shadow_form" %}
-                 {% if module.has_schedule %}
--                     <li>
--                         <a href="#visit-scheduler" data-toggle="tab">
-+                    <li>
-+                        <a href="#visit-scheduler" data-toggle="tab">
-                              {% trans "Visit Scheduler" %}
-                          </a>
-                      </li>
-                 {% endif %}
-             {% endif %}
-+
-             {% if form.form_type != "shadow_form" %}
-             <li>
--                <a href="#advanced" data-toggle="tab">{% trans "Advanced" %}</a>
-+                <a href="#advanced" data-toggle="tab">{% trans "Actions" %}</a>
-             </li>
-             {% endif %}
-         </ul>
--        <br>
--        {% include 'app_manager/v1/partials/case_config_ko_templates.html' %}
--        <div class="tab-content">
--            {% if nav_form %}
--                {% include "app_manager/v1/partials/form_tab_settings.html" %}
--            {% endif %}
--
--            <div class="tab-pane" id="case-configuration">
--                {% if xform_validation_missing %}
--                    <p class="alert alert-warning">
--                        {% trans "We were unable to validate your form due an error on the server. Proceed with caution." %}
--                    </p>
--                {% endif %}
--                {% if form.form_type == "shadow_form" %}
-+
-+        {% include 'app_manager/v2/partials/case_config_ko_templates.html' %}
-+
-+        <div class="tab-content appmanager-tab-content">
-+
-+            {% if form.uses_cases %}
-+              <div class="tab-pane active" id="case-configuration">
-+                  {% if xform_validation_missing %}
-+                      <p class="alert alert-warning">
-+                          {% trans "We were unable to validate your form due an error on the server. Proceed with caution." %}
-+                      </p>
-+                  {% endif %}
-+                  {% if form.form_type == "shadow_form" %}
-                     <div class="alert alert-warning">
-                         {% trans "You are viewing a shadow form, therefore:" %}
-                         <ul>
-@@ -411,34 +398,36 @@
-                             <li>{% trans 'You are not allowed to specify case closures here'%}</li>
-                         </ul>
-                     </div>
--                {% endif %}
--                {% if form_errors or xform_validation_errored %}
--                    <p class="alert alert-warning">
--                        {% trans "There are errors in your form. Fix your form in order to view and edit Case Management." %}
--                    </p>
--                {% elif form.source %}
--                    <div class="help-block">
--                        {% blocktrans %}
--                            Cases give you a way to track patients, farms, etc. over time. You can choose to save
--                            data from a form to the case, which will store the data locally on the phone to use later.
--                        {% endblocktrans %}
--                    </div>
--                    <div class="casexml" id="casexml_home">
--                        {% if module.doc_type == 'CareplanModule' %}
--                            {% include 'app_manager/v1/partials/case_config_careplan.html' %}
--                        {% elif module.doc_type == 'AdvancedModule' %}
--                            {% include 'app_manager/v1/partials/case_config_advanced.html' %}
--                        {% else %}
--                            {% include 'app_manager/v1/partials/case_config.html' %}
--                        {% endif %}
--                    </div>
--                {% else %}
--                    <p class="alert alert-warning">
--                        {% trans "You have not created a form yet. Create a form in order to view and edit Case Management." %}
--                    </p>
--                {% endif %}
--            </div>
--
-+                  {% endif %}
-+                  {% if form_errors or xform_validation_errored %}
-+                      <p class="alert alert-warning">
-+                          {% trans "There are errors in your form. Fix your form in order to view and edit Case Management." %}
-+                      </p>
-+                  {% elif form.source %}
-+                      <div class="casexml" id="casexml_home">
-+                          {% if module.doc_type == 'CareplanModule' %}
-+                              {% include 'app_manager/v2/partials/case_config_careplan.html' %}
-+                          {% elif module.doc_type == 'AdvancedModule' %}
-+                              {% include 'app_manager/v1/partials/case_config_advanced.html' %}
-+                          {% else %}
-+                              {% include 'app_manager/v2/partials/case_config.html' %}
-+                          {% endif %}
-+                      </div>
-+                  {% else %}
-+                      <p class="alert alert-warning">
-+                          {% trans "Add questions to your form to make use of case management." %}
-+                      </p>
-+                  {% endif %}
-+              </div>
-+            {% endif %}
-+
-+
-+            {% if nav_form %}
-+                {% include "app_manager/v2/partials/form_tab_settings.html" %}
-+            {% endif %}
-+
-+
-+            {% if form.form_type == 'module_form' %}{% if allow_usercase or form.uses_usercase %}
-             <div class="tab-pane" id="usercase-configuration">
-                 {% if form_errors or xform_validation_errored %}
-                     <p class="alert alert-warning">
-@@ -464,7 +453,6 @@
-                         {% block usercase_management_content %}
-                             {%  if form.uses_usercase and not allow_usercase %}
-                                 <div class="container-fluid col-sm-6">
--                              {{ request|toggle_tag_info:"USER_PROPERTY_EASY_REFS" }}
-                               {% if request|toggle_enabled:"USER_PROPERTY_EASY_REFS" %}
-                                 <p>{% blocktrans %}
-                                     The User Properties feature is no longer available because of the change in your
-@@ -509,7 +497,7 @@
-                                 </p>
-                                 </div>
-                             {% endif %}
--                            {% include 'app_manager/v1/partials/usercase_config.html' %}
-+                            {% include 'app_manager/v2/partials/usercase_config.html' %}
-                         {% endblock %}
-                     </div>
-                 {% else %}
-@@ -522,14 +510,15 @@
-                     </p>
-                 {% endif %}
-             </div>
-+            {% endif %}{% endif %}
- 
-             {% if form.form_type == 'advanced_form' or form.form_type == "shadow_form" %}
-                 {% if module.has_schedule  %}
--                    {% include "app_manager/v1/partials/form_tab_visit_scheduler.html" %}
-+                    {% include "app_manager/v2/partials/form_tab_visit_scheduler.html" %}
-                 {% endif %}
-             {% endif %}
-             {% if form.form_type != "shadow_form" %}
--                {% include "app_manager/v1/partials/form_tab_advanced.html" %}
-+                {% include "app_manager/v2/partials/form_tab_advanced.html" %}
-             {% endif %}
-         </div>
-     </div>
-@@ -537,12 +526,13 @@
- {% endblock %}
- 
- {% block modals %}{{ block.super }}
--{% include "app_manager/v1/partials/nav_menu_media_modals.html" %}
-+{% include "app_manager/v2/partials/nav_menu_media_modals.html" %}
-+{% include "app_manager/v2/partials/form_view_modals.html" %}
- {% endblock modals %}
- 
- {% block breadcrumbs %}
-     {{ block.super }}
--    {% include 'app_manager/v1/partials/module_view_breadcrumbs.html' %}
-+    {% include 'app_manager/v2/partials/module_view_breadcrumbs.html' %}
-     <li>
-         <a class="track-usage-link" href="{% url "view_form" domain app.id module.id form.id %}"
-            data-category="App Builder" data-action="View Form" data-label="Breadcrumb">
-=======
 +</div>
 +  <div class="xml-source modal fade">
 +      <div class="modal-dialog">
@@ -408,5 +93,4 @@
 +          </div>
 +      </div>
 +  </div>
-+{% endblock modals %}
->>>>>>> 8379e608
++{% endblock modals %}