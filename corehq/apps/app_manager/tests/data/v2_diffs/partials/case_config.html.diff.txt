--- 
+++ 
<<<<<<< HEAD
@@ -1,7 +1,7 @@
 {% load i18n %}
 {% load hq_shared_tags %}
 
-{% include 'app_manager/v1/partials/case_config_shared.html' %}
+{% include 'app_manager/v2/partials/case_config_shared.html' %}
 
 <script type="text/html" id="remove-subcase-modal-template">
     <div class="modal-dialog">
@@ -24,105 +24,125 @@
=======
@@ -22,105 +22,127 @@
>>>>>>> b7afc4e8
 </script>
 
 <script type="text/html" id="case-config:case-transaction">
+    {% if app.advanced_app_builder or form.actions.open_case.condition.type == 'if' %}
     <div data-bind="template: {
         name: 'case-config:condition',
         data: {condition: condition, config: $data}
     }, visible: allow.condition()"></div>
-    <div data-bind="if: allow.case_preload()" class="row">
-        <div class='col-sm-9 wide-select2s'>
-            <div class="panel panel-default case-properties"
-                 data-bind="template: 'case-config:case-transaction:case-properties'"></div>
-        </div>
+    {% endif %}
+    <div data-bind="if: allow.case_preload()">
+        <div class="panel panel-appmanager case-properties wide-select2s"
+             data-bind="template: 'case-config:case-transaction:case-properties'"></div>
     </div>
-    <div data-bind="if: !allow.case_preload()" class="row">
-        <div class="col-sm-9">
-            <div class="panel panel-default"
-                 data-bind="template: 'case-config:case-transaction:case-properties'"></div>
-        </div>
+    <div data-bind="if: !allow.case_preload()">
+        <div class="panel panel-appmanager"
+             data-bind="template: 'case-config:case-transaction:case-properties'"></div>
     </div>
-    <div class="panel panel-default">
+    <div class="panel panel-appmanager">
         <label class="panel-body">
             <input type="checkbox" data-bind="checked: close_case"/>
             {% trans "Close this case when the form is complete" %}
         </label>
+        {% if app.advanced_app_builder or form.actions.close_case.condition.type == 'if' %}
         <div data-bind="template: {
             name: 'case-config:condition',
             data: {condition: $data.close_condition, config: $data},
             if: $data.close_condition
         }"></div>
+        {% endif %}
     </div>
 </script>
 
+<div id="case-config-ko">
 
-<div id="case-config-ko">
     <div data-bind="saveButton: saveButton"></div>
+
+    <p class="lead">
+        {% if not app.advanced_app_builder %}
+            {% if form.get_action_type == 'open' %}
+                This is a <strong><i class="fcc fcc-app-createform"></i> Registration</strong> form. Use the Registration form to add new cases to your <strong><i class="fa fa-bars"></i> Case List</strong>.
+            {% else %}
+                This is a <strong><i class="fcc fcc-app-updateform"></i> Followup</strong> form. Use Followup forms to update cases in your <strong><i class="fa fa-bars"></i> Case List</strong>.
+            {% endif %}
+            <br />
+        {% endif %}
+        {% blocktrans %}
+            <strong>Cases</strong> give you a way to track patients, farms, and other entities over time.
+        {% endblocktrans %}
+    </p>
     <div data-bind="template: 'case-config:refresh-form-questions'"></div>
+
     <div data-bind="with: caseConfigViewModel">
-        <div class="form-inline container-fluid">
-            {% trans "This form " %}
-            {% trans "Does not use cases" as no_cases %}
-            {% trans "Registers a new case" as registers_case %}
-            {% trans "Updates or closes a case" as updates_case %}
-            {% trans "Registers a case for a different module" as different_module %}
-            <select class="form-control" id="case-action-select" data-bind="
-                optstr: [{value: 'none', label: '{{ no_cases|escapejs }}'},
-                         {value: 'open', label: '{{ registers_case|escapejs }}'},
-                         {value: 'update', label: '{{ updates_case|escapejs }}'},
-                         {value: 'open-other', label: '{{ different_module|escapejs }}'}],
-                value: actionType,
-                event: { change: function() { ga_track_event('Case Management', 'Form Level', 'Case Action'); } }
-            "></select>
-        </div>
-        <div class="spacer"></div>
-        <div data-bind="if: actionType() === 'update'">
-            <div class="container-fluid"
-                 data-bind="template: {name: 'case-config:case-transaction', data: case_transaction}">
+        {% if app.advanced_app_builder or form.actions.subcases %}
+            <div class="form-inline container-fluid">
+                {% trans "This form " %}
+                {% trans "Does not use cases" as no_cases %}
+                {% trans "Registers a new case" as registers_case %}
+                {% trans "Updates or closes a case" as updates_case %}
+                {% trans "Registers a case for a different case list" as different_module %}
+                <select class="form-control" id="case-action-select" data-bind="
+                    optstr: [{value: 'none', label: '{{ no_cases|escapejs }}'},
+                             {value: 'open', label: '{{ registers_case|escapejs }}'},
+                             {value: 'update', label: '{{ updates_case|escapejs }}'},
+                             {value: 'open-other', label: '{{ different_module|escapejs }}'}],
+                    value: actionType,
+                    event: { change: function() { ga_track_event('Case Management', 'Form Level', 'Case Action'); } }
+                "></select>
             </div>
-        </div>
-        <div data-bind="if: actionType() === 'open'">
-            <div class="container-fluid"
-                 data-bind="template: {name: 'case-config:case-transaction', data: case_transaction}">
+        {% endif %}
+        {% if form.source %}
+            <div data-bind="if: actionType() === 'update'">
+                <div class="container-fluid"
+                     data-bind="template: {name: 'case-config:case-transaction', data: case_transaction}">
+                </div>
             </div>
-        </div>
-        <!--ko if: actionType() !== 'none'-->
-        <header class="clearfix" data-bind="visible: actionType() !== 'open-other'">
-            <h5 class="pull-left">{% trans "Child Cases" %}</h5>
-            <span data-bind="makeHqHelp: {}"
-              data-title="{% trans "Child Cases" %}"
-              data-content="{% trans "Child Cases let you open other types of cases for use in other modules. When possible, they'll be linked to the current case so you'll always know where they came from. A great use of Child Cases is for tracking a newborn separately from its mother." %}"
-            ></span>
-        </header>
+            <div data-bind="if: actionType() === 'open'">
+                <div class="container-fluid"
+                     data-bind="template: {name: 'case-config:case-transaction', data: case_transaction}">
+                </div>
+            </div>
+                {% if app.advanced_app_builder or form.actions.subcases %}
+                <!--ko if: actionType() !== 'none'-->
+                <header class="clearfix" data-bind="visible: actionType() !== 'open-other'">
+                    <h5 class="pull-left">{% trans "Child Cases" %}</h5>
+                    <span data-bind="makeHqHelp: {}"
+                      data-title="{% trans "Child Cases" %}"
+                      data-content="{% trans "Child Cases let you open other types of cases for use in other case lists. When possible, they'll be linked to the current case so you'll always know where they came from. A great use of Child Cases is for tracking a newborn separately from its mother." %}"
+                    ></span>
+                </header>
 
-        <div data-bind="foreach: subcases" class="form">
-            <div class="form-inline">
-                <i class="fa fa-check"></i>
-                {% trans "Opens a case for a different case list" %}
-                <span class="form-group" data-bind="css: {'has-warning': !case_type()}">
-                    <select class="form-control" data-bind="
-                        options: $parent.caseTypes,
-                        optionsText: $parent.getCaseTypeLabel,
-                        value: case_type,
-                        optionsCaption: 'Choose a Module...'
-                    "></select>
-                    <span class="help-block" data-bind="visible: !case_type()">{% trans "Required" %}</span>
-                    {% if show_custom_ref %}
-                        <label>{% trans "Override reference id: " %}</label>
-                        <input type="text" class="form-control" data-bind="value: reference_id"/>
-                    {% endif %}
-                </span>
-                <a href="#" data-bind="openModal: 'remove-subcase-modal-template'" class="pull-right">
-                    <i class="fa fa-trash"></i>
-                    {% trans "Remove case" %}
-                </a>
-            </div>
-            <div class="container-fluid" data-bind="template: 'case-config:case-transaction'"></div>
-        </div>
-        <div>
-            <a href="#" data-bind="click: addSubCase">
-                <i class="fa fa-plus"></i>
-                {% trans "Opens a case for a different case list..." %}
-            </a>
-        </div>
-        <!--/ko-->
+                <div data-bind="foreach: subcases" class="form">
+                    <div class="form-inline">
+                        <i class="fa fa-check"></i>
+                        {% trans "Opens a case for a different case list" %}
+                        <span class="form-group" data-bind="css: {'has-warning': !case_type()}">
+                            <select class="form-control" data-bind="
+                                options: $parent.caseTypes,
+                                optionsText: $parent.getCaseTypeLabel,
+                                value: case_type,
+                                optionsCaption: 'Choose a Module...'
+                            "></select>
+                            <span class="help-block" data-bind="visible: !case_type()">{% trans "Required" %}</span>
+                            {% if show_custom_ref %}
+                                <label>{% trans "Override reference id: " %}</label>
+                                <input type="text" class="form-control" data-bind="value: reference_id"/>
+                            {% endif %}
+                        </span>
+                        <a href="#" data-bind="openModal: 'remove-subcase-modal-template'" class="pull-right">
+                            <i class="fa fa-trash"></i>
+                            {% trans "Remove case" %}
+                        </a>
+                    </div>
+                    <div class="container-fluid" data-bind="template: 'case-config:case-transaction'"></div>
+                </div>
+                <div>
+                    <a href="#" data-bind="click: addSubCase">
+                        <i class="fa fa-plus"></i>
+                        {% trans "Opens a case for a different case list..." %}
+                    </a>
+                </div>
+                <!--/ko-->
+            {% endif %}
+        {% endif %}
     </div>
 </div><|MERGE_RESOLUTION|>--- conflicted
+++ resolved
@@ -1,19 +1,6 @@
 --- 
 +++ 
-<<<<<<< HEAD
-@@ -1,7 +1,7 @@
- {% load i18n %}
- {% load hq_shared_tags %}
- 
--{% include 'app_manager/v1/partials/case_config_shared.html' %}
-+{% include 'app_manager/v2/partials/case_config_shared.html' %}
- 
- <script type="text/html" id="remove-subcase-modal-template">
-     <div class="modal-dialog">
-@@ -24,105 +24,125 @@
-=======
 @@ -22,105 +22,127 @@
->>>>>>> b7afc4e8
  </script>
  
  <script type="text/html" id="case-config:case-transaction">
