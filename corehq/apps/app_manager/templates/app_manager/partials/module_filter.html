--- conflicted
+++ resolved
@@ -1,19 +1,11 @@
 {% load hq_shared_tags %}
 {% load i18n %}
 {% if request|feature_preview_enabled:"MODULE_FILTER" %}
-<<<<<<< HEAD
-<div class="form-group" id="module-filter">
+<div class="form-group">
     <label class="col-lg-2 control-label">
         {% trans "Module Filter" %}
     </label>
-    <div class="col-lg-4 commcare-feature" data-since-version="2.20">
-=======
-<div class="control-group">
-    <label class="control-label">
-        {% trans "Module Filter" %}
-    </label>
-    <div class="controls commcare-feature" data-since-version="2.20" id="module-filter">
->>>>>>> 99668997
+    <div class="col-lg-4 commcare-feature" data-since-version="2.20" id="module-filter">
         <input type="text"
             class="form-control"
             placeholder="{% trans "XPath expression" %}"
