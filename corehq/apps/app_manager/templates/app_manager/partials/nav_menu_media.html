--- conflicted
+++ resolved
@@ -1,180 +1,6 @@
 {% load i18n %}
 {% load hq_shared_tags %}
-<<<<<<< HEAD
-<div id="{{ qualifier|default_if_none:"" }}media_image">
-    <div class="form-group container-fluid">
-        <label class="control-label col-lg-2" for="menu_image_path">{% trans ICON_LABEL %}</label>
-        <div class="col-lg-10 commcare-feature"
-             data-since-version="1.3">
-            {# must use "if" here instead of "visible" #}
-            {# otherwise src will be "#" which makes an unneccessary request for the current page #}
-            <a data-bind="if: isMediaMatched, attr: {href: url}" target="_blank">
-                <img data-bind="attr: {src: thumbnailUrl}" />
-            </a>
-            <button type="button"
-                    class="btn btn-default"
-                    data-toggle="modal"
-                    data-bind="attr: { 'data-hqmediapath': currentPath },
-                               event: {
-                                    mediaUploadComplete: uploadComplete,
-                                    click: passToUploadController
-                               }"
-                    data-target="#{{ multimedia.upload_managers.icon.slug }}">
-                <i class="fa fa-cloud-upload"></i>
-                <span data-bind="visible: isMediaMatched">
-                    {% trans 'Replace Icon' %}
-                </span>
-                <span data-bind="visible: isMediaUnmatched">
-                    {% trans 'Upload Icon' %}
-                </span>
-            </button>
-            <button type="button"
-                    class="btn btn-danger "
-                    data-bind="
-                        visible: isMediaMatched,
-                        event: {
-                            click: removeMedia
-                        }
-                    ">
-                <i class="fa fa-remove"></i>
-            </button>
-            <button type="button"
-                    class="btn btn-default pull-right"
-                    data-bind="
-                        visible: showDefaultPath,
-                        click: function () {
-                            setCustomPath();
-                            analytics.usage('App Builder', 'Click Show Path for a Form or Module', 'image');
-                        }
-            ">
-                <i class="fa fa-cog"></i>
-                {% trans 'Set Icon Path' %}
-            </button>
-        </div>
-    </div>
-    <div class="form-group"
-         data-bind="visible: showCustomPath">
-        <label for="image_custom_path" class="control-label col-lg-2">
-            {% trans "Icon Path" %}
-        </label>
-        <div class="col-lg-4">
-            <input type="text"
-                   class="form-control"
-                   data-bind="value: customPath,
-                              valueUpdate: 'textchange'" />
-            <input type="hidden"
-                   class="jr-resource-field"
-                   name="{{ qualifier|default_if_none:"" }}media_image"
-                   data-bind="value: savedPath" />
-        </div>
-        <div class="col-lg-1">
-            <button type="button"
-                    class="btn btn-default"
-                    data-bind="
-                        visible: showCustomPath,
-                        event: {
-                            click: setDefaultPath,
-                        }
-                    ">
-                <i class="fa fa-remove"></i>
-                {% trans 'Use Default Path' %}
-            </button>
-        </div>
-    </div>
-</div>
-{% if not EXCLUDE_AUDIO %}
-<div id="{{ qualifier|default_if_none:"" }}media_audio">
-    <div class="form-group container-fluid">
-        <label class="control-label col-lg-2" for="menu_audio_path">{% trans AUDIO_LABEL %}</label>
-        <div class="col-lg-10 commcare-feature"
-             data-since-version="1.3">
-            <a data-bind="visible: isMediaMatched, attr: {href: url}"
-               class="btn btn-default"
-               target="_blank">
-                <i class="fa fa-volume-up"></i>
-                {% trans "Preview" %}
-            </a>
-            <button type="button"
-                    class="btn btn-default"
-                    data-toggle="modal"
-                    data-bind="attr: { 'data-hqmediapath': currentPath },
-                               event: {
-                                    mediaUploadComplete: uploadComplete,
-                                    click: passToUploadController
-                               }"
-                    data-target="#{{ multimedia.upload_managers.audio.slug }}">
-                <i class="fa fa-cloud-upload"></i>
-                <span data-bind="visible: isMediaMatched">
-                    {% trans 'Replace Audio' %}
-                </span>
-                <span data-bind="visible: isMediaUnmatched">
-                    {% trans 'Upload Audio' %}
-                </span>
-            </button>
-            <button type="button"
-                    class="btn btn-danger "
-                    data-bind="
-                        visible: isMediaMatched,
-                        event: {
-                            click: removeMedia
-                        }
-                    ">
-                <i class="fa fa-remove"></i>
-            </button>
-            <button type="button"
-                    class="btn btn-default pull-right"
-                    data-bind="
-                        visible: showDefaultPath,
-                        click: function () {
-                            setCustomPath();
-                            analytics.usage('App Builder', 'Click Show Path for a Form or Module', 'audio');
-                        }">
-                <i class="fa fa-cog"></i>
-                {% trans 'Set Audio Path' %}
-            </button>
-            <p data-bind="visible: isMediaMatched"
-               class="help-block">
-                <i class="icon icon-info-circle"></i>
-                {% blocktrans %}
-                To hear audio on Java Phones, you must be in CommCare Sense
-                mode or Numeric Selection Mode. (On Android it will always work.)
-                {% endblocktrans %}
-            </p>
-        </div>
-    </div>
-    <div class="form-group"
-         data-bind="visible: showCustomPath">
-        <label for="image_custom_path" class="control-label col-lg-2">
-            {% trans "Audio Path" %}
-        </label>
-        <div class="col-lg-4">
-            <input type="text"
-                   class="form-control"
-                   data-bind="value: customPath,
-                              valueUpdate: 'textchange'" />
-            <input type="hidden"
-                   name="{{ qualifier|default_if_none:"" }}media_audio"
-                   class="jr-resource-field"
-                   data-bind="value: savedPath" />
-        </div>
-        <div class="col-lg-1">
-            <button type="button"
-                    class="btn btn-default"
-                    data-bind="
-                        visible: showCustomPath,
-                        event: {
-                            click: setDefaultPath,
-                        }
-                    ">
-                <i class="fa fa-remove"></i>
-                {% trans 'Use Default Path' %}
-            </button>
-        </div>
-    </div>
-</div>
-=======
 {% include "app_manager/partials/nav_menu_media_single_type.html" with type="image" slug=multimedia.upload_managers.icon.slug label=ICON_LABEL %}
 {% if not EXCLUDE_AUDIO %}
     {% include "app_manager/partials/nav_menu_media_single_type.html" with type="audio" slug=multimedia.upload_managers.audio.slug label=AUDIO_LABEL %}
->>>>>>> a38068f8
 {% endif %}