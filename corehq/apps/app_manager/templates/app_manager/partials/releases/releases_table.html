{% load hq_shared_tags %}
{% load i18n %}

<div id="releases-table" class="hide" data-bind="css: {hide: false}">
    <div class="alert alert-danger hide" data-bind="visible: brokenBuilds, css: {hide: false}">
        <p>
            <i class="fa fa-exclamation-circle"></i>
            {% blocktrans %}
                One or more of your versions is broken, please make sure it is
                not marked as released. Make a new version if needed, and update
                any live deployments as soon as possible.
            {% endblocktrans %}
        </p>
        <p>
            <small>
            {% blocktrans %}
                All new versions should work, so if problems persist, please report the issue.
            {% endblocktrans %}
            </small>
        </p>
    </div>
    <p class="pull-right auto-release-notes" data-bind="visible: savedApps().length || onlyShowReleased()">
        <a href="#" data-bind="click: toggleLimitToReleased"><span data-bind="visible: !onlyShowReleased()">{% trans 'Show only released versions' %}</span></a>
        <span data-bind="visible: onlyShowReleased()">
            {% trans 'Released versions only' %}
        </span>
        <a href="#" data-bind="click: toggleLimitToReleased, visible: onlyShowReleased()" class="btn btn-default btn-xs">{% trans 'show all' %}</a>

        <span class="hq-help-template"
            data-title="Released Versions"
            data-container="body"
            data-content="Mark versions as Released for automatically updating CommCare applications. If the Auto-Update app setting is set to Daily or Weekly, any application versions that are marked as Released will update to the latest Released version automatically. When the user clicks 'Update App' from mobile, the latest Released version will be downloaded."
            data-placement="left">
        </span>
    </p>
    <p>
        <button class="btn btn-primary" data-bind="
            click: function() {
                hqImport('analytix/js/kissmetrix').track.event('Clicked Make New Version');
                          return makeNewBuild();
            },
            attr: {disabled: !buildButtonEnabled() ? 'disabled' : undefined},
            css: {disabled: !buildButtonEnabled()}">
            <i class="fa fa-spin fa-spinner" data-bind="visible: buildState() === 'pending'"></i>
            {% trans 'Make New Version' %}
        </button>
        {% if request|toggle_enabled:"VIEW_APP_CHANGES" %}
            <button class="btn btn-default"
                id="recent-changes-btn"
                data-toggle="modal"
                data-target="#app-diff-modal">
                {% trans 'View changes' %}
            </button>
        {% endif %}
    </p>

    <div id="build-errors-wrapper"></div>

    <div class="row">
        <div class="col-md-3 col-md-offset-9">
            <span class="input-group input-group-sm">
<<<<<<< HEAD
                <input type="text" class="form-control" placeholder="{% trans "Version or comment" %}"
=======
                <input type="text" class="form-control" autocomplete="off"
                       placeholder="{% trans "Search version comment" %}"
>>>>>>> e3e8f611
                       data-bind="value: buildComment, valueUpdate: 'afterkeydown', event: {keypress: searchOnEnter}" />
                <span class="input-group-btn">
                    <button class="btn btn-default" type="button" data-bind="click: function(){ goToPage(1); }">
                        <i class="fa fa-search"></i>
                    </button>
                    <button class="btn btn-default" type="button" data-bind="click: initQuery">
                        <i class="fa fa-times"></i>
                    </button>
                </span>
            </span>
        </div>
    </div>

    <div class="alert alert-danger hide"
         data-bind="visible: buildState() == 'error', css: {hide: false}">
        <span data-bind="visible: buildErrorCode() === 403">
            {% trans "Sorry, you don't have permission to do this action!" %}
        </span>
        <span data-bind="visible: buildErrorCode() !== 403">
            {% trans "An error occurred. Reload the page and click Make New Version to try again." %}
        </span>
    </div>

    <h4 id="loading" class="hide"
        data-bind="visible: showLoadingSpinner(), css: {hide: false}">
        <i class="fa fa-spin fa-spinner"></i>
        {% trans "Loading versions..." %}
    </h4>

    <div class="alert alert-danger hide"
         data-bind="visible: fetchState() === 'error', css: {hide: false}">
        {% trans "An error occurred while fetching versions. Reload the page to try again." %}
    </div>

    <div class="releases-container"
         data-bind="css: {hide: false},
                    template: {foreach: savedApps}" >

        <div class="panel panel-release"
             data-bind="css: {
                'build-released': is_released(),
                'build-unreleased': !is_released(),
                'build-latest-release': version() === $root.latestReleasedVersion(),
                'error': build_broken
            }">
          <div class="panel-heading">
              {% if can_manage_releases and request|toggle_enabled:"SUPPORT" %}
                  <div class="release-trash-container">
                    <a href="#"
                       class="hide release-remove"
                       data-bind="openModal: 'delete-build-modal-template',
                                  visible: !_deleteState(),
                                  css: {hide: false}">
                        <i class="fa fa-trash"></i>
                    </a>
                    <div class="pending hide" data-bind="visible: _deleteState() == 'pending', css: {hide: false}">
                        <img src="{% static 'hqwebapp/images/ajax-loader.gif' %}" alt="loading indicator" />
                    </div>
                    <i class="fa fa-exclamation-circle hide"
                       data-bind="visible: _deleteState() == 'error',
                                  css: {hide: false}"></i>
                  </div>
              {% endif %}
              <div class="build-is-released">
                  <!--ko if: is_released() == 'error' -->

                  <span class="label label-danger">{% trans "Could not update" %}</span>

                  <!--/ko-->
                  <!--ko if: is_released() != 'error' -->

                  <span class="label label-info"
                        data-bind="visible: version() === $root.latestReleasedVersion()">{% trans "Latest" %}</span>

                  {% if can_manage_releases %}
                      <i class="fa fa-spin fa-refresh hide js-release-waiting"></i>
                      <div class="btn-group">
                          <button type="button"
                                  class="btn btn-xs"
                                  data-bind="click: $root.toggleRelease,
                                             css: {
                                                'active': is_released(),
                                                'btn-primary': is_released(),
                                                'btn-default': !is_released()
                                             }">
                              {% trans "Released" %}
                          </button>
                          <button type="button"
                                  class="btn btn-xs btn-default"
                                  data-bind="click: $root.toggleRelease,
                                             css: {
                                                'active': !is_released(),
                                                'btn-primary': !is_released(),
                                                'btn-default': is_released()
                                             }">
                              {% trans "In Test" %}
                          </button>
                      </div>
                  {% else %}
                      <span class="label label-success" data-bind="visible: is_released()">
                          {% trans "Released" %}
                      </span>
                      <span class="label label-primary" data-bind="visible: !is_released()">
                          {% trans "In Test" %}
                      </span>
                  {% endif %}

                  <!--/ko-->
              </div>
              <h4 class="panel-release-title">
                <strong>{% trans "Version" %} <span data-bind="text: version"></span></strong> |
                <span data-bind="text: built_on_date"></span> <span data-bind="text: built_on_time"></span> {% trans 'by' %}
                <span data-bind="text: comment_user_name"></span>
                <!--ko if: menu_item_label() -->
                {% trans "with CommCare v." %}
                <span data-bind="text: menu_item_label()"></span>
                <!--/ko-->
                <span data-bind="if: !built_with.signed()">{% trans "Unsigned Jar" %}</span>
                {% if request|toggle_enabled:"APPLICATION_ERROR_REPORT" %}
                | <a class="release-error-report-link" data-bind="text: numErrorsText,
                              attr: {href: $root.app_error_url('{{ app.id }}', version())}"></a>
                {% endif %}
              </h4>
          </div>
          <div class="panel-body">
            <div class="comment-container">
              <inline-edit params="
                  value: build_comment,
                  iconClass: 'fa fa-comment',
                  rows: 1,
                  placeholder: '{% trans "(Click here to add a comment)"|escapejs %}',
                  url: '{% url "update_build_comment" domain app.id %}',
                  saveParams: {'build_id': id},
                  saveValueName: 'comment',
                  errorMessage:'{% trans "Error updating comment.  Please try again."|escapejs %}',
              "></inline-edit>
            </div>
          </div><!-- .panel-body -->
          <div class="panel-footer">
              <a class="btn btn-default track-usage-link" target="_blank"
                 data-category="Releases Page" data-action="Version Action" data-label="App Summary"
                 data-bind="attr: { href: hqImport('hqwebapp/js/initial_page_data').reverse('app_form_summary', $data.id()) }">
                  <i class="fa fa-list-alt"></i>
                  {% trans "App Summary" %}
              </a>
              <button class="btn btn-default hide"
                      data-bind="
                             openModal: 'revert-build-modal-template',
                             visible: version() !== $root.currentAppVersion(),
                             css: {hide: false}">{% trans "Revert to this Version" %}</button>
            {% if request|toggle_enabled:"VIEW_APP_CHANGES" %}
            <button class="btn btn-default" data-toggle="modal" data-target="#app-diff-modal" data-bind="
                click: function() { $parent.onViewChanges($data.id(), $parent.previousBuildId($index())) }
            ">
                {% trans "View Changes" %}
            </button>
            {% endif %}
            <span class="pull-right">
                <a class="btn"
                   data-bind="
                          openModal: 'deploy-build-modal-template',
                          css: {'btn-primary': !build_broken(), 'btn-danger': build_broken},
                          click: clickDeploy
                          ">
                    <span class="fa fa-exclamation-circle hide"
                          data-bind="visible: build_broken, css: {hide: false}">
                    </span>
                    {% trans "Publish" %}
                </a>
            </span>
          </div><!-- .panel-footer -->
        </div><!-- .panel-release -->
    </div> <!-- .releases-container -->

    <pagination data-apply-bindings="false"
                params="goToPage: goToPage,
                        perPage: fetchLimit,
                        totalItems: totalItems,
                        showSpinner: showPaginationSpinner"></pagination>
    <script type="text/html" id="delete-build-modal-template">
        <div class="modal-dialog">
            <div class="modal-content">
                <div class="modal-header">
                    <button type="button" class="close" data-dismiss="modal">
                        <span aria-hidden="true">&times;</span>
                    </button>
                    <h4 class="modal-title">{% trans "Delete Version?" %}</h4>
                </div>
                <div class="modal-body">
                    <p>{% trans "Are you sure you want to delete this version" %} (<span data-bind="text: version"></span>)?</p>
                </div>
                <div class="modal-footer">
                    <a href="#" class="btn btn-default" data-dismiss="modal">{% trans "Cancel" %}</a>
                    <a class="btn btn-danger" href="#" data-bind="click: $root.deleteSavedApp" data-dismiss="modal">{% trans "Delete Version" %}</a>
                </div>
            </div>
        </div>
    </script>
    <script type="text/html" id="revert-build-modal-template">
        <div class="modal-dialog">
            <div class="modal-content">
                <div class="modal-header">
                    <button type="button" class="close" data-dismiss="modal">
                        <span aria-hidden="true">&times;</span>
                    </button>
                    <h4 class="modal-title">{% trans "Revert to Version?" %}</h4>
                </div>
                <div class="modal-body">
                    <div class='alert alert-danger' data-bind="visible: !vellum_case_management()">
                        {% blocktrans %}
                            This version uses an outdated form of case management.
                            We advise against reverting back to this version.
                        {% endblocktrans %}
                    </div>
                    <p>{% blocktrans %}
                     Are you sure you want to revert to version <span data-bind="text: version"></span>?</p>
                    {% endblocktrans %}
                </div>
                <div class="modal-footer">
                    <a href="#" class="btn btn-default" data-dismiss="modal">{% trans "Cancel" %}</a>
                    <a href="#" class="btn btn-danger" data-bind="click: $root.revertSavedApp" data-dismiss="modal">{% trans "Revert" %}</a>
                </div>
            </div>
        </div>
    </script>
    <script type="text/html" id="deploy-build-modal-template">
        {% include 'app_manager/partials/releases/releases_deploy_modal.html' %}
    </script>
</div><!-- #releases-table --><|MERGE_RESOLUTION|>--- conflicted
+++ resolved
@@ -59,12 +59,8 @@
     <div class="row">
         <div class="col-md-3 col-md-offset-9">
             <span class="input-group input-group-sm">
-<<<<<<< HEAD
-                <input type="text" class="form-control" placeholder="{% trans "Version or comment" %}"
-=======
                 <input type="text" class="form-control" autocomplete="off"
-                       placeholder="{% trans "Search version comment" %}"
->>>>>>> e3e8f611
+                       placeholder="{% trans "Version or comment" %}"
                        data-bind="value: buildComment, valueUpdate: 'afterkeydown', event: {keypress: searchOnEnter}" />
                 <span class="input-group-btn">
                     <button class="btn btn-default" type="button" data-bind="click: function(){ goToPage(1); }">
