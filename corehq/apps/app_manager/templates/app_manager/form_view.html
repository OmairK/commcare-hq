--- conflicted
+++ resolved
@@ -85,75 +85,6 @@
                     paths: {{ form.data_paths.values|JSON }}
                 }));
             }
-<<<<<<< HEAD
-        {% else %}
-            /* form_requires needs to be a knockout observable so that
-             its value can be read by another UI (form filtering) */
-            var form_requires = ko.observable({{ form.requires|JSON }});
-            {% if form.source %}
-            var caseConfig = new CaseConfig.CaseConfig({
-                home: $('#casexml_home'),
-                actions: {{ form.actions|JSON }},
-                questions: {{ xform_questions|JSON }},
-                edit: edit,
-                save_url: "{% url "corehq.apps.app_manager.views.edit_form_actions" app.domain app.id module.id nav_form.id %}",
-                requires: form_requires,
-                reserved_words: {{ case_reserved_words_json|JSON }},
-                moduleCaseTypes: {{ module_case_types|JSON }},
-                caseType: {{ form.get_case_type|JSON }},
-                propertiesMap: {{ case_properties|JSON }}
-                {% if app.application_version == '1.0' %}
-                ,ejs_urls: {
-                    template: "{% static 'app_manager/ejs/case-config-ui-2.ejs' %}",
-                    condition_ejs: "{% static 'app_manager/ejs/condition.ejs' %}",
-                    action_ejs: "{% static 'app_manager/ejs/action.ejs' %}",
-                    options_ejs: "{% static 'app_manager/ejs/options.ejs' %}",
-                    propertyList_ejs: "{% static 'app_manager/ejs/propertyList.ejs' %}",
-                    action_templates: {
-                        open_case: "{% static 'app_manager/ejs/actions/open_case.ejs' %}",
-                        update_case: "{% static 'app_manager/ejs/actions/update_case.ejs' %}",
-                        case_preload: "{% static 'app_manager/ejs/actions/case_preload.ejs' %}",
-                        close_case: "{% static 'app_manager/ejs/actions/close_case.ejs' %}"
-                    }
-                }
-                {% endif %}
-            });
-            caseConfig.init();
-            {% endif %}
-
-            // tag the 'preview in cloudcare' button with the right url
-            // unfortunately, has to be done in javascript
-            var cloudCareUrl = getCloudCareUrl("{% url "cloudcare_main" domain '' %}", "{{ app.id }}", "{{ module.id }}", "{{ nav_form.id }}") + "?preview=true";
-            $("#cloudcare-preview-url").attr("href", cloudCareUrl);
-
-            {% if app.application_version == '2.0' %}
-                var allFormsRequireACase = {{ module.all_forms_require_a_case|BOOL }};
-                var putInRoot = {{ module.put_in_root|BOOL }};
-                var formFilter = {{ form.form_filter|JSON }};
-                var allOtherFormsRequireACase = {{ form.all_other_forms_require_a_case|BOOL }};
-                var formFilterAllowed = ko.computed(function () {
-                    return allOtherFormsRequireACase && form_requires() === 'case' && !putInRoot;
-                });
-                ko.applyBindings({
-                        formFilter: ko.observable(formFilter),
-                        formFilterAllowed: formFilterAllowed
-                    },
-                    $('#form-filter').get(0)
-                );
-
-                ko.applyBindings({
-                        workflow: ko.observable('{{ form.post_form_workflow }}'),
-                        form_workflow_options: [
-                            {value: "default", label: "{% trans "* Home Screen" %}" },
-                            {value: "module", label: "{% trans "Module:" %} {{ module.name|trans:langs }}" },
-                            {value: "previous_screen", label: "{% trans "Previous Screen" %}" }
-                        ]
-                    },
-                    $('#form-workflow').get(0)
-                );
-            {% endif %}
-=======
->>>>>>> 229679d3
         {% endif %}
         });
     </script>
@@ -188,83 +119,7 @@
             }
         }
         {% endif %}
-<<<<<<< HEAD
-        </div>
-
-        <div class="tab-pane" id="advanced">
-            <h4>XForm</h4>
-            <ul class="nav nav-pills nav-stacked">
-{% if edit %}
-                <li>
-                    <a class="dialog_opener" href="#">
-                        <i class="icon-arrow-up"></i>
-                        {% trans "Upload" %}
-                    </a>
-                    <div class="dialog" title="Upload XForm">
-                        <form action="{% url "corehq.apps.app_manager.views.edit_form_attr" domain app.id form.get_unique_id 'xform' %}" method="POST" enctype="multipart/form-data">
-                            <input type="file" id="xform_file_input" name="xform" />
-                            <input type="hidden" name="ajax" value="false" />
-                            <input type="submit" id="xform_file_submit" value="Upload" />
-                        </form>
-                    </div>
-                </li>
-{% endif %}
-                <li>
-                    <a {% if not form.source %}class="disabled"{% endif %}{% if is_user_registration %}
-                       href="{% url "get_user_registration_source" domain app.id %}?download=true"
-                    {% else %}
-                       href="{% url "get_xform_source" domain app.id module.id form.id %}?download=true"
-                    {% endif %}
-                            >
-                        <i class="icon-arrow-down"></i>
-                        {% trans "Download" %}
-                    </a>
-                </li>
-                <li>
-                    <a id="xform-source-opener" class="dialog_opener {% if not form.source %}disabled{% endif %}"
-                            {% if is_user_registration %}
-                       href="{% url "get_user_registration_source" domain app.id %}"
-                            {% else %}
-                       href="{% url "get_xform_source" domain app.id module.id form.id %}"
-                            {% endif %}
-                            >
-                        <i class="icon-search"></i>
-                        {% trans "View" %}
-                    </a>
-                    <div class="xml-source dialog" title="XML Source">
-                        <div id="source-readonly">
-                            {% trans "Double-click to select all." %}
-                            <pre id="xform-source" class="brush: xml;"></pre>
-                        </div>
-                        <div id="source-edit">
-                            {% trans "You can edit your XForm here." %}<br />
-                            <form action="{% url "corehq.apps.app_manager.views.edit_form_attr" domain app.id form.get_unique_id 'xform' %}" method="POST">
-                                <textarea name="xform" id="xform-source-edit" style="height:550px;width:90%;font-family:Monospace;">
-                                    {% trans "Loading..." %}
-                                </textarea><br />
-                                <input type="hidden" name="ajax" value="false" />
-                                <label for="cleanup">{% trans "[Beta] Clean up markup after saving (add newlines, reformat indentation, etc.): " %}</label><input type="checkbox" id="cleanup" name="cleanup" /><br/>
-                                <input type="submit" value="Save" />
-                            </form>
-                        </div>
-                    </div>
-                </li>
-            </ul>
-{% if edit %}
-            <form class="form-inline" method='POST' action='{% url "copy_form" domain app.id module.id form.id %}'>
-                <p><i class="icon-share"></i> {% trans "Copy form to a different module" %}</p>
-                <select name='to_module_id'>{% for mod in app.get_modules %}
-                    <option value={{ mod.id }}>{{ mod.name|html_trans:langs }}</option>
-                {% endfor %}</select>
-                <button class='btn btn-primary' type="submit">Copy</button>
-            </form>
-{% endif %}
-        </div>
-        </div>
-    </div>
-=======
     });
     caseConfig.init();
->>>>>>> 229679d3
     {% endif %}
 {% endblock %}