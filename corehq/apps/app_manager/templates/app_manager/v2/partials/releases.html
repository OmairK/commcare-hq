{% load xforms_extras %}
{% load url_extras %}
{% load timezone_tags %}
{% load hq_shared_tags %}
{% load timezone_tags %}
{% load i18n %}


{% if intro_only %}
<<<<<<< HEAD
  <div class="helpbubble helpbubble-primary helpbubble-left pull-left" style="max-width: 290px;">
=======
  <div class="helpbubble helpbubble-primary helpbubble-left pull-left" style="max-width: 300px;">
  {% if request|toggle_enabled:"APP_MANAGER_V2_TEMPLATE_APPS" %}
  {% blocktrans %}
    <p class="lead">
      This <strong>tutorial app</strong> keeps track of items over time.
      Customize it to meet your needs!
    </p>
    <div class="alert alert-info">
        <p>The <strong>Registration</strong> form adds new items.</p>
        <p>The <strong>Visit</strong> form collects additional updated information about a previously registered item.</p>
        <p>The <strong>Close</strong> form removes an item from the phone.</p>
    </div>
  {% endblocktrans %}
  </div>
  <div class="helpbubble helpbubble-secondary helpbubble-right pull-right" style="max-width: 300px;">
  {% blocktrans %}
    <p class="lead">
      As you build your app, check out the <strong>App Preview</strong> to demo it in real time!
    </p>
  {% endblocktrans %}
  {% else %}
>>>>>>> 7d5c5d6e
  {% blocktrans %}
    <p class="lead">
      Please click <i class="fa fa-plus"></i> <strong>Add...</strong> to start building your App!
    </p>
  {% endblocktrans %}
    <div class="alert alert-info">
        <i class="fa fa-question-circle"></i>
        Need a hand? The video below will walk you through your first application.
    </div>
    <a target="_blank" href="https://www.youtube.com/watch?v=f_7ljGieRXc">
        <img src="{% static 'hqwebapp/images/onboarding_video.png' %}" style="max-width: 250px;" />
    </a>
  </div>
  <div class="helpbubble helpbubble-secondary helpbubble-right pull-right" style="max-width: 290px;">
  {% blocktrans %}
    <p class="lead">
      As you build your App, check out the <strong>App Preview</strong> to demo it in real time!
    </p>
  {% endblocktrans %}
  {% endif %}
  </div>
{% else %}

{% if request|ui_notify_enabled:"APP_BUILDER_PUBLISH" %}
<div class="alert alert-ui-notify alert-dismissible helpbubble helpbubble-primary helpbubble-bottom-left fade in"
     data-slug="{{ "APP_BUILDER_PUBLISH"|ui_notify_slug }}"
     role="alert">
  <button type="button" class="close" data-dismiss="alert" aria-label="Close">
    <span aria-hidden="true">&times;</span>
  </button>
  <p class="lead">{% trans 'Updates to Publishing Apps' %}</p>
  <p class="alert alert-info">
    <i class="fa fa-info-circle"></i>
    {% blocktrans %}
      Instead of starring versions of your app, you can now mark them
      as "Released" or "In Test." "Released" has the same effect as
      starring a version.  Any version you do not mark as "Released"
      will default to "In Test."
    {% endblocktrans %}
  </p>
 </div>
 {% endif %}

{% if not intro_only and build_profile_access %}

<div class="tabbable">
    <ul class="nav nav-tabs">
        <li class="active"><a href="#versions-tab" data-toggle="tab">{% trans "Versions" %}</a></li>
        <li><a href="#profiles-tab" data-toggle="tab">{% trans "Application Profiles" %}</a></li>
    </ul>
    <div class="spacer"></div>
    <div class="tab-content">
        <div id="versions-tab" class="tab-pane active">
{% endif %}
            <div id="releases-table" class="hide" data-bind="css: {hide: false}">
                <div class="alert alert-danger hide" data-bind="visible: brokenBuilds, css: {hide: false}">
                    <p>
                        <i class="fa fa-exclamation-circle"></i>
                        {% blocktrans %}
                            One or more of your versions is broken, please make sure it is
                            not marked as released. Make a new version if needed, and update
                            any live deployments as soon as possible.
                        {% endblocktrans %}
                    </p>
                    <p><small>
                        {% blocktrans %}
                            All new versions should work, so if problems persist, please
                            report the issue.
                        {% endblocktrans %}
                    </small></p>
                </div>
                <p class="pull-right auto-release-notes">
                  {% trans 'What are Released Versions?' %}
                  <span class="hq-help-template"
                    data-title="Released Versions"
                    data-container="body"
                    data-content="Mark versions as Released for automatically updating CommCare applications. If the Auto-Update app setting is set to Daily or Weekly, any application versions that are marked as Released will update to the latest Released version automatically. When the user clicks 'Update App' from mobile, the latest Released version will be downloaded."
                    data-placement="left"
                  ></span>
                </p>
                <p>
                  <button class="btn btn-success" data-bind="
                      click: function() {
                          analytics.workflow('Clicked Make New Version');
                          return makeNewBuild();
                      },
                      attr: {disabled: !buildButtonEnabled() ? 'disabled' : undefined},
                      css: {disabled: !buildButtonEnabled()}
                  ">{% trans 'Make New Version' %}</button>

                  {% if request|toggle_enabled:"VIEW_APP_CHANGES" %}
                  <button class="btn btn-default" id="recent-changes-btn" data-toggle="modal" data-target="#app-diff-modal">
                      {% trans 'View changes' %}
                  </button>
                  {% endif %}
                </p>

    <div id="build-errors-wrapper"></div>

    <div class="label label-success label-lg hide"
         data-bind="visible: buildState, css: {hide: false}">
      <i class="fa fa-spin fa-spinner"></i> {% trans "Please wait while your CommCare Application builds..." %}
    </div>

    <div class="alert alert-danger hide"
         data-bind="visible: buildState() == 'error', css: {hide: false}">
      {% trans "Whoops, that didn't go through. Reload the page and click Make New Version to try again." %}
    </div>

    <div class="label label-primary label-lg hide"
         data-bind="visible: fetchState() === 'pending', css: {hide: false}">
        <i class="fa fa-spin fa-spinner"></i> {% trans "Loading Versions..." %}
    </div>

    <div class="alert alert-danger hide"
         data-bind="visible: fetchState() === 'error', css: {hide: false}">
        {% trans "Whoops, we couldn't get those versions for you. Could you try that again?" %}
    </div>

    <div class="releases-container"
         data-bind="css: {hide: false},
                    template: {
                        foreach: savedApps,
                        afterAdd: function(elem) { $(elem).hide().fadeIn() },
                        beforeRemove: function(elem) { if (elem.nodeType === 1) { $(elem).fadeOut(); } }
                    }" >

        <div class="panel panel-release"
             data-bind="css: {
                'build-released': is_released(),
                'build-unreleased': !is_released(),
                'build-latest-release': id() === $root.latestReleaseId(),
                'error': build_broken
            }">
          <div class="panel-heading">
              {% if request.user.is_superuser %}
                  <div class="release-trash-container">
                    <a href="#"
                       class="hide release-remove"
                       data-bind="openModal: 'delete-build-modal-template',
                                  visible: !_deleteState(),
                                  css: {hide: false}">
                        <i class="fa fa-trash"></i>
                    </a>
                    <div class="pending hide" data-bind="visible: _deleteState() == 'pending', css: {hide: false}">
                        <img src="{% static 'hqwebapp/images/ajax-loader.gif' %}" alt="loading indicator" />
                    </div>
                    <i class="fa fa-exclamation-circle hide"
                       data-bind="visible: _deleteState() == 'error',
                                  css: {hide: false}"></i>
                  </div>
              {% endif %}
              <div class="build-is-released">
                  <span class="label label-info"
                        data-bind="visible: id() === $root.latestReleaseId()">{% trans "Latest" %}</span>
                  <i class="fa fa-spin fa-refresh hide js-release-waiting"></i>
                  <div class="btn-group">
                      <button type="button"
                              class="btn btn-xs"
                              data-bind="click: $root.toggleRelease,
                                         css: {
                                            'active': is_released(),
                                            'btn-success': is_released(),
                                            'btn-default': !is_released()
                                         }">
                          {% trans "Released" %}
                      </button>
                      <button type="button"
                              class="btn btn-xs btn-default"
                              data-bind="click: $root.toggleRelease,
                                         css: {
                                            'active': !is_released(),
                                            'btn-primary': !is_released(),
                                            'btn-default': is_released()
                                         }">
                          {% trans "In Test" %}
                      </button>
                  </div>
              </div>
              <h4 class="panel-release-title">
                <strong>{% trans "Version" %} <span data-bind="text: version"></span></strong> |
                <span data-bind="text: built_on_date"></span> <span data-bind="text: built_on_time"></span> {% trans 'by' %}
                <span data-bind="text: comment_user_name"></span>
                <!--ko if: menu_item_label() -->
                {% trans "with CommCare v." %}
                <span data-bind="text: menu_item_label()"></span>
                <!--/ko-->
                <span data-bind="if: !built_with.signed()">{% trans "Unsigned Jar" %}</span>
                {% if request|toggle_enabled:"APPLICATION_ERROR_REPORT" %}
                | <a class="release-error-report-link" data-bind="text: numErrorsText,
                              attr: {href: $root.app_error_url('{{ app.id }}', version())}"></a>
                {% endif %}
              </h4>
          </div>
          <div class="panel-body">
            <div class="comment-container"
                 data-bind="visible: is_comment_visible">
              <inline-edit params="
                  value: build_comment,
                  iconClass: 'fa fa-comment',
                  rows: 1,
                  placeholder: '{% trans "(Click here to add a comment)"|escapejs %}',
                  url: '{% url "update_build_comment" domain app.id %}',
                  saveParams: {'build_id': id},
                  saveValueName: 'comment',
                  errorMessage:'{% trans "Error updating comment.  Please try again."|escapejs %}',
              "></inline-edit>
            </div>
          </div><!-- .panel-body -->
          <div class="panel-footer">
            <button class="btn btn-default"
                    data-bind="visible: !is_comment_visible(), click: showComment">
              <i class="fa fa-comment"></i> {% trans "Add Comment" %}
            </button>
            <button class="btn btn-default hide"
                    data-bind="
                        openModal: 'revert-build-modal-template',
                        visible: version() !== $root.currentAppVersion(),
                        css: {hide: false}">{% trans "Revert to this Version" %}</button>
            {% if request|toggle_enabled:"VIEW_APP_CHANGES" %}
            <button class="btn btn-default" data-toggle="modal" data-target="#app-diff-modal" data-bind="
                click: function() { $parent.onViewChanges($data.id(), $parent.previousBuildId($index())) }
            ">
                {% trans "View Changes" %}
            </button>
            {% endif %}
            <a class="btn"
               data-bind="
                openModal: 'deploy-build-modal-template',
                css: {'btn-primary': !build_broken(), 'btn-danger': build_broken},
                click: clickDeploy
            ">
                <span class="fa fa-exclamation-circle hide"
                      data-bind="visible: build_broken, css: {hide: false}">
                </span>
                {% trans "Publish" %}
            </a>
          </div><!-- .panel-footer -->
        </div><!-- .panel-release -->
    </div> <!-- .releases-container -->

    <p data-bind="visible: fetchState() !== 'pending' && !doneFetching(), css: {hide: false}" class="hide">
        <a href="#" class="btn btn-default btn-block" data-bind="click: function() { getMoreSavedApps(true); }">
            {% trans "View More" %}
        </a>
    </p>

    <script type="text/html" id="delete-build-modal-template">
        <div class="modal-dialog">
            <div class="modal-content">
                <div class="modal-header">
                    <button type="button" class="close" data-dismiss="modal">
                        <span aria-hidden="true">&times;</span>
                    </button>
                    <h4 class="modal-title">{% trans "Delete Version?" %}</h4>
                </div>
                <div class="modal-body">
                    <p>{% trans "Are you sure you want to delete this version" %} (<span data-bind="text: version"></span>)?</p>
                </div>
                <div class="modal-footer">
                    <a href="#" class="btn btn-default" data-dismiss="modal">{% trans "Cancel" %}</a>
                    <a class="btn btn-danger" href="#" data-bind="click: $root.deleteSavedApp" data-dismiss="modal">{% trans "Delete Version" %}</a>
                </div>
            </div>
        </div>
    </script>
    <script type="text/html" id="revert-build-modal-template">
        <div class="modal-dialog">
            <div class="modal-content">
                <div class="modal-header">
                    <button type="button" class="close" data-dismiss="modal">
                        <span aria-hidden="true">&times;</span>
                    </button>
                    <h4 class="modal-title">{% trans "Revert to Version?" %}</h4>
                </div>
                <div class="modal-body">
                    <div class='alert alert-danger' data-bind="visible: !vellum_case_management()">
                        {% blocktrans %}
                            This version uses an outdated form of case management.
                            We advise against reverting back to this version.
                        {% endblocktrans %}
                    </div>
                    <p>{% blocktrans %}
                     Are you sure you want to revert to version <span data-bind="text: version"></span>?</p>
                    {% endblocktrans %}
                </div>
                <div class="modal-footer">
                    <a href="#" class="btn btn-default" data-dismiss="modal">{% trans "Cancel" %}</a>
                    <a href="#" class="btn btn-danger" data-bind="click: $root.revertSavedApp" data-dismiss="modal">{% trans "Revert" %}</a>
                </div>
            </div>
        </div>
    </script>
    <script type="text/html" id="deploy-build-modal-template">
        {% include 'app_manager/v2/partials/releases_deploy_modal.html' %}
    </script>
            </div>
{% if build_profile_access %}
        </div>
        <div id="profiles-tab" class="tab-pane">
            {% include 'app_manager/v2/partials/build_profiles.html' %}
        </div>
     </div>
</div>
{% endif %}
{% endif %}

{% include 'app_manager/v2/partials/app_diff_modal.html' %}
<!-- Async Download Modals -->
{% include 'app_manager/v2/partials/download_async_modal.html' with element_id='download-zip-modal' %}<|MERGE_RESOLUTION|>--- conflicted
+++ resolved
@@ -7,10 +7,7 @@
 
 
 {% if intro_only %}
-<<<<<<< HEAD
   <div class="helpbubble helpbubble-primary helpbubble-left pull-left" style="max-width: 290px;">
-=======
-  <div class="helpbubble helpbubble-primary helpbubble-left pull-left" style="max-width: 300px;">
   {% if request|toggle_enabled:"APP_MANAGER_V2_TEMPLATE_APPS" %}
   {% blocktrans %}
     <p class="lead">
@@ -24,14 +21,13 @@
     </div>
   {% endblocktrans %}
   </div>
-  <div class="helpbubble helpbubble-secondary helpbubble-right pull-right" style="max-width: 300px;">
+  <div class="helpbubble helpbubble-secondary helpbubble-right pull-right" style="max-width: 290px;">
   {% blocktrans %}
     <p class="lead">
       As you build your app, check out the <strong>App Preview</strong> to demo it in real time!
     </p>
   {% endblocktrans %}
   {% else %}
->>>>>>> 7d5c5d6e
   {% blocktrans %}
     <p class="lead">
       Please click <i class="fa fa-plus"></i> <strong>Add...</strong> to start building your App!
