--- conflicted
+++ resolved
@@ -276,13 +276,9 @@
                                                 href="{% url "view_form" domain app.id module.id form.id %}"
                                             {% endif %}
                                         >
-<<<<<<< HEAD
-                                            <i class="drag_handle"></i>
-=======
                                             {% if not request|toggle_enabled:"ONBOARDING_PROTOTYPE" or form.get_action_type != 'open' %}
                                                 <i class="drag_handle"></i>
                                             {% endif %}
->>>>>>> 56d52a77
                                             {% if request|toggle_enabled:"ONBOARDING_PROTOTYPE" or request|toggle_enabled:"SUPPORT" %}
                                             <i
                                             {% if form.get_action_type == 'open' %}
@@ -370,11 +366,7 @@
                         </a>
                         <ul class="dropdown-menu" role="menu">
                             {% if request|toggle_enabled:"ONBOARDING_PROTOTYPE" %}
-<<<<<<< HEAD
-                                <li><a href="#" class="new-module" data-type="survey">{% trans "Survey" %}</a></li>
-=======
                                 <li><a href="#" class="new-module" data-type="survey">{% trans "Surveys" %}</a></li>
->>>>>>> 56d52a77
                                 <li><a href="#" class="new-module" data-type="case">{% trans "Record List" %}</a></li>
                             {% else %}
                                 <li><a href="#" class="new-module" data-type="case">{% trans "New Case Module" %}</a></li>
