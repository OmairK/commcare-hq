--- conflicted
+++ resolved
@@ -271,11 +271,7 @@
     {% if not request|toggle_enabled:"ONBOARDING_PROTOTYPE" and module.module_type != 'shadow' %}
             <li><a href="#case-settings" data-toggle="tab">{% trans "Case Management" %}</a></li>
     {% endif %}
-<<<<<<< HEAD
-    {% not request|toggle_enabled:"ONBOARDING_PROTOTYPE" or module.case_type != "" %}
-=======
     {% if not request|toggle_enabled:"ONBOARDING_PROTOTYPE" or module.case_type != "" %}
->>>>>>> ef812361
     {% for detail in details %}
     <li>
         <a href="#{{ detail.type }}-detail-screen-config-tab" data-toggle="tab">
@@ -298,182 +294,12 @@
 <div class="tab-content">
     {% block tab-content %}
     <div class="tab-pane active" id="module-settings">
-<<<<<<< HEAD
-        <form class="form-horizontal save-button-form"
-              action="{% url 'corehq.apps.app_manager.views.edit_module_attr' domain app.id module.id 'all' %}">
-            {% csrf_token %}
-            <div class="save-button-holder clearfix"></div>
-            <fieldset>
-                {% block settings_fields %}
-                {% if request|toggle_enabled:"ONBOARDING_PROTOTYPE" and module.case_type != "" %}
-                <legend>Basic</legend>
-                <div class="form-group">
-                    <label class="col-sm-2 control-label">
-                        {% trans "Case Type" %}
-                        <span class="hq-help-template"
-                              data-title="{% trans "Case Type" %}"
-
-                              data-content="{% trans "The name for the type of case you are tracking (e.g. &quot;pregnancy&quot;, &quot;farm&quot;, &quot;household&quot;, etc.). All cases you register in this module will be this type of case, and only cases of this type will show in the case list. Other modules with the same case type will use the same set of cases." %}"
-                                ></span>
-                    </label>
-                    <div class="col-sm-4">
-                        <input class="form-control" value="record" />
-                    </div>
-                </div>
-                {% endif %}
-                {% if module.module_type == 'shadow' %}
-                <div id="sourceModuleForms">
-                    <div class="form-group">
-                        <label class="col-sm-2 control-label">
-                            {% trans "Source Module" %}
-                        </label>
-                        <div class="col-sm-4">
-                            <select name="source_module_id" class="form-control"
-                                    data-bind="options: modules,
-                                               optionsText: 'name',
-                                               optionsValue: 'uniqueId',
-                                               value: selectedModuleId"></select>
-                        </div>
-                    </div>
-                    <div class="form-group" data-bind="visible: selectedModule().forms().length">
-                        <label class="col-sm-2 control-label">
-                            {% trans "Include Forms" %}
-                        </label>
-                        <div class="col-sm-4"
-                             data-bind="template: {name: 'module-forms-template',
-                                                   foreach: selectedModule().forms()}"></div>
-                        <div class="hidden">
-                            <select name="excl_form_ids"
-                                    multiple="multiple"
-                                    data-bind="options: selectedModule().forms,
-                                               optionsText: 'name',
-                                               optionsValue: 'uniqueId',
-                                               selectedOptions: excludedFormIds"></select>
-                            {# POST a value, even if no forms are excluded #}
-                            <input name="excl_form_ids" type="checkbox" value="0" checked="">
-                        </div>
-                    </div>
-                </div>
-                {% endif %}
-                {% if request|toggle_enabled:"ONBOARDING_PROTOTYPE" %}
-                    <legend>{% trans "Multimedia" %}</legend>
-                    {% include "app_manager/partials/nav_menu_media.html" with ICON_LABEL="Icon" AUDIO_LABEL="Audio" %}
-                    <legend>Advanced</legend>
-                {% else %}
-                    <div class="form-group">
-                        <label class="col-sm-2 control-label">
-                            {% trans "Menu Mode" %}
-                        </label>
-                        <div class="col-sm-4">
-                            <select type="text" name="put_in_root" class="form-control" id="put_in_root">
-                                <option value="false">{% trans "Display module and then forms" %}</option>
-                                <option value="true"{% if module.put_in_root %} selected{% endif %}>{% trans "Display only forms" %}</option>
-                            </select>
-                        </div>
-                    </div>
-    
-                    {% if app.grid_display_for_some_modules %}
-                    <div class="form-group" id="display_style_container">
-                        <label class="col-sm-2 control-label">
-                            {% trans "Display Style" %}
-                        </label>
-                        <div class="col-sm-4">
-                            <select type="text" name="display_style" class="form-control">
-                                <option value="list">{% trans "List" %}</option>
-                                <option value="grid"{% if module.grid_display_style %} selected{% endif %}>
-                                    {% trans "Grid" %}
-                                </option>
-                            </select>
-                        </div>
-                    </div>
-                    {% endif %}
-                    {% include "app_manager/partials/module_filter.html" with value=module.module_filter %}
-                    {% include "app_manager/partials/nav_menu_media.html" with ICON_LABEL="Icon" AUDIO_LABEL="Audio" %}
-                {% endif %}
-                {% if child_module_enabled %}
-                <div class="form-group">
-                    <label class="col-sm-2 control-label">
-                        {% trans "Parent Module" %}
-                    </label>
-                    <div class="col-sm-4">
-                        <select type="text" name="root_module_id" class="form-control">
-                            <option value="">{% trans "No Parent" %}</option>
-                            {% for mod in valid_parent_modules %}
-                                <option value="{{mod.unique_id}}"{% if mod.unique_id == module.root_module_id %} selected{% endif %}>
-                                    {{ mod.name|trans:langs }}
-                                </option>
-                            {% endfor %}
-                        </select>
-                    </div>
-                </div>
-                {% endif %}
-                {% endblock %}
-                {% if request|toggle_enabled:"ONBOARDING_PROTOTYPE" %}
-                    {% include "app_manager/partials/module_filter.html" with value=module.module_filter %}
-                {% else %}
-                            </fieldset>
-                        </form>
-                    </div>
-                    <div class="tab-pane" id="case-settings">
-                        <form class="form-horizontal save-button-form" action="{% url "corehq.apps.app_manager.views.edit_module_attr" domain app.id module.id 'all' %}">
-                            {% csrf_token %}
-                            <div class="save-button-holder clearfix"></div>
-                            <fieldset>
-                                <legend>{% trans "Basic" %}</legend>
-                {% endif %}
-                <div class="form-group">
-                    <label class="col-sm-2 control-label">
-                        {% trans "Case Type" %}
-                        <span class="hq-help-template"
-                              data-title="{% trans "Case Type" %}"
-
-                              data-content="{% trans "The name for the type of case you are tracking (e.g. &quot;pregnancy&quot;, &quot;farm&quot;, &quot;household&quot;, etc.). All cases you register in this module will be this type of case, and only cases of this type will show in the case list. Other modules with the same case type will use the same set of cases." %}"
-                                ></span>
-                    </label>
-                    <div class="col-sm-4">
-                        <input class="code form-control" type="text" id="case_type" name="case_type" value="{{ module.case_type }}" />
-                        <span class="help-block" id="case_type_error" style="display: none;">
-                            {% trans "Case types can only include the characters a-z, 0-9, '-' and '_'" %}
-                        </span>
-                    </div>
-                </div>
-                {% if not request|toggle_enabled:"ONBOARDING_PROTOTYPE" %}
-                    <div class="form-group">
-                        <label class="control-label col-sm-2">
-                            {% trans "Label for Cases" %}
-                            <span class="hq-help-template"
-                                  data-title="{% trans "Label for Cases" %}"
-                                  data-content="{% trans "This label will appear at the top of the phone's case select screen." %}"
-                            ></span>
-                        </label>
-                        <div class="col-sm-4">
-                            <input type="text" name="case_label" value="{{ module.case_label|trans:langs }}"
-                            class="form-control" />
-                        </div>
-                    </div>
-                </fieldset>
-                <fieldset>
-                    <legend>{% trans "Advanced" %}</legend>
-                {% endif %}
-                {% block case_management_advanced_fields %}
-                {% if not request|toggle_enabled:"ONBOARDING_PROTOTYPE" %}
-                    {% include 'app_manager/partials/case_list_setting.html' with LABEL="Case List Menu Item" DESC="An item in the module's menu that lets you browse the case list without moving on to fill out a form." SLUG="case_list" case_list=module.case_list %}
-                {% endif %}
-                {% include 'app_manager/partials/case_list_form_setting.html' %}
-                {% if module.module_type == 'basic' and request.project.survey_management_enabled %}
-                    {% include 'app_manager/partials/case_list_setting.html' with LABEL="Task List" DESC="Whether to have an item in the module's menu that lets you see all of your delegated tasks. Only makes sense if you're using a delegation workflow." SLUG="task_list" case_list=module.task_list %}
-                {% endif %}
-                {% endblock case_management_advanced_fields %}
-            </fieldset>
-        </form>
-=======
         {% include "app_manager/partials/module_view_settings.html" %}
     </div>
 
     {% if not request|toggle_enabled:"ONBOARDING_PROTOTYPE" %}
     <div class="tab-pane" id="case-settings">
         {% include "app_manager/partials/module_view_case_management.html" %}
->>>>>>> ef812361
     </div>
     {% endif %}
 
