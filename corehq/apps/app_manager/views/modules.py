# coding=utf-8
from collections import OrderedDict, namedtuple
import json
import logging
from lxml import etree

from django.template.loader import render_to_string
from django.utils.translation import ugettext as _, gettext_lazy
from django.http import HttpResponse, Http404, HttpResponseBadRequest
from django.urls import reverse
from django.views.decorators.http import require_GET
from django.contrib import messages
from corehq.apps.app_manager.app_schemas.case_properties import ParentCasePropertyBuilder, \
    get_per_type_defaults
from corehq.apps.app_manager import add_ons
from corehq.apps.app_manager.views.media_utils import process_media_attribute, \
    handle_media_edits
from corehq.apps.case_search.models import case_search_enabled_for_domain
from corehq.apps.reports.daterange import get_simple_dateranges

from dimagi.utils.logging import notify_exception

from corehq.apps.app_manager.views.utils import back_to_main, bail, get_langs
from corehq import toggles, feature_previews
from corehq.apps.app_manager.templatetags.xforms_extras import trans
from corehq.apps.app_manager.const import (
    CAREPLAN_GOAL,
    CAREPLAN_TASK,
    USERCASE_TYPE,
    APP_V1,
    CLAIM_DEFAULT_RELEVANT_CONDITION,
)
from corehq.apps.app_manager.util import (
    is_valid_case_type,
    is_usercase_in_use,
    prefix_usercase_properties,
    commtrack_ledger_sections,
    module_offers_search,
    module_case_hierarchy_has_circular_reference, get_app_manager_template)
from corehq.apps.fixtures.models import FixtureDataType
from corehq.apps.hqmedia.controller import MultimediaHTMLUploadController
from corehq.apps.hqmedia.models import ApplicationMediaReference, CommCareMultimedia
from corehq.apps.hqmedia.views import ProcessDetailPrintTemplateUploadView
from corehq.apps.userreports.models import ReportConfiguration, \
    StaticReportConfiguration
from dimagi.utils.web import json_response, json_request
from corehq.apps.app_manager.dbaccessors import get_app
from corehq.apps.app_manager.models import (
    AdvancedModule,
    CareplanModule,
    CaseSearch,
    CaseSearchProperty,
    DeleteModuleRecord,
    DetailColumn,
    DetailTab,
    FormActionCondition,
    Module,
    ModuleNotFoundException,
    OpenCaseAction,
    ParentSelect,
    ReportModule,
    ShadowModule,
    SortElement,
    ReportAppConfig,
    UpdateCaseAction,
    FixtureSelect,
    DefaultCaseSearchProperty, get_all_mobile_filter_configs, get_auto_filter_configurations)
from corehq.apps.app_manager.decorators import no_conflict_require_POST, \
    require_can_edit_apps, require_deploy_apps

logger = logging.getLogger(__name__)


def get_module_template(user, module):
    if isinstance(module, CareplanModule):
        return get_app_manager_template(
            user,
            "app_manager/v1/module_view_careplan.html",
            "app_manager/v2/module_view_careplan.html",
        )
    elif isinstance(module, AdvancedModule):
        return get_app_manager_template(
            user,
            "app_manager/v1/module_view_advanced.html",
            "app_manager/v2/module_view_advanced.html",
        )
    elif isinstance(module, ReportModule):
        return get_app_manager_template(
            user,
            'app_manager/v1/module_view_report.html',
            'app_manager/v2/module_view_report.html',
        )
    else:
        return get_app_manager_template(
            user,
            "app_manager/v1/module_view.html",
            "app_manager/v2/module_view.html",
        )


def get_module_view_context(app, module, lang=None):
    # shared context
    context = {
        'edit_name_url': reverse('edit_module_attr', args=[app.domain, app.id, module.id, 'name']),
    }
    module_brief = {
        'id': module.id,
        'case_type': module.case_type,
        'lang': lang,
        'langs': app.langs,
        'module_type': module.module_type,
        'requires_case_details': module.requires_case_details(),
        'unique_id': module.unique_id,
    }
    case_property_builder = _setup_case_property_builder(app)
    if isinstance(module, CareplanModule):
        module_brief.update({'parent_select': module.parent_select})
        context.update(_get_careplan_module_view_context(app, module, case_property_builder))
    elif isinstance(module, AdvancedModule):
        module_brief.update({
            'auto_select_case': module.auto_select_case,
            'has_schedule': module.has_schedule,
        })
        context.update(_get_shared_module_view_context(app, module, case_property_builder, lang))
        context.update(_get_advanced_module_view_context(app, module))
    elif isinstance(module, ReportModule):
        context.update(_get_report_module_context(app, module))
    else:
        context.update(_get_shared_module_view_context(app, module, case_property_builder, lang))
        context.update(_get_basic_module_view_context(app, module, case_property_builder))
    if isinstance(module, ShadowModule):
        context.update(_get_shadow_module_view_context(app, module, lang))
    context.update({'module_brief': module_brief})
    return context


def _get_shared_module_view_context(app, module, case_property_builder, lang=None):
    '''
    Get context items that are used by both basic and advanced modules.
    '''
    case_type = module.case_type
    context = {
        'details': _get_module_details_context(app, module, case_property_builder, case_type),
        'case_list_form_options': _case_list_form_options(app, module, case_type, lang),
        'valid_parent_modules': _get_valid_parent_modules(app, module),
        'js_options': {
            'fixture_columns_by_type': _get_fixture_columns_by_type(app.domain),
            'is_search_enabled': case_search_enabled_for_domain(app.domain),
            'search_properties': module.search_config.properties if module_offers_search(module) else [],
            'include_closed': module.search_config.include_closed if module_offers_search(module) else False,
            'default_properties': module.search_config.default_properties if module_offers_search(module) else [],
            'search_button_display_condition':
                module.search_config.search_button_display_condition if module_offers_search(module) else "",
            'blacklisted_owner_ids_expression': (
                module.search_config.blacklisted_owner_ids_expression if module_offers_search(module) else ""),
        }
    }
    if toggles.CASE_DETAIL_PRINT.enabled(app.domain):
        slug = 'module_%s_detail_print' % module.unique_id
        print_template = module.case_details.long.print_template
        print_uploader = MultimediaHTMLUploadController(
            slug,
            reverse(
                ProcessDetailPrintTemplateUploadView.name,
                args=[app.domain, app.id, module.unique_id],
            )
        )
        if not print_template:
            print_template = {
                'path': 'jr://file/commcare/text/%s.html' % slug,
            }
        context.update({
            'print_uploader': print_uploader,
            'print_uploader_js': print_uploader.js_options,
            'print_ref': ApplicationMediaReference(
                print_template.get('path'),
                media_class=CommCareMultimedia,
            ).as_dict(),
            'print_media_info': print_template,
        })
    return context


def _get_careplan_module_view_context(app, module, case_property_builder):
    subcase_types = list(app.get_subcase_types(module.case_type))
    return {
        'parent_modules': _get_parent_modules(app, module,
                                             case_property_builder,
                                             CAREPLAN_GOAL),
        'details': [
            {
                'label': gettext_lazy('Goal List'),
                'detail_label': gettext_lazy('Goal Detail'),
                'type': 'careplan_goal',
                'model': 'case',
                'properties': sorted(
                    case_property_builder.get_properties(CAREPLAN_GOAL)),
                'sort_elements': module.goal_details.short.sort_elements,
                'short': module.goal_details.short,
                'long': module.goal_details.long,
                'subcase_types': subcase_types,
            },
            {
                'label': gettext_lazy('Task List'),
                'detail_label': gettext_lazy('Task Detail'),
                'type': 'careplan_task',
                'model': 'case',
                'properties': sorted(
                    case_property_builder.get_properties(CAREPLAN_TASK)),
                'sort_elements': module.task_details.short.sort_elements,
                'short': module.task_details.short,
                'long': module.task_details.long,
                'subcase_types': subcase_types,
            },
        ],
    }


def _get_advanced_module_view_context(app, module):
    case_type = module.case_type
    return {
        'case_list_form_not_allowed_reasons': _case_list_form_not_allowed_reasons(module),
        'child_module_enabled': True,
        'schedule_phases': [
            {
                'id': schedule.id,
                'anchor': schedule.anchor,
                'forms': [
                    form.schedule_form_id for form in schedule.get_forms()
                ],
            } for schedule in module.get_schedule_phases()
        ],
    }


def _get_basic_module_view_context(app, module, case_property_builder):
    return {
        'parent_modules': _get_parent_modules(app, module, case_property_builder, module.case_type),
        'case_list_form_not_allowed_reasons': _case_list_form_not_allowed_reasons(module),
        'child_module_enabled': (
            toggles.BASIC_CHILD_MODULE.enabled(app.domain)
        ),
    }


def _get_shadow_module_view_context(app, module, lang=None):
    langs = None if lang is None else [lang]

    def get_mod_dict(mod):
        return {
            'unique_id': mod.unique_id,
            'name': trans(mod.name, langs),
            'root_module_id': mod.root_module_id,
            'forms': [{'unique_id': f.unique_id, 'name': trans(f.name, langs)} for f in mod.get_forms()]
        }

    return {
        'shadow_module_options': {
            'modules': [get_mod_dict(m) for m in app.modules if m.module_type in ['basic', 'advanced']],
            'source_module_id': module.source_module_id,
            'excluded_form_ids': module.excluded_form_ids,
        },
    }


def _get_report_module_context(app, module):
    def _report_to_config(report):
        return {
            'report_id': report._id,
            'title': report.title,
            'description': report.description,
            'charts': [chart for chart in report.charts if
                       chart.type == 'multibar'],
            'filter_structure': report.filters_without_prefilters,
        }

    all_reports = ReportConfiguration.by_domain(app.domain) + \
                  StaticReportConfiguration.by_domain(app.domain)
    validity = module.check_report_validity()

    # We're now proactively deleting these references, so after that's been
    # out for a while, this can be removed (say June 2016 or later)
    if not validity.is_valid:
        module.report_configs = validity.valid_report_configs

    filter_choices = [
        {'slug': f.doc_type, 'description': f.short_description} for f in get_all_mobile_filter_configs()
    ]
    auto_filter_choices = [
        {'slug': f.slug, 'description': f.short_description} for f in get_auto_filter_configurations()

    ]
    from corehq.apps.app_manager.suite_xml.features.mobile_ucr import COLUMN_XPATH_CLIENT_TEMPLATE, get_data_path
    data_path_placeholders = {}
    for r in module.report_configs:
        data_path_placeholders[r.report_id] = {}
        for chart_id in r.complete_graph_configs.keys():
            data_path_placeholders[r.report_id][chart_id] = get_data_path(r, app.domain)

    context = {
        'report_module_options': {
            'moduleName': module.name,
            'moduleFilter': module.module_filter,
            'availableReports': [_report_to_config(r) for r in all_reports],  # structure for all reports
            'currentReports': [r.to_json() for r in module.report_configs],  # config data for app reports
            'columnXpathTemplate': COLUMN_XPATH_CLIENT_TEMPLATE,
            'dataPathPlaceholders': data_path_placeholders,
            'languages': app.langs,
        },
        'static_data_options': {
            'filterChoices': filter_choices,
            'autoFilterChoices': auto_filter_choices,
            'dateRangeOptions': [choice._asdict() for choice in get_simple_dateranges()],
        },
    }
    return context


def _get_fixture_columns_by_type(domain):
    return {
        fixture.tag: [field.field_name for field in fixture.fields]
        for fixture in FixtureDataType.by_domain(domain)
    }


def _setup_case_property_builder(app):
    defaults = ('name', 'date-opened', 'status', 'last_modified')
    if app.case_sharing:
        defaults += ('#owner_name',)
    per_type_defaults = None
    if is_usercase_in_use(app.domain):
        per_type_defaults = get_per_type_defaults(app.domain, [USERCASE_TYPE])
    builder = ParentCasePropertyBuilder(app, defaults=defaults,
                                        per_type_defaults=per_type_defaults)
    return builder


def _get_parent_modules(app, module, case_property_builder, case_type_):
        parent_types = case_property_builder.get_parent_types(case_type_)
        modules = app.modules
        parent_module_ids = [mod.unique_id for mod in modules
                             if mod.case_type in parent_types]
        return [{
            'unique_id': mod.unique_id,
            'name': mod.name,
            'is_parent': mod.unique_id in parent_module_ids,
        } for mod in app.modules if mod.case_type != case_type_ and mod.unique_id != module.unique_id]


def _get_valid_parent_modules(app, module):
    return [parent_module for parent_module in app.modules
            if not getattr(parent_module, 'root_module_id', None)
            and not parent_module == module and parent_module.doc_type != "ShadowModule"]


def _case_list_form_options(app, module, case_type_, lang=None):
    options = OrderedDict()
    forms = [
        form
        for mod in app.get_modules() if module.unique_id != mod.unique_id
        for form in mod.get_forms() if form.is_registration_form(case_type_)
    ]
    langs = None if lang is None else [lang]
    options.update({f.unique_id: trans(f.name, langs) for f in forms})

    return {
        'options': options,
        'form': module.case_list_form,
    }


def _get_module_details_context(app, module, case_property_builder, case_type_):
    subcase_types = list(app.get_subcase_types(module.case_type))
    item = {
        'label': gettext_lazy('Case List'),
        'detail_label': gettext_lazy('Case Detail'),
        'type': 'case',
        'model': 'case',
        'subcase_types': subcase_types,
        'sort_elements': module.case_details.short.sort_elements,
        'short': module.case_details.short,
        'long': module.case_details.long,
    }
    case_properties = case_property_builder.get_properties(case_type_)
    if is_usercase_in_use(app.domain) and case_type_ != USERCASE_TYPE:
        usercase_properties = prefix_usercase_properties(case_property_builder.get_properties(USERCASE_TYPE))
        case_properties |= usercase_properties

    item['properties'] = sorted(case_properties)
    item['fixture_select'] = module.fixture_select

    if isinstance(module, AdvancedModule):
        details = [item]
        if app.commtrack_enabled:
            details.append({
                'label': gettext_lazy('Product List'),
                'detail_label': gettext_lazy('Product Detail'),
                'type': 'product',
                'model': 'product',
                'properties': ['name'] + commtrack_ledger_sections(app.commtrack_requisition_mode),
                'sort_elements': module.product_details.short.sort_elements,
                'short': module.product_details.short,
                'subcase_types': subcase_types,
            })
    else:
        item['parent_select'] = module.parent_select
        details = [item]

    return details


def _case_list_form_not_allowed_reasons(module):
    reasons = []
    if module.put_in_root:
        reasons.append(_("'Menu Mode' is not configured as 'Display menu and then forms'"))
    if not module.all_forms_require_a_case():
        reasons.append(_("all forms in this case list must update a case, "
                         "which means that registration forms must go in a different case list"))
    if isinstance(module, Module):
        app = module.get_app()
        if app.build_version < '2.23' and module.parent_select.active:
            reasons.append(_("'Parent Selection' is configured"))
    return reasons


@no_conflict_require_POST
@require_can_edit_apps
def edit_module_attr(request, domain, app_id, module_id, attr):
    """
    Called to edit any (supported) module attribute, given by attr
    """
    attributes = {
        "all": None,
        "auto_select_case": None,
        "case_list": ('case_list-show', 'case_list-label'),
        "case_list-menu_item_media_audio": None,
        "case_list-menu_item_media_image": None,
        "case_list_form_id": None,
        "case_list_form_label": None,
        "case_list_form_media_audio": None,
        "case_list_form_media_image": None,
        "case_type": None,
        'comment': None,
        "display_separately": None,
        "has_schedule": None,
        "media_audio": None,
        "media_image": None,
        "module_filter": None,
        "name": None,
        "parent_module": None,
        "put_in_root": None,
        "root_module_id": None,
        "source_module_id": None,
        "task_list": ('task_list-show', 'task_list-label'),
        "excl_form_ids": None,
        "display_style": None
    }

    if attr not in attributes:
        return HttpResponseBadRequest()

    def should_edit(attribute):
        if attribute == attr:
            return True
        if 'all' == attr:
            if attributes[attribute]:
                for param in attributes[attribute]:
                    if not request.POST.get(param):
                        return False
                return True
            else:
                return request.POST.get(attribute) is not None

    app = get_app(domain, app_id)
    module = app.get_module(module_id)
    lang = request.COOKIES.get('lang', app.langs[0])
    resp = {'update': {}, 'corrections': {}}
    if should_edit("case_type"):
        case_type = request.POST.get("case_type", None)
        if case_type == USERCASE_TYPE and not isinstance(module, AdvancedModule):
            return HttpResponseBadRequest('"{}" is a reserved case type'.format(USERCASE_TYPE))
        elif case_type and not is_valid_case_type(case_type, module):
            return HttpResponseBadRequest("case type is improperly formatted")
        else:
            old_case_type = module["case_type"]
            module["case_type"] = case_type

            # rename other reference to the old case type
            other_careplan_modules = []
            all_advanced_modules = []
            modules_with_old_case_type_exist = False
            for mod in app.modules:
                if mod.unique_id != module_id:
                    if isinstance(mod, CareplanModule):
                        other_careplan_modules.append(mod)

                if isinstance(mod, AdvancedModule):
                    all_advanced_modules.append(mod)

                modules_with_old_case_type_exist |= mod.case_type == old_case_type

            for cp_mod in other_careplan_modules:
                if cp_mod.parent_select.module_id == module_id:
                    cp_mod.case_type = case_type

            for mod in all_advanced_modules:
                for form in mod.forms:
                    for action in form.actions.get_load_update_actions():
                        if action.case_type == old_case_type and action.details_module == module_id:
                            action.case_type = case_type

                    if mod.unique_id == module_id or not modules_with_old_case_type_exist:
                        for action in form.actions.get_open_actions():
                            if action.case_type == old_case_type:
                                action.case_type = case_type

    if should_edit("put_in_root"):
        module["put_in_root"] = json.loads(request.POST.get("put_in_root"))
    if should_edit("display_style"):
        module["display_style"] = request.POST.get("display_style")
    if should_edit("source_module_id"):
        module["source_module_id"] = request.POST.get("source_module_id")
    if should_edit("display_separately"):
        module["display_separately"] = json.loads(request.POST.get("display_separately"))
    if should_edit("parent_module"):
        parent_module = request.POST.get("parent_module")
        module.parent_select.module_id = parent_module
        if module_case_hierarchy_has_circular_reference(module):
            return HttpResponseBadRequest(_("The case hierarchy contains a circular reference."))
    if should_edit("auto_select_case"):
        module["auto_select_case"] = request.POST.get("auto_select_case") == 'true'

    if app.enable_module_filtering and should_edit('module_filter'):
        module['module_filter'] = request.POST.get('module_filter')

    if should_edit('case_list_form_id'):
        module.case_list_form.form_id = request.POST.get('case_list_form_id')
    if should_edit('case_list_form_label'):
        module.case_list_form.label[lang] = request.POST.get('case_list_form_label')
    if should_edit('case_list_form_media_image'):
        new_path = process_media_attribute(
            'case_list_form_media_image',
            resp,
            request.POST.get('case_list_form_media_image')
        )
        module.case_list_form.set_icon(lang, new_path)

    if should_edit('case_list_form_media_audio'):
        new_path = process_media_attribute(
            'case_list_form_media_audio',
            resp,
            request.POST.get('case_list_form_media_audio')
        )
        module.case_list_form.set_audio(lang, new_path)

    if should_edit('case_list-menu_item_media_image'):
        val = process_media_attribute(
            'case_list-menu_item_media_image',
            resp,
            request.POST.get('case_list-menu_item_media_image')
        )
        module.case_list.set_icon(lang, val)
    if should_edit('case_list-menu_item_media_audio'):
        val = process_media_attribute(
            'case_list-menu_item_media_audio',
            resp,
            request.POST.get('case_list-menu_item_media_audio')
        )
        module.case_list.set_audio(lang, val)

    if should_edit("name"):
        name = request.POST.get("name", None)
        module["name"][lang] = name
        resp['update'] = {'.variable-module_name': trans(module.name, [lang], use_delim=False)}
    if should_edit('comment'):
        module.comment = request.POST.get('comment')
    for SLUG in ('case_list', 'task_list'):
        show = '{SLUG}-show'.format(SLUG=SLUG)
        label = '{SLUG}-label'.format(SLUG=SLUG)
        if request.POST.get(show) == 'true' and (request.POST.get(label) == ''):
            # Show item, but empty label, was just getting ignored
            return HttpResponseBadRequest("A label is required for {SLUG}".format(SLUG=SLUG))
        if should_edit(SLUG):
            module[SLUG].show = json.loads(request.POST[show])
            module[SLUG].label[lang] = request.POST[label]

    if should_edit("root_module_id"):
        if not request.POST.get("root_module_id"):
            module["root_module_id"] = None
        else:
            try:
                app.get_module(module_id)
                module["root_module_id"] = request.POST.get("root_module_id")
            except ModuleNotFoundException:
                messages.error(_("Unknown Menu"))

    if should_edit('excl_form_ids') and isinstance(module, ShadowModule):
        excl = request.POST.getlist('excl_form_ids')
        excl.remove('0')  # Placeholder value to make sure excl_form_ids is POSTed when no forms are excluded
        module.excluded_form_ids = excl

    handle_media_edits(request, module, should_edit, resp, lang)

    app.save(resp)
    resp['case_list-show'] = module.requires_case_details()
    return HttpResponse(json.dumps(resp))


def _new_advanced_module(request, domain, app, name, lang):
    module = app.add_module(AdvancedModule.new_module(name, lang))
    module_id = module.id
    app.new_form(module_id, _("Untitled Form"), lang)

    app.save()
    response = back_to_main(request, domain, app_id=app.id, module_id=module_id)
    response.set_cookie('suppress_build_errors', 'yes')
    messages.info(request, _('Caution: Advanced modules are a labs feature'))
    return response


def _new_report_module(request, domain, app, name, lang):
    module = app.add_module(ReportModule.new_module(name, lang))
    # by default add all reports
    module.report_configs = [
        ReportAppConfig(
            report_id=report._id,
            header={lang: report.title},
            description={lang: report.description} if report.description else None,
        )
        for report in ReportConfiguration.by_domain(domain)
    ]
    app.save()
    return back_to_main(request, domain, app_id=app.id, module_id=module.id)


def _new_shadow_module(request, domain, app, name, lang):
    module = app.add_module(ShadowModule.new_module(name, lang))
    app.save()
    return back_to_main(request, domain, app_id=app.id, module_id=module.id)


@no_conflict_require_POST
@require_can_edit_apps
def delete_module(request, domain, app_id, module_unique_id):
    "Deletes a module from an app"
    app = get_app(domain, app_id)
    try:
        record = app.delete_module(module_unique_id)
    except ModuleNotFoundException:
        return bail(request, domain, app_id)
    if record is not None:
        messages.success(
            request,
            'You have deleted "%s". <a href="%s" class="post-link">Undo</a>' % (
                record.module.default_name(app=app),
                reverse('undo_delete_module', args=[domain, record.get_id])
            ),
            extra_tags='html'
        )
        app.save()
    return back_to_main(request, domain, app_id=app_id)


@no_conflict_require_POST
@require_can_edit_apps
def undo_delete_module(request, domain, record_id):
    record = DeleteModuleRecord.get(record_id)
    record.undo()
    messages.success(request, 'Module successfully restored.')
    return back_to_main(request, domain, app_id=record.app_id, module_id=record.module_id)


@no_conflict_require_POST
@require_can_edit_apps
def overwrite_module_case_list(request, domain, app_id, module_id):
    app = get_app(domain, app_id)
    source_module_id = int(request.POST['source_module_id'])
    detail_type = request.POST['detail_type']
    assert detail_type in ['short', 'long']
    source_module = app.get_module(source_module_id)
    dest_module = app.get_module(module_id)
    if not hasattr(source_module, 'case_details'):
        messages.error(
            request,
            _("Sorry, couldn't find case list configuration for module {}. "
              "Please report an issue if you believe this is a mistake.").format(source_module.default_name()))
    elif source_module.case_type != dest_module.case_type:
        messages.error(
            request,
            _("Please choose a module with the same case type as the current one ({}).").format(
                dest_module.case_type)
        )
    else:
        setattr(dest_module.case_details, detail_type, getattr(source_module.case_details, detail_type))
        app.save()
        messages.success(request, _('Case list updated form module {}.').format(source_module.default_name()))
    return back_to_main(request, domain, app_id=app_id, module_id=module_id)


def _update_search_properties(module, search_properties, lang='en'):
    """
    Updates the translation of a module's current search properties, and drops missing search properties.

    Labels in incoming search_properties aren't keyed by language, so lang specifies that.

    e.g.:

    >>> module = Module()
    >>> module.search_config.properties = [
    ...     CaseSearchProperty(name='name', label={'fr': 'Nom'}),
    ...     CaseSearchProperty(name='age', label={'fr': 'Âge'}),
    ... ]
    >>> search_properties = [
    ...     {'name': 'name', 'label': 'Name'},
    ...     {'name': 'dob'. 'label': 'Date of birth'}
    ... ]  # Incoming search properties' labels are not dictionaries
    >>> lang = 'en'
    >>> list(_update_search_properties(module, search_properties, lang)) == [
    ...     {'name': 'name', 'label': {'fr': 'Nom', 'en': 'Name'}},
    ...     {'name': 'dob'. 'label': {'en': 'Date of birth'}},
    ... ]  # English label is added, "age" property is dropped
    True

    """
    current = {p.name: p.label for p in module.search_config.properties}
    for prop in search_properties:
        if prop['name'] in current:
            label = current[prop['name']].copy()
            label.update({lang: prop['label']})
        else:
            label = {lang: prop['label']}
        yield {
            'name': prop['name'],
            'label': label
        }


@no_conflict_require_POST
@require_can_edit_apps
def edit_module_detail_screens(request, domain, app_id, module_id):
    """
    Overwrite module case details. Only overwrites components that have been
    provided in the request. Components are short, long, filter, parent_select,
    fixture_select and sort_elements.
    """
    params = json_request(request.POST)
    detail_type = params.get('type')
    short = params.get('short', None)
    long = params.get('long', None)
    tabs = params.get('tabs', None)
    filter = params.get('filter', ())
    custom_xml = params.get('custom_xml', None)
    parent_select = params.get('parent_select', None)
    fixture_select = params.get('fixture_select', None)
    sort_elements = params.get('sort_elements', None)
    persist_case_context = params.get('persistCaseContext', None)
    persistent_case_context_xml = params.get('persistentCaseContextXML', None)
    use_case_tiles = params.get('useCaseTiles', None)
    persist_tile_on_forms = params.get("persistTileOnForms", None)
    persistent_case_tile_from_module = params.get("persistentCaseTileFromModule", None)
    pull_down_tile = params.get("enableTilePullDown", None)
    sort_nodeset_columns = params.get("sortNodesetColumns", None)
    print_template = params.get('printTemplate', None)
    case_list_lookup = params.get("case_list_lookup", None)
    search_properties = params.get("search_properties")
    custom_variables = {
        'short': params.get("short_custom_variables", None),
        'long': params.get("long_custom_variables", None)
    }

    app = get_app(domain, app_id)
    module = app.get_module(module_id)

    if detail_type == 'case':
        detail = module.case_details
    elif detail_type == CAREPLAN_GOAL:
        detail = module.goal_details
    elif detail_type == CAREPLAN_TASK:
        detail = module.task_details
    else:
        try:
            detail = getattr(module, '{0}_details'.format(detail_type))
        except AttributeError:
            return HttpResponseBadRequest("Unknown detail type '%s'" % detail_type)

    lang = request.COOKIES.get('lang', app.langs[0])
    if short is not None:
        detail.short.columns = map(DetailColumn.from_json, short)
        if persist_case_context is not None:
            detail.short.persist_case_context = persist_case_context
            detail.short.persistent_case_context_xml = persistent_case_context_xml
        if use_case_tiles is not None:
            detail.short.use_case_tiles = use_case_tiles
        if persist_tile_on_forms is not None:
            detail.short.persist_tile_on_forms = persist_tile_on_forms
        if persistent_case_tile_from_module is not None:
            detail.short.persistent_case_tile_from_module = persistent_case_tile_from_module
        if pull_down_tile is not None:
            detail.short.pull_down_tile = pull_down_tile
        if case_list_lookup is not None:
            _save_case_list_lookup_params(detail.short, case_list_lookup, lang)

    if long is not None:
        detail.long.columns = map(DetailColumn.from_json, long)
        if tabs is not None:
            detail.long.tabs = map(DetailTab.wrap, tabs)
        if print_template is not None:
            detail.long.print_template = print_template
    if filter != ():
        # Note that we use the empty tuple as the sentinel because a filter
        # value of None represents clearing the filter.
        detail.short.filter = filter
    if custom_xml is not None:
        detail.short.custom_xml = custom_xml

    if custom_variables['short'] is not None:
        try:
            etree.fromstring("<variables>{}</variables>".format(custom_variables['short']))
        except etree.XMLSyntaxError as error:
            return HttpResponseBadRequest(
                "There was an issue with your custom variables: {}".format(error.message)
            )
        detail.short.custom_variables = custom_variables['short']

    if custom_variables['long'] is not None:
        try:
            etree.fromstring("<variables>{}</variables>".format(custom_variables['long']))
        except etree.XMLSyntaxError as error:
            return HttpResponseBadRequest(
                "There was an issue with your custom variables: {}".format(error.message)
            )
        detail.long.custom_variables = custom_variables['long']

    if sort_nodeset_columns is not None:
        detail.long.sort_nodeset_columns = sort_nodeset_columns

    if sort_elements is not None:
        detail.short.sort_elements = []
        for sort_element in sort_elements:
            item = SortElement()
            item.field = sort_element['field']
            item.type = sort_element['type']
            item.direction = sort_element['direction']
            item.blanks = sort_element['blanks']
            item.display[lang] = sort_element['display']
            if toggles.SORT_CALCULATION_IN_CASE_LIST.enabled(domain):
                item.sort_calculation = sort_element['sort_calculation']
            else:
                item.sort_calculation = ""
            detail.short.sort_elements.append(item)
    if parent_select is not None:
        module.parent_select = ParentSelect.wrap(parent_select)
        if module_case_hierarchy_has_circular_reference(module):
            return HttpResponseBadRequest(_("The case hierarchy contains a circular reference."))
    if fixture_select is not None:
        module.fixture_select = FixtureSelect.wrap(fixture_select)
    if search_properties is not None:
        if (
                search_properties.get('properties') is not None
                or search_properties.get('default_properties') is not None
        ):
            module.search_config = CaseSearch(
                properties=[
                    CaseSearchProperty.wrap(p)
                    for p in _update_search_properties(
                        module,
                        search_properties.get('properties'), lang
                    )
                ],
                relevant=(
                    search_properties.get('relevant')
                    if search_properties.get('relevant') is not None
                    else CLAIM_DEFAULT_RELEVANT_CONDITION
                ),
                include_closed=bool(search_properties.get('include_closed')),
                search_button_display_condition=search_properties.get('search_button_display_condition', ""),
                blacklisted_owner_ids_expression=search_properties.get('blacklisted_owner_ids_expression', ""),
                default_properties=[
                    DefaultCaseSearchProperty.wrap(p)
                    for p in search_properties.get('default_properties')
                ]
            )

    resp = {}
    app.save(resp)
    return json_response(resp)


@no_conflict_require_POST
@require_can_edit_apps
def edit_report_module(request, domain, app_id, module_id):
    """
    Overwrite module case details. Only overwrites components that have been
    provided in the request. Components are short, long, filter, parent_select,
    and sort_elements.
    """
    params = json_request(request.POST)
    app = get_app(domain, app_id)
    module = app.get_module(module_id)
    assert isinstance(module, ReportModule)
    module.name = params['name']

    try:
        module.report_configs = [ReportAppConfig.wrap(spec) for spec in params['reports']]
    except Exception:
        notify_exception(
            request,
            message="Something went wrong while editing report modules",
            details={'domain': domain, 'app_id': app_id, }
        )
        return HttpResponseBadRequest(_("There was a problem processing your request."))

    if app.enable_module_filtering:
        module['module_filter'] = request.POST.get('module_filter')
    module.media_image.update(params['multimedia']['mediaImage'])
    module.media_audio.update(params['multimedia']['mediaAudio'])

    try:
        app.save()
    except Exception:
        notify_exception(
            request,
            message="Something went wrong while saving app {} while editing report modules".format(app_id),
            details={'domain': domain, 'app_id': app_id, }
        )
        return HttpResponseBadRequest(_("There was a problem processing your request."))

    return json_response('success')


def validate_module_for_build(request, domain, app_id, module_id, ajax=True):
    app = get_app(domain, app_id)
    try:
        module = app.get_module(module_id)
    except ModuleNotFoundException:
        raise Http404()
    errors = module.validate_for_build()
    lang, langs = get_langs(request, app)

    response_html = render_to_string(get_app_manager_template(
            request.user,
            'app_manager/v1/partials/build_errors.html',
            'app_manager/v2/partials/build_errors.html',
        ), {
        'request': request,
        'app': app,
        'build_errors': errors,
        'not_actual_build': True,
        'domain': domain,
        'langs': langs,
        'lang': lang
    })
    if ajax:
        return json_response({'error_html': response_html})
    return HttpResponse(response_html)


@no_conflict_require_POST
@require_can_edit_apps
def new_module(request, domain, app_id):
    "Adds a module to an app"
    app = get_app(domain, app_id)
    lang = request.COOKIES.get('lang', app.langs[0])
    name = request.POST.get('name')
    module_type = request.POST.get('module_type', 'case')

    if module_type == 'case' or module_type == 'survey':  # survey option added for V2

        if toggles.APP_MANAGER_V2.enabled(request.user.username):
            if module_type == 'case':
                name = name or 'Case List'
            else:
                name = name or 'Surveys'

        module = app.add_module(Module.new_module(name, lang))
        module_id = module.id

        form_id = None
        if toggles.APP_MANAGER_V2.enabled(request.user.username):
            unstructured = add_ons.show("unstructured_case_lists", request, app)
            if module_type == 'case':
<<<<<<< HEAD
                if not unstructured:
                    # registration form
                    register = app.new_form(module_id, "Register", lang)
                    register.actions.open_case = OpenCaseAction(condition=FormActionCondition(type='always'))
                    register.actions.update_case = UpdateCaseAction(
                        condition=FormActionCondition(type='always'))
=======
                # registration form
                register = app.new_form(module_id, _("Register"), lang)
                register.actions.open_case = OpenCaseAction(condition=FormActionCondition(type='always'))
                register.actions.update_case = UpdateCaseAction(
                    condition=FormActionCondition(type='always'))
>>>>>>> 3307ead4

                # one followup form
                followup = app.new_form(module_id, _("Followup"), lang)
                followup.requires = "case"
                followup.actions.update_case = UpdateCaseAction(condition=FormActionCondition(type='always'))

                # make case type unique across app
                app_case_types = [m.case_type for m in app.modules if m.case_type]
                if len(app_case_types):
                    module.case_type = app_case_types[0]
                else:
                    module.case_type = 'case'
            else:
                app.new_form(module_id, _("Survey"), lang)
            form_id = 0
        else:
            app.new_form(module_id, "Untitled Form", lang)

        app.save()
        response = back_to_main(request, domain, app_id=app_id,
                                module_id=module_id, form_id=form_id)
        response.set_cookie('suppress_build_errors', 'yes')
        return response
    elif module_type in MODULE_TYPE_MAP:
        fn = MODULE_TYPE_MAP[module_type][FN]
        validations = MODULE_TYPE_MAP[module_type][VALIDATIONS]
        error = next((v[1] for v in validations if v[0](app)), None)
        if error:
            messages.warning(request, error)
            return back_to_main(request, domain, app_id=app.id)
        else:
            return fn(request, domain, app, name, lang)
    else:
        logger.error('Unexpected module type for new module: "%s"' % module_type)
        return back_to_main(request, domain, app_id=app_id)


def _new_careplan_module(request, domain, app, name, lang):
    from corehq.apps.app_manager.util import new_careplan_module
    target_module_index = request.POST.get('target_module_id')
    target_module = app.get_module(target_module_index)
    if not target_module.case_type:
        name = target_module.name[lang]
        messages.error(request, _("Please set the case type for the target module '{name}'.".format(name=name)))
        return back_to_main(request, domain, app_id=app.id)
    module = new_careplan_module(app, name, lang, target_module)
    app.save()
    response = back_to_main(request, domain, app_id=app.id, module_id=module.id)
    response.set_cookie('suppress_build_errors', 'yes')
    messages.info(request, _('Caution: Care Plan modules are a labs feature'))
    return response


def _save_case_list_lookup_params(short, case_list_lookup, lang):
    short.lookup_enabled = case_list_lookup.get("lookup_enabled", short.lookup_enabled)
    short.lookup_autolaunch = case_list_lookup.get("lookup_autolaunch", short.lookup_autolaunch)
    short.lookup_action = case_list_lookup.get("lookup_action", short.lookup_action)
    short.lookup_name = case_list_lookup.get("lookup_name", short.lookup_name)
    short.lookup_extras = case_list_lookup.get("lookup_extras", short.lookup_extras)
    short.lookup_responses = case_list_lookup.get("lookup_responses", short.lookup_responses)
    short.lookup_image = case_list_lookup.get("lookup_image", short.lookup_image)
    short.lookup_display_results = case_list_lookup.get("lookup_display_results", short.lookup_display_results)
    if "lookup_field_header" in case_list_lookup:
        short.lookup_field_header[lang] = case_list_lookup["lookup_field_header"]
    short.lookup_field_template = case_list_lookup.get("lookup_field_template", short.lookup_field_template)


@require_GET
@require_deploy_apps
def view_module(request, domain, app_id, module_id):
    from corehq.apps.app_manager.views.view_generic import view_generic
    return view_generic(request, domain, app_id, module_id)


FN = 'fn'
VALIDATIONS = 'validations'
MODULE_TYPE_MAP = {
    'careplan': {
        FN: _new_careplan_module,
        VALIDATIONS: [
            (lambda app: app.has_careplan_module,
             _('This application already has a Careplan module'))
        ]
    },
    'advanced': {
        FN: _new_advanced_module,
        VALIDATIONS: []
    },
    'report': {
        FN: _new_report_module,
        VALIDATIONS: []
    },
    'shadow': {
        FN: _new_shadow_module,
        VALIDATIONS: []
    },
}<|MERGE_RESOLUTION|>--- conflicted
+++ resolved
@@ -979,20 +979,12 @@
         if toggles.APP_MANAGER_V2.enabled(request.user.username):
             unstructured = add_ons.show("unstructured_case_lists", request, app)
             if module_type == 'case':
-<<<<<<< HEAD
                 if not unstructured:
                     # registration form
-                    register = app.new_form(module_id, "Register", lang)
+                    register = app.new_form(module_id, _("Register"), lang)
                     register.actions.open_case = OpenCaseAction(condition=FormActionCondition(type='always'))
                     register.actions.update_case = UpdateCaseAction(
                         condition=FormActionCondition(type='always'))
-=======
-                # registration form
-                register = app.new_form(module_id, _("Register"), lang)
-                register.actions.open_case = OpenCaseAction(condition=FormActionCondition(type='always'))
-                register.actions.update_case = UpdateCaseAction(
-                    condition=FormActionCondition(type='always'))
->>>>>>> 3307ead4
 
                 # one followup form
                 followup = app.new_form(module_id, _("Followup"), lang)
