import logging
import hashlib
import re
import json
from xml.dom.minidom import parseString
from couchdbkit import ResourceNotFound
from django.shortcuts import render
import itertools

from lxml import etree
from diff_match_patch import diff_match_patch
from django.utils.translation import ugettext as _
from django.http import HttpResponse, Http404, HttpResponseBadRequest, HttpResponseRedirect
from django.urls import reverse
from django.views.decorators.csrf import csrf_exempt
from django.views.decorators.http import require_GET
from django.conf import settings
from django.contrib import messages
from unidecode import unidecode
from corehq.apps.app_manager.app_schemas.case_properties import get_all_case_properties, \
    get_usercase_properties
from corehq.apps.app_manager.views.media_utils import handle_media_edits
from corehq.apps.app_manager.views.notifications import notify_form_changed
from corehq.apps.app_manager.views.schedules import get_schedule_context

from corehq.apps.app_manager.views.utils import back_to_main, \
    CASE_TYPE_CONFLICT_MSG, get_langs

from casexml.apps.case.const import DEFAULT_CASE_INDEX_IDENTIFIERS
from corehq import toggles, privileges
from corehq.apps.accounting.utils import domain_has_privilege
from corehq.apps.app_manager.exceptions import (
    FormNotFoundException, XFormValidationFailed)
from corehq.apps.app_manager.templatetags.xforms_extras import trans
from corehq.apps.programs.models import Program
from corehq.apps.app_manager.util import (
    save_xform,
    is_usercase_in_use,
    enable_usercase,
    actions_use_usercase,
    advanced_actions_use_usercase,
    CASE_XPATH_PATTERN_MATCHES,
    CASE_XPATH_SUBSTRING_MATCHES,
    USER_CASE_XPATH_PATTERN_MATCHES,
    USER_CASE_XPATH_SUBSTRING_MATCHES,
    get_app_manager_template,
)
from corehq.apps.app_manager.xform import (
    CaseError,
    XFormException,
    XFormValidationError)
from corehq.apps.reports.formdetails.readable import FormQuestionResponse, \
    questions_in_hierarchy
from corehq.apps.users.decorators import require_permission
from corehq.apps.users.models import Permissions
from corehq.util.view_utils import set_file_download
from dimagi.utils.logging import notify_exception
from dimagi.utils.web import json_response
from corehq.apps.domain.decorators import (
    login_or_digest, api_domain_view
)
from corehq.apps.app_manager.const import USERCASE_PREFIX, USERCASE_TYPE
from corehq.apps.app_manager.dbaccessors import get_app
from corehq.apps.app_manager.models import (
    AdvancedForm,
    AdvancedFormActions,
    AppEditingError,
    DeleteFormRecord,
    Form,
    FormActions,
    FormActionCondition,
    FormDatum,
    FormLink,
    OpenCaseAction,
    IncompatibleFormTypeException,
    ModuleNotFoundException,
    UpdateCaseAction,
    load_case_reserved_words,
    WORKFLOW_FORM,
    CustomInstance,
    CaseReferences,
<<<<<<< HEAD
    AdvancedModule,
    ShadowForm,
    CustomIcon)
=======
)
>>>>>>> 5cfa001a
from corehq.apps.app_manager.decorators import no_conflict_require_POST, \
    require_can_edit_apps, require_deploy_apps
from corehq.apps.data_dictionary.util import add_properties_to_data_dictionary, get_case_property_description_dict
from corehq.apps.tour import tours


@no_conflict_require_POST
@require_can_edit_apps
def delete_form(request, domain, app_id, module_unique_id, form_unique_id):
    "Deletes a form from an app"
    app = get_app(domain, app_id)
    record = app.delete_form(module_unique_id, form_unique_id)
    if record is not None:
        messages.success(
            request,
            'You have deleted a form. <a href="%s" class="post-link">Undo</a>'
            % reverse('undo_delete_form', args=[domain, record.get_id]),
            extra_tags='html'
        )
        app.save()
    try:
        module_id = app.get_module_by_unique_id(module_unique_id).id
    except ModuleNotFoundException as e:
        messages.error(request, e.message)
        module_id = None

    return back_to_main(request, domain, app_id=app_id, module_id=module_id)


@no_conflict_require_POST
@require_can_edit_apps
def copy_form(request, domain, app_id, form_unique_id):
    app = get_app(domain, app_id)
    form = app.get_form(form_unique_id)
    module = form.get_module()
    to_module_id = int(request.POST['to_module_id'])
    to_module = app.get_module(to_module_id)
    new_form = None
    try:
        new_form = app.copy_form(module.id, form.id, to_module.id)
        if module['case_type'] != to_module['case_type']:
            messages.warning(request, CASE_TYPE_CONFLICT_MSG, extra_tags="html")
        app.save()
    except IncompatibleFormTypeException:
        # don't save!
        messages.error(request, _('This form could not be copied because it '
                                  'is not compatible with the selected module.'))
    else:
        app.save()

    if new_form:
        return back_to_main(request, domain, app_id=app_id, form_unique_id=new_form.unique_id)
    return HttpResponseRedirect(reverse('view_form', args=[domain, app._id, module.id, form.id]))


@no_conflict_require_POST
@require_can_edit_apps
def undo_delete_form(request, domain, record_id):
    record = DeleteFormRecord.get(record_id)
    try:
        record.undo()
        messages.success(request, 'Form successfully restored.')
    except ModuleNotFoundException:
        messages.error(
            request,
            'Form could not be restored: module is missing.'
        )

    return back_to_main(
        request,
        domain,
        app_id=record.app_id,
        module_id=record.module_id,
        form_id=record.form_id
    )


@no_conflict_require_POST
@require_can_edit_apps
def edit_advanced_form_actions(request, domain, app_id, form_unique_id):
    app = get_app(domain, app_id)
    form = app.get_form(form_unique_id)
    json_loads = json.loads(request.POST.get('actions'))
    actions = AdvancedFormActions.wrap(json_loads)
    if form.form_type == "shadow_form":
        form.extra_actions = actions
    else:
        form.actions = actions
    for action in actions.load_update_cases:
        add_properties_to_data_dictionary(domain, action.case_type, action.case_properties.keys())
    if advanced_actions_use_usercase(actions) and not is_usercase_in_use(domain):
        enable_usercase(domain)
    response_json = {}
    app.save(response_json)
    response_json['propertiesMap'] = get_all_case_properties(app)
    return json_response(response_json)


@no_conflict_require_POST
@require_can_edit_apps
def edit_form_actions(request, domain, app_id, form_unique_id):
    app = get_app(domain, app_id)
    form = app.get_form(form_unique_id)
    module = form.get_module()
    old_load_from_form = form.actions.load_from_form
    form.actions = FormActions.wrap(json.loads(request.POST['actions']))
    add_properties_to_data_dictionary(domain, module.case_type, form.actions.update_case.update.keys())
    if old_load_from_form:
        form.actions.load_from_form = old_load_from_form

    for condition in (form.actions.open_case.condition, form.actions.close_case.condition):
        if isinstance(condition.answer, basestring):
            condition.answer = condition.answer.strip('"\'')
    form.requires = request.POST.get('requires', form.requires)
    if actions_use_usercase(form.actions):
        if not is_usercase_in_use(domain):
            enable_usercase(domain)
        add_properties_to_data_dictionary(domain, USERCASE_TYPE, form.actions.usercase_update.update.keys())

    response_json = {}
    app.save(response_json)
    response_json['propertiesMap'] = get_all_case_properties(app)
    response_json['usercasePropertiesMap'] = get_usercase_properties(app)
    return json_response(response_json)


@csrf_exempt
@api_domain_view
def edit_form_attr_api(request, domain, app_id, form_unique_id, attr):
    return _edit_form_attr(request, domain, app_id, form_unique_id, attr)


@login_or_digest
def edit_form_attr(request, domain, app_id, form_unique_id, attr):
    return _edit_form_attr(request, domain, app_id, form_unique_id, attr)


@no_conflict_require_POST
@require_permission(Permissions.edit_apps, login_decorator=None)
def _edit_form_attr(request, domain, app_id, form_unique_id, attr):
    """
    Called to edit any (supported) form attribute, given by attr

    """

    ajax = json.loads(request.POST.get('ajax', 'true'))
    resp = {}

    app = get_app(domain, app_id)
    try:
        form = app.get_form(form_unique_id)
    except FormNotFoundException as e:
        if ajax:
            return HttpResponseBadRequest(unicode(e))
        else:
            messages.error(request, _("There was an error saving, please try again!"))
            return back_to_main(request, domain, app_id=app_id)
    lang = request.COOKIES.get('lang', app.langs[0])

    def should_edit(attribute):
        return attribute in request.POST

    if should_edit("name"):
        name = request.POST['name']
        form.name[lang] = name
        if not form.form_type == "shadow_form":
            xform = form.wrapped_xform()
            if xform.exists():
                xform.set_name(name)
                save_xform(app, form, xform.render())
        resp['update'] = {'.variable-form_name': trans(form.name, [lang], use_delim=False)}
    if should_edit('comment'):
        form.comment = request.POST['comment']
    if should_edit("xform") or "xform" in request.FILES:
        try:
            # support FILES for upload and POST for ajax post from Vellum
            try:
                xform = request.FILES.get('xform').read()
            except Exception:
                xform = request.POST.get('xform')
            else:
                try:
                    xform = unicode(xform, encoding="utf-8")
                except Exception:
                    raise Exception("Error uploading form: Please make sure your form is encoded in UTF-8")
            if request.POST.get('cleanup', False):
                try:
                    # First, we strip all newlines and reformat the DOM.
                    px = parseString(xform.replace('\r\n', '')).toprettyxml()
                    # Then we remove excess newlines from the DOM output.
                    text_re = re.compile('>\n\s+([^<>\s].*?)\n\s+</', re.DOTALL)
                    prettyXml = text_re.sub('>\g<1></', px)
                    xform = prettyXml
                except Exception:
                    pass
            if xform:
                save_xform(app, form, xform)
            else:
                raise Exception("You didn't select a form to upload")
        except Exception as e:
            if ajax:
                return HttpResponseBadRequest(unicode(e))
            else:
                messages.error(request, unicode(e))
    if should_edit("references") or should_edit("case_references"):
        form.case_references = _get_case_references(request.POST)
    if should_edit("show_count"):
        show_count = request.POST['show_count']
        form.show_count = True if show_count == "True" else False
    if should_edit("put_in_root"):
        put_in_root = request.POST['put_in_root']
        form.put_in_root = True if put_in_root == "True" else False
    if should_edit('form_filter'):
        form.form_filter = request.POST['form_filter']
    if should_edit('post_form_workflow'):
        form.post_form_workflow = request.POST['post_form_workflow']
    if should_edit('auto_gps_capture'):
        form.auto_gps_capture = request.POST['auto_gps_capture'] == 'true'
    if should_edit('no_vellum'):
        form.no_vellum = request.POST['no_vellum'] == 'true'
    if (should_edit("form_links_xpath_expressions") and
            should_edit("form_links_form_ids") and
            toggles.FORM_LINK_WORKFLOW.enabled(domain)):
        form_links = zip(
            request.POST.getlist('form_links_xpath_expressions'),
            request.POST.getlist('form_links_form_ids'),
            [
                json.loads(datum_json) if datum_json else []
                for datum_json in request.POST.getlist('datums_json')
            ],
        )
        form.form_links = [FormLink(
            xpath=link[0],
            form_id=link[1],
            datums=[
                FormDatum(name=datum['name'], xpath=datum['xpath'])
                for datum in link[2]
            ]
        ) for link in form_links]

    if should_edit('post_form_workflow_fallback'):
        form.post_form_workflow_fallback = request.POST.get('post_form_workflow_fallback')

    if should_edit('custom_instances'):
        instances = json.loads(request.POST.get('custom_instances'))
        try:  # validate that custom instances can be added into the XML
            for instance in instances:
                etree.fromstring(
                    "<instance id='{}' src='{}' />".format(
                        instance.get('instanceId'),
                        instance.get('instancePath')
                    )
                )
        except etree.XMLSyntaxError as error:
            return json_response(
                {'message': _("There was an issue with your custom instances: {}").format(error.message)},
                status_code=400
            )

        form.custom_instances = [
            CustomInstance(
                instance_id=instance.get("instanceId"),
                instance_path=instance.get("instancePath"),
            ) for instance in instances
        ]
    if should_edit("shadow_parent"):
        form.shadow_parent_form_id = request.POST['shadow_parent']

    if should_edit("custom_icon_form"):
        text_body = request.POST.get("custom_icon_text_body")
        xpath = request.POST.get("custom_icon_xpath")
        # both present or both absent
        if (text_body and xpath) or (not text_body and not xpath):
            return json_response(
                {'message': _("Please enter either text body or xpath for custom icon")},
                status_code=400
            )
        # a form should have just one custom icon for now
        # so this just adds a new one with params or replaces the existing one with new params
        form_custom_icon = (form.custom_icon if form.custom_icon else CustomIcon())
        form_custom_icon.form = request.POST.get("custom_icon_form")
        form_custom_icon.text[lang] = request.POST.get("custom_icon_text_body")
        form_custom_icon.xpath = request.POST.get("custom_icon_xpath")

        form.custom_icons = [form_custom_icon]

    handle_media_edits(request, form, should_edit, resp, lang)

    app.save(resp)
    notify_form_changed(domain, request.couch_user, app_id, form_unique_id)
    if ajax:
        return HttpResponse(json.dumps(resp))
    else:
        return back_to_main(request, domain, app_id=app_id, form_unique_id=form_unique_id)


@no_conflict_require_POST
@require_can_edit_apps
def new_form(request, domain, app_id, module_id):
    "Adds a form to an app (under a module)"
    app = get_app(domain, app_id)
    lang = request.COOKIES.get('lang', app.langs[0])
    form_type = request.POST.get('form_type', 'form')
    case_action = request.POST.get('case_action', 'none')
    name = _("Register") if case_action == 'open' else (_("Followup") if case_action == 'update' else "Survey")
    if form_type == "shadow":
        app = get_app(domain, app_id)
        module = app.get_module(module_id)
        if module.module_type == "advanced":
            form = module.new_shadow_form(name, lang)
        else:
            raise Exception("Shadow forms may only be created under shadow modules")
    else:
        form = app.new_form(module_id, name, lang)

    if not toggles.APP_MANAGER_V1.enabled(request.user.username) and form_type != "shadow":
        if case_action == 'update':
            form.requires = 'case'
            form.actions.update_case = UpdateCaseAction(
                condition=FormActionCondition(type='always'))
        elif case_action == 'open':
            form.actions.open_case = OpenCaseAction(condition=FormActionCondition(type='always'))
            form.actions.update_case = UpdateCaseAction(condition=FormActionCondition(type='always'))

    app.save()
    # add form_id to locals()
    form_id = form.id
    response = back_to_main(request, domain, app_id=app_id, module_id=module_id,
                            form_id=form_id)
    return response


@no_conflict_require_POST
@login_or_digest
@require_permission(Permissions.edit_apps, login_decorator=None)
def patch_xform(request, domain, app_id, form_unique_id):
    patch = request.POST['patch']
    sha1_checksum = request.POST['sha1']
    case_references = _get_case_references(request.POST)

    app = get_app(domain, app_id)
    form = app.get_form(form_unique_id)

    current_xml = form.source
    if hashlib.sha1(current_xml.encode('utf-8')).hexdigest() != sha1_checksum:
        return json_response({'status': 'conflict', 'xform': current_xml})

    dmp = diff_match_patch()
    xml, _ = dmp.patch_apply(dmp.patch_fromText(patch), current_xml)
    xml = save_xform(app, form, xml)
    if "case_references" in request.POST or "references" in request.POST:
        form.case_references = case_references

    response_json = {
        'status': 'ok',
        'sha1': hashlib.sha1(xml.encode('utf-8')).hexdigest()
    }
    app.save(response_json)
    notify_form_changed(domain, request.couch_user, app_id, form_unique_id)
    return json_response(response_json)


@require_GET
@require_can_edit_apps
def get_xform_source(request, domain, app_id, form_unique_id):
    app = get_app(domain, app_id)
    try:
        form = app.get_form(form_unique_id)
    except IndexError:
        raise Http404()
    return _get_xform_source(request, app, form)


@require_GET
@require_can_edit_apps
def get_form_questions(request, domain, app_id):
    module_id = request.GET.get('module_id')
    form_id = request.GET.get('form_id')
    try:
        app = get_app(domain, app_id)
        form = app.get_module(module_id).get_form(form_id)
        lang, langs = get_langs(request, app)
    except (ModuleNotFoundException, IndexError):
        raise Http404()
    xform_questions = form.get_questions(langs, include_triggers=True)
    return json_response(xform_questions)


def get_form_view_context_and_template(request, domain, form, langs, messages=messages):
    xform_questions = []
    xform = None
    form_errors = []
    xform_validation_errored = False
    xform_validation_missing = False

    try:
        xform = form.wrapped_xform()
    except XFormException as e:
        form_errors.append(u"Error in form: %s" % e)
    except Exception as e:
        logging.exception(e)
        form_errors.append(u"Unexpected error in form: %s" % e)

    if xform and xform.exists():
        if xform.already_has_meta():
            messages.warning(
                request,
                "This form has a meta block already! "
                "It may be replaced by CommCare HQ's standard meta block."
            )

        try:
            xform_questions = xform.get_questions(langs, include_triggers=True)
            form.validate_form()
        except etree.XMLSyntaxError as e:
            form_errors.append(u"Syntax Error: %s" % e)
        except AppEditingError as e:
            form_errors.append(u"Error in application: %s" % e)
        except XFormValidationError:
            xform_validation_errored = True
            # showing these messages is handled by validate_form_for_build ajax
            pass
        except XFormValidationFailed:
            xform_validation_missing = True
            messages.warning(request, _("Unable to validate form due to server error."))
        except XFormException as e:
            form_errors.append(u"Error in form: %s" % e)
        # any other kind of error should fail hard,
        # but for now there are too many for that to be practical
        except Exception as e:
            if settings.DEBUG:
                raise
            notify_exception(request, 'Unexpected Build Error')
            form_errors.append(u"Unexpected System Error: %s" % e)
        else:
            # remove upload questions (attachments) until MM Case Properties
            # are released to general public
            is_previewer = toggles.MM_CASE_PROPERTIES.enabled_for_request(request)
            xform_questions = [q for q in xform_questions
                               if q["tag"] != "upload" or is_previewer]

        if not form_errors and not xform_validation_missing and not xform_validation_errored:
            try:
                form_action_errors = form.validate_for_build()
                if not form_action_errors:
                    form.add_stuff_to_xform(xform)
            except CaseError as e:
                messages.error(request, u"Error in Case Management: %s" % e)
            except XFormException as e:
                messages.error(request, unicode(e))
            except Exception as e:
                if settings.DEBUG:
                    raise
                logging.exception(unicode(e))
                messages.error(request, u"Unexpected Error: %s" % e)

    try:
        languages = xform.get_languages()
    except Exception:
        languages = []

    for err in form_errors:
        messages.error(request, err)

    module_case_types = []
    app = form.get_app()
    all_modules = list(app.get_modules())
    for module in all_modules:
        for case_type in module.get_case_types():
            module_case_types.append({
                'id': module.unique_id,
                'module_name': trans(module.name, langs),
                'case_type': case_type,
                'module_type': module.doc_type
            })
    module = form.get_module()

    if not form.unique_id:
        form.get_unique_id()
        app.save()

    allow_usercase = domain_has_privilege(request.domain, privileges.USER_CASE)
    valid_index_names = DEFAULT_CASE_INDEX_IDENTIFIERS.values()
    if allow_usercase:
        valid_index_names.append(USERCASE_PREFIX[0:-1])     # strip trailing slash

    form_has_schedule = isinstance(form, AdvancedForm) and module.has_schedule
    case_config_options = {
        'caseType': form.get_case_type(),
        'moduleCaseTypes': module_case_types,
        'propertiesMap': get_all_case_properties(app),
        'propertyDescriptions': get_case_property_description_dict(domain),
        'questions': xform_questions,
        'reserved_words': load_case_reserved_words(),
        'usercasePropertiesMap': get_usercase_properties(app),
    }
    context = {
        'nav_form': form,
        'xform_languages': languages,
        'form_errors': form_errors,
        'xform_validation_errored': xform_validation_errored,
        'xform_validation_missing': xform_validation_missing,
        'allow_cloudcare': isinstance(form, Form),
        'allow_form_copy': isinstance(form, (Form, AdvancedForm)),
        'allow_form_filtering': not form_has_schedule,
        'allow_form_workflow': True,
        'uses_form_workflow': form.post_form_workflow == WORKFLOW_FORM,
        'allow_usercase': allow_usercase,
        'is_usercase_in_use': is_usercase_in_use(request.domain),
        'is_module_filter_enabled': app.enable_module_filtering,
        'is_case_list_form': form.is_case_list_form,
        'edit_name_url': reverse('edit_form_attr', args=[app.domain, app.id, form.unique_id, 'name']),
        'form_filter_patterns': {
            'case': CASE_XPATH_PATTERN_MATCHES,
            'case_substring': CASE_XPATH_SUBSTRING_MATCHES,
            'usercase': USER_CASE_XPATH_PATTERN_MATCHES,
            'usercase_substring': USER_CASE_XPATH_SUBSTRING_MATCHES,
        },
        'custom_instances': [
            {'instanceId': instance.instance_id, 'instancePath': instance.instance_path}
            for instance in form.custom_instances
        ],
        'can_preview_form': request.couch_user.has_permission(domain, 'edit_data'),
        'form_icon': form.custom_icon if form.custom_icon else CustomIcon(),
    }

    if tours.NEW_APP.is_enabled(request.user) and toggles.APP_MANAGER_V1.enabled(request.user.username):
        request.guided_tour = tours.NEW_APP.get_tour_data()

    if context['allow_form_workflow'] and toggles.FORM_LINK_WORKFLOW.enabled(domain):
        def qualified_form_name(form, auto_link):
            module_name = trans(module.name, langs)
            form_name = trans(form.name, langs)
            star = '* ' if auto_link else '  '
            return u"{}{} -> {}".format(star, module_name, form_name)

        modules = filter(lambda m: m.case_type == module.case_type, all_modules)
        if getattr(module, 'root_module_id', None) and module.root_module not in modules:
            modules.append(module.root_module)
        auto_linkable_forms = list(itertools.chain.from_iterable(list(m.get_forms()) for m in modules))

        def linkable_form(candidate_form):
            auto_link = candidate_form in auto_linkable_forms
            return {
                'unique_id': candidate_form.unique_id,
                'name': qualified_form_name(candidate_form, auto_link),
                'auto_link': auto_link
            }

        context['linkable_forms'] = [
            linkable_form(candidate_form) for candidate_module in all_modules
            for candidate_form in candidate_module.get_forms()
        ]

    if isinstance(form, AdvancedForm):
        def commtrack_programs():
            if app.commtrack_enabled:
                programs = Program.by_domain(app.domain)
                return [{'value': program.get_id, 'label': program.name} for program in programs]
            else:
                return []

        all_programs = [{'value': '', 'label': _('All Programs')}]
        case_config_options.update({
            'commtrack_enabled': app.commtrack_enabled,
            'commtrack_programs': all_programs + commtrack_programs(),
            'module_id': module.unique_id,
            'save_url': reverse("edit_advanced_form_actions", args=[app.domain, app.id, form.unique_id]),
        })
        if form.form_type == "shadow_form":
            case_config_options.update({
                'actions': form.extra_actions,
                'isShadowForm': True,
            })
        else:
            case_config_options.update({
                'actions': form.actions,
                'isShadowForm': False,
            })
        if getattr(module, 'has_schedule', False):
            schedule_options = get_schedule_context(form)
            schedule_options.update({
                'phase': schedule_options['schedule_phase'],
                'questions': xform_questions,
                'save_url': reverse("edit_visit_schedule", args=[app.domain, app.id, form.unique_id]),
                'schedule': form.schedule,
            })
            context.update({
                'schedule_options': schedule_options,
            })
    else:
        context.update({
            'show_custom_ref': toggles.APP_BUILDER_CUSTOM_PARENT_REF.enabled_for_request(request),
        })
        case_config_options.update({
            'actions': form.actions,
            'allowUsercase': allow_usercase,
            'save_url': reverse("edit_form_actions", args=[app.domain, app.id, form.unique_id]),
            'valid_index_names': valid_index_names,
        })

    context.update({'case_config_options': case_config_options})
    template = get_app_manager_template(
        request.user,
        "app_manager/v1/form_view.html",
        "app_manager/v2/form_view.html",
    )
    return template, context


@require_can_edit_apps
def get_form_datums(request, domain, app_id):
    from corehq.apps.app_manager.suite_xml.sections.entries import EntriesHelper
    form_id = request.GET.get('form_id')
    app = get_app(domain, app_id)
    form = app.get_form(form_id)

    def make_datum(datum):
        return {'name': datum.datum.id, 'case_type': datum.case_type}

    helper = EntriesHelper(app)
    datums = []
    root_module = form.get_module().root_module
    if root_module:
        datums.extend([
            make_datum(datum) for datum in helper.get_datums_meta_for_form_generic(root_module.get_form(0))
            if datum.requires_selection
        ])
    datums.extend([
        make_datum(datum) for datum in helper.get_datums_meta_for_form_generic(form)
        if datum.requires_selection
    ])
    return json_response(datums)


@require_GET
@require_deploy_apps
def view_form(request, domain, app_id, module_id, form_id):
    from corehq.apps.app_manager.views.view_generic import view_generic
    return view_generic(request, domain, app_id, module_id, form_id)


def _get_xform_source(request, app, form, filename="form.xml"):
    download = json.loads(request.GET.get('download', 'false'))
    lang = request.COOKIES.get('lang', app.langs[0])
    source = form.source
    if download:
        response = HttpResponse(source)
        response['Content-Type'] = "application/xml"
        for lc in [lang] + app.langs:
            if lc in form.name:
                filename = "%s.xml" % unidecode(form.name[lc])
                break
        set_file_download(response, filename)
        return response
    else:
        return json_response(source)


def xform_display(request, domain, form_unique_id):
    try:
        form, app = Form.get_form(form_unique_id, and_app=True)
    except ResourceNotFound:
        raise Http404()
    if domain != app.domain:
        raise Http404()
    langs = [request.GET.get('lang')] + app.langs

    questions = form.get_questions(langs, include_triggers=True,
                                   include_groups=True)

    if request.GET.get('format') == 'html':
        questions = [FormQuestionResponse(q) for q in questions]
        template = get_app_manager_template(
            request.user,
            'app_manager/v1/xform_display.html',
            'app_manager/v2/xform_display.html',
        )
        return render(request, template, {
            'questions': questions_in_hierarchy(questions)
        })
    else:
        return json_response(questions)


@require_can_edit_apps
def form_casexml(request, domain, form_unique_id):
    try:
        form, app = Form.get_form(form_unique_id, and_app=True)
    except ResourceNotFound:
        raise Http404()
    if domain != app.domain:
        raise Http404()
    return HttpResponse(form.create_casexml())


def _get_case_references(data):
    if "references" in data:
        # old/deprecated format
        preload = json.loads(data['references'])["preload"]
        refs = {
            "load": {k: [v] for k, v in preload.items()}
        }
    else:
        refs = json.loads(data.get('case_references', '{}'))

    try:
        references = CaseReferences.wrap(refs)
        references.validate()
        return references
    except Exception:
        raise ValueError("bad case references data: {!r}".format(refs))<|MERGE_RESOLUTION|>--- conflicted
+++ resolved
@@ -79,13 +79,8 @@
     WORKFLOW_FORM,
     CustomInstance,
     CaseReferences,
-<<<<<<< HEAD
-    AdvancedModule,
-    ShadowForm,
-    CustomIcon)
-=======
+    CustomIcon,
 )
->>>>>>> 5cfa001a
 from corehq.apps.app_manager.decorators import no_conflict_require_POST, \
     require_can_edit_apps, require_deploy_apps
 from corehq.apps.data_dictionary.util import add_properties_to_data_dictionary, get_case_property_description_dict
