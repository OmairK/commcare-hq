from django.http import Http404
from django.http import HttpResponseRedirect
from django.core.urlresolvers import reverse
from django.shortcuts import render
from corehq.apps.app_manager.const import APP_V1

from corehq.apps.app_manager.views.modules import get_module_template, \
    get_module_view_context
from corehq import privileges
from corehq.apps.app_manager.forms import CopyApplicationForm
from corehq.apps.app_manager.views.apps import get_apps_base_context, \
    get_app_view_context
from corehq.apps.app_manager.views.forms import \
    get_form_view_context_and_template
from corehq.apps.app_manager.views.releases import get_releases_context
from corehq.apps.app_manager.views.utils import bail, encode_if_unicode
from corehq.apps.hqmedia.controller import (
    MultimediaImageUploadController,
    MultimediaAudioUploadController,
)
from corehq.apps.domain.models import Domain
from corehq.apps.hqmedia.models import (
    ApplicationMediaReference,
    CommCareImage,
)
from corehq.apps.hqmedia.views import (
    ProcessImageFileUploadView,
    ProcessAudioFileUploadView,
)
from corehq.apps.app_manager.util import (
    get_all_case_properties,
    get_commcare_versions,
    get_usercase_properties,
)
from corehq import toggles
from corehq.apps.userreports.exceptions import ReportConfigurationNotFoundError
from corehq.util.soft_assert import soft_assert
from dimagi.utils.couch.resource_conflict import retry_resource
from corehq.apps.app_manager.dbaccessors import get_app
from corehq.apps.app_manager.models import (
    ANDROID_LOGO_PROPERTY_MAPPING,
    ModuleNotFoundException,
)
from django_prbac.utils import has_privilege


@retry_resource(3)
def view_generic(request, domain, app_id=None, module_id=None, form_id=None,
                 copy_app_form=None, release_manager=False):
    """
    This is the main view for the app. All other views redirect to here.

    """
    if form_id and not module_id:
        return bail(request, domain, app_id)

    app = module = form = None
    try:
        if app_id:
            app = get_app(domain, app_id)
        if module_id:
            try:
                module = app.get_module(module_id)
            except ModuleNotFoundException:
                raise Http404()
            if not module.unique_id:
                module.get_or_create_unique_id()
                app.save()
        if form_id:
            try:
                form = module.get_form(form_id)
            except IndexError:
                raise Http404()
    except ModuleNotFoundException:
        return bail(request, domain, app_id)

    if app and app.application_version == APP_V1:
        _assert = soft_assert()
        _assert(False, 'App version 1.0', {'domain': domain, 'app_id': app_id})
        return render(request, 'app_manager/no_longer_supported.html', {
            'domain': domain,
            'app': app,
        })

    context = get_apps_base_context(request, domain, app)
    if app and app.copy_of:
        # don't fail hard.
        return HttpResponseRedirect(reverse(
            "corehq.apps.app_manager.views.view_app", args=[domain, app.copy_of]
        ))

    # grandfather in people who set commcare sense earlier
    if app and 'use_commcare_sense' in app:
        if app['use_commcare_sense']:
            if 'features' not in app.profile:
                app.profile['features'] = {}
            app.profile['features']['sense'] = 'true'
        del app['use_commcare_sense']
        app.save()

    context.update({
        'module': module,
        'form': form,
    })

    lang = context['lang']
    if app and not module and hasattr(app, 'translations'):
        context.update({"translations": app.translations.get(lang, {})})

    if form:
        template, form_context = get_form_view_context_and_template(
            request, domain, form, context['langs']
        )
        context.update({
            'case_properties': get_all_case_properties(app),
            'usercase_properties': get_usercase_properties(app),
        })

        context.update(form_context)
    elif module:
        template = get_module_template(module)
        # make sure all modules have unique ids
        app.ensure_module_unique_ids(should_save=True)
        module_context = get_module_view_context(app, module, lang)
        context.update(module_context)
    elif app:
        template = "app_manager/app_view.html"
        context.update(get_app_view_context(request, app))
    else:
        from corehq.apps.dashboard.views import NewUserDashboardView
<<<<<<< HEAD
        template = NewUserDashboardView.template_name
        context.update(NewUserDashboardView.page_context(domain))
=======
        return HttpResponseRedirect(reverse(NewUserDashboardView.urlname, args=[domain]))
>>>>>>> 9949b8a3

    # update multimedia context for forms and modules.
    menu_host = form or module
    if menu_host:
        default_file_name = 'module%s' % module_id
        if form_id:
            default_file_name = '%s_form%s' % (default_file_name, form_id)

        specific_media = {
            'menu': {
                'menu_refs': app.get_menu_media(
                    module, module_id, form=form, form_index=form_id, to_language=lang
                ),
                'default_file_name': '{name}_{lang}'.format(name=default_file_name, lang=lang),
            }
        }

        if module and module.uses_media():
            def _make_name(suffix):
                return "{default_name}_{suffix}_{lang}".format(
                    default_name=default_file_name,
                    suffix=suffix,
                    lang=lang,
                )

            specific_media['case_list_form'] = {
                'menu_refs': app.get_case_list_form_media(module, module_id, to_language=lang),
                'default_file_name': _make_name('case_list_form'),
            }
            specific_media['case_list_menu_item'] = {
                'menu_refs': app.get_case_list_menu_item_media(module, module_id, to_language=lang),
                'default_file_name': _make_name('case_list_menu_item'),
            }
            specific_media['case_list_lookup'] = {
                'menu_refs': app.get_case_list_lookup_image(module, module_id),
                'default_file_name': '{}_case_list_lookup'.format(default_file_name),
            }

            if hasattr(module, 'product_details'):
                specific_media['product_list_lookup'] = {
                    'menu_refs': app.get_case_list_lookup_image(module, module_id, type='product'),
                    'default_file_name': '{}_product_list_lookup'.format(default_file_name),
                }

        context.update({
            'multimedia': {
                "object_map": app.get_object_map(),
                'upload_managers': {
                    'icon': MultimediaImageUploadController(
                        "hqimage",
                        reverse(ProcessImageFileUploadView.name,
                                args=[app.domain, app.get_id])
                    ),
                    'audio': MultimediaAudioUploadController(
                        "hqaudio", reverse(ProcessAudioFileUploadView.name,
                                args=[app.domain, app.get_id])
                    ),
                },
            }
        })
        try:
            context['multimedia']['references'] = app.get_references()
        except ReportConfigurationNotFoundError:
            pass
        context['multimedia'].update(specific_media)

    error = request.GET.get('error', '')

    context.update({
        'error': error,
        'app': app,
    })

    # Pass form for Copy Application to template
    domain_names = [d.name for d in Domain.active_for_user(request.couch_user)]
    domain_names.sort()
    if app and copy_app_form is None:
        toggle_enabled = toggles.EXPORT_ZIPPED_APPS.enabled(request.user.username)
        copy_app_form = CopyApplicationForm(domain, app_id, export_zipped_apps_enabled=toggle_enabled)
        context.update({
            'copy_app_form': copy_app_form,
            'domain_names': domain_names,
        })

    context['latest_commcare_version'] = get_commcare_versions(request.user)[-1]

    if app and app.doc_type == 'Application' and has_privilege(request, privileges.COMMCARE_LOGO_UPLOADER):
        uploader_slugs = ANDROID_LOGO_PROPERTY_MAPPING.keys()
        from corehq.apps.hqmedia.controller import MultimediaLogoUploadController
        from corehq.apps.hqmedia.views import ProcessLogoFileUploadView
        context.update({
            "sessionid": request.COOKIES.get('sessionid'),
            'uploaders': [
                MultimediaLogoUploadController(
                    slug,
                    reverse(
                        ProcessLogoFileUploadView.name,
                        args=[domain, app_id, slug],
                    )
                )
                for slug in uploader_slugs
            ],
            "refs": {
                slug: ApplicationMediaReference(
                    app.logo_refs.get(slug, {}).get("path", slug),
                    media_class=CommCareImage,
                    module_id=app.logo_refs.get(slug, {}).get("m_id"),
                ).as_dict()
                for slug in uploader_slugs
            },
            "media_info": {
                slug: app.logo_refs.get(slug)
                for slug in uploader_slugs if app.logo_refs.get(slug)
            },
        })

    if release_manager:
        context['release_manager'] = release_manager
        context.update(get_releases_context(request, domain, app_id))
    response = render(request, template, context)

    response.set_cookie('lang', encode_if_unicode(lang))
    return response<|MERGE_RESOLUTION|>--- conflicted
+++ resolved
@@ -128,12 +128,7 @@
         context.update(get_app_view_context(request, app))
     else:
         from corehq.apps.dashboard.views import NewUserDashboardView
-<<<<<<< HEAD
-        template = NewUserDashboardView.template_name
-        context.update(NewUserDashboardView.page_context(domain))
-=======
         return HttpResponseRedirect(reverse(NewUserDashboardView.urlname, args=[domain]))
->>>>>>> 9949b8a3
 
     # update multimedia context for forms and modules.
     menu_host = form or module
