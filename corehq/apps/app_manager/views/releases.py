--- conflicted
+++ resolved
@@ -106,11 +106,8 @@
             if can_send_sms else []
         ),
         'build_profile_access': build_profile_access,
-<<<<<<< HEAD
-        'lastest_j2me_enabled_build': CommCareBuildConfig.latest_j2me_enabled_config().label
-=======
+        'lastest_j2me_enabled_build': CommCareBuildConfig.latest_j2me_enabled_config().label,
         'vellum_case_management': app.vellum_case_management,
->>>>>>> 235ea361
     })
     if not app.is_remote_app():
         # Multimedia is not supported for remote applications at this time.
