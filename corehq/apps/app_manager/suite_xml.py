--- conflicted
+++ resolved
@@ -407,7 +407,6 @@
         self.node.append(xml)
 
 
-<<<<<<< HEAD
 class ScheduleVisit(IdNode):
     ROOT_NAME = 'visit'
 
@@ -432,10 +431,7 @@
     schedule = NodeField('schedule', Schedule)
 
 
-class Suite(XmlObject):
-=======
 class Suite(OrderedXmlObject):
->>>>>>> 05d4e0d1
     ROOT_NAME = 'suite'
     ORDER = ('version', 'descriptor')
 
