from StringIO import StringIO
import logging
import hashlib
from lxml import etree
import os
import re
import json
from collections import defaultdict
from xml.dom.minidom import parseString

from diff_match_patch import diff_match_patch
from django.core.cache import cache
from django.template.loader import render_to_string
from django.utils.translation import ugettext as _, get_language
from django.views.decorators.cache import cache_control
from corehq import ApplicationsTab, toggles, privileges
from corehq.apps.app_manager import commcare_settings
from corehq.apps.app_manager.exceptions import (
    AppManagerException,
    BlankXFormError,
    ConflictingCaseTypeError,
    RearrangeError,
)
from corehq.apps.app_manager.forms import CopyApplicationForm
from corehq.apps.app_manager.templatetags.xforms_extras import trans
from corehq.apps.sms.views import get_sms_autocomplete_context
from django.utils.http import urlencode as django_urlencode
from couchdbkit.exceptions import ResourceConflict
from django.http import HttpResponse, Http404, HttpResponseBadRequest, HttpResponseForbidden
from unidecode import unidecode
from django.http import HttpResponseRedirect
from django.core.urlresolvers import reverse, RegexURLResolver
from django.shortcuts import render
from dimagi.utils.django.cached_object import CachedObject
from django.utils.http import urlencode
from django.views.decorators.http import require_GET
from django.conf import settings
from couchdbkit.resource import ResourceNotFound
from corehq.apps.app_manager.const import APP_V1, CAREPLAN_GOAL, CAREPLAN_TASK, APP_V2, CT_REQUISITION_MODES
from corehq.apps.app_manager.success_message import SuccessMessage
from corehq.apps.app_manager.util import is_valid_case_type, get_all_case_properties, add_odk_profile_after_build, ParentCasePropertyBuilder, commtrack_ledger_sections
from corehq.apps.app_manager.util import save_xform, get_settings_values
from corehq.apps.domain.models import Domain
from corehq.apps.domain.views import DomainViewMixin
from corehq.apps.translations import system_text as st_trans
from corehq.util.compression import decompress
from couchexport.export import FormattedRow, export_raw
from couchexport.models import Format
from couchexport.shortcuts import export_response
from couchexport.writers import Excel2007ExportWriter
from dimagi.utils.couch.database import get_db
from dimagi.utils.couch.resource_conflict import retry_resource
from corehq.apps.app_manager.xform import XFormError, XFormValidationError, CaseError,\
    XForm
from corehq.apps.builds.models import CommCareBuildConfig, BuildSpec
from corehq.apps.users.decorators import require_permission
from corehq.apps.users.models import Permissions, CommCareUser
from dimagi.utils.decorators.memoized import memoized
from dimagi.utils.decorators.view import get_file
from dimagi.utils.django.cache import make_template_fragment_key
from dimagi.utils.excel import WorkbookJSONReader
from dimagi.utils.logging import notify_exception
from dimagi.utils.subprocess_timeout import ProcessTimedOut
from dimagi.utils.web import json_response, json_request
from corehq.apps.reports import util as report_utils
from corehq.apps.domain.decorators import login_and_domain_required, login_or_digest
from corehq.apps.app_manager.models import Application, get_app, DetailColumn, Form, FormActions,\
    AppEditingError, load_case_reserved_words, ApplicationBase, DeleteFormRecord, DeleteModuleRecord, \
    DeleteApplicationRecord, str_to_cls, SavedAppBuild, ParentSelect, Module, CareplanModule, CareplanForm, AdvancedModule, AdvancedForm, AdvancedFormActions, \
    IncompatibleFormTypeException, ModuleNotFoundException
from corehq.apps.app_manager.models import import_app as import_app_util, SortElement
from dimagi.utils.web import get_url_base
from corehq.apps.app_manager.decorators import safe_download, no_conflict_require_POST
from django.contrib import messages
from django_prbac.exceptions import PermissionDenied
from django_prbac.utils import ensure_request_has_privilege

logger = logging.getLogger(__name__)

require_can_edit_apps = require_permission(Permissions.edit_apps)


def set_file_download(response, filename):
    response["Content-Disposition"] = 'attachment; filename="%s"' % filename


def _encode_if_unicode(s):
    return s.encode('utf-8') if isinstance(s, unicode) else s

CASE_TYPE_CONFLICT_MSG = (
    "Warning: The form's new module "
    "has a different case type from the old module.<br />"
    "Make sure all case properties you are loading "
    "are available in the new case type"
)


class ApplicationViewMixin(DomainViewMixin):
    """
    Helper for class-based views in app manager

    Currently only used in hqmedia

    """

    @property
    @memoized
    def app_id(self):
        return self.args[1] if len(self.args) > 1 else self.kwargs.get('app_id')

    @property
    @memoized
    def app(self):
        try:
            # if get_app is mainly used for views,
            # maybe it should be a classmethod of this mixin? todo
            return get_app(self.domain, self.app_id)
        except Exception:
            pass
        return None


@login_and_domain_required
def back_to_main(req, domain, app_id=None, module_id=None, form_id=None,
                 unique_form_id=None, edit=True):
    """
    returns an HttpResponseRedirect back to the main page for the App Manager app
    with the correct GET parameters.

    This is meant to be used by views that process a POST request,
    which then redirect to the main page.

    """

    page = None
    params = {}
    if edit:
        params['edit'] = 'true'

    args = [domain]

    if app_id is not None:
        args.append(app_id)
        if unique_form_id is not None:
            app = get_app(domain, app_id)
            obj = app.get_form(unique_form_id, bare=False)
            if obj['type'] == 'user_registration':
                page = 'view_user_registration'
            else:
                module_id = obj['module'].id
                form_id = obj['form'].id
        if module_id is not None:
            args.append(module_id)
            if form_id is not None:
                args.append(form_id)


    if page:
        view_name = page
    else:
        view_name = {
            1: 'default',
            2: 'view_app',
            3: 'view_module',
            4: 'view_form',
            }[len(args)]

    return HttpResponseRedirect("%s%s" % (
        reverse('corehq.apps.app_manager.views.%s' % view_name, args=args),
        "?%s" % urlencode(params) if params else ""
        ))

def bail(req, domain, app_id, not_found=""):
    if not_found:
        messages.error(req, 'Oops! We could not find that %s. Please try again' % not_found)
    else:
        messages.error(req, 'Oops! We could not complete your request. Please try again')
    return back_to_main(req, domain, app_id)

def _get_xform_source(request, app, form, filename="form.xml"):
    download = json.loads(request.GET.get('download', 'false'))
    lang = request.COOKIES.get('lang', app.langs[0])
    source = form.source
    if download:
        response = HttpResponse(source)
        response['Content-Type'] = "application/xml"
        for lc in [lang] + app.langs:
            if lc in form.name:
                filename = "%s.xml" % unidecode(form.name[lc])
                break
        set_file_download(response, filename)
        return response
    else:
        return json_response(source)

@login_and_domain_required
def get_xform_source(req, domain, app_id, module_id, form_id):
    app = get_app(domain, app_id)
    try:
        form = app.get_module(module_id).get_form(form_id)
    except IndexError:
        raise Http404()
    return _get_xform_source(req, app, form)

@login_and_domain_required
def get_user_registration_source(req, domain, app_id):
    app = get_app(domain, app_id)
    form = app.get_user_registration()
    return _get_xform_source(req, app, form, filename="User Registration.xml")

def xform_display(req, domain, form_unique_id):
    try:
        form, app = Form.get_form(form_unique_id, and_app=True)
    except ResourceNotFound:
        raise Http404()
    if domain != app.domain:
        raise Http404()
    langs = [req.GET.get('lang')] + app.langs

    questions = form.get_questions(langs)

    return HttpResponse(json.dumps(questions))

@login_and_domain_required
def form_casexml(req, domain, form_unique_id):
    try:
        form, app = Form.get_form(form_unique_id, and_app=True)
    except ResourceNotFound:
        raise Http404()
    if domain != app.domain:
        raise Http404()
    return HttpResponse(form.create_casexml())

@login_or_digest
def app_source(req, domain, app_id):
    app = get_app(domain, app_id)
    return HttpResponse(app.export_json())

@login_and_domain_required
def copy_app_check_domain(req, domain, name, app_id):
    app_copy = import_app_util(app_id, domain, name=name)
    return back_to_main(req, app_copy.domain, app_id=app_copy._id)

@login_and_domain_required
def copy_app(req, domain):
    app_id = req.POST.get('app')
    form = CopyApplicationForm(app_id, req.POST)
    if form.is_valid():
        return copy_app_check_domain(req, form.cleaned_data['domain'], form.cleaned_data['name'], app_id)
    else:
        return view_generic(req, domain, app_id=app_id, copy_app_form=form)

@login_and_domain_required
def import_app(req, domain, template="app_manager/import_app.html"):
    if req.method == "POST":
        _clear_app_cache(req, domain)
        name = req.POST.get('name')
        compressed = req.POST.get('compressed')
        source = decompress([chr(int(x)) if int(x) < 256 else int(x) for x in compressed.split(',')])
        source = json.loads(source)
        assert(source is not None)
        app = import_app_util(source, domain, name=name)

        return back_to_main(req, domain, app_id=app._id)
    else:
        app_id = req.GET.get('app')
        redirect_domain = req.GET.get('domain') or None
        if redirect_domain is not None:
            redirect_domain = redirect_domain.lower()
            if Domain.get_by_name(redirect_domain):
                return HttpResponseRedirect(
                    reverse('import_app', args=[redirect_domain])
                    + "?app={app_id}".format(app_id=app_id)
                )
            else:
                if redirect_domain:
                    messages.error(req, "We can't find a project called %s." % redirect_domain)
                else:
                    messages.error(req, "You left the project name blank.")
                return HttpResponseRedirect(req.META.get('HTTP_REFERER', req.path))

        if app_id:
            app = get_app(None, app_id)
            assert(app.get_doc_type() in ('Application', 'RemoteApp'))
            assert(req.couch_user.is_member_of(app.domain))
        else:
            app = None

        return render(req, template, {
            'domain': domain, 
            'app': app,
            'is_superuser': req.couch_user.is_superuser
        })


def default(req, domain):
    """
    Handles a url that does not include an app_id.
    Currently the logic is taken care of by view_app,
    but this view exists so that there's something to
    reverse() to. (I guess I should use url(..., name="default")
    in url.py instead?)


    """
    return view_app(req, domain)


def get_form_view_context_and_template(request, form, langs, is_user_registration, messages=messages):
    xform_questions = []
    xform = None
    form_errors = []
    xform_validation_errored = False

    try:
        xform = form.wrapped_xform()
    except XFormError as e:
        form_errors.append("Error in form: %s" % e)
    except Exception as e:
        logging.exception(e)
        form_errors.append("Unexpected error in form: %s" % e)

    if xform and xform.exists():
        if xform.already_has_meta():
            messages.warning(request,
                "This form has a meta block already! "
                "It may be replaced by CommCare HQ's standard meta block."
            )

        try:
            form.validate_form()
            xform_questions = xform.get_questions(langs, include_triggers=True)
        except etree.XMLSyntaxError as e:
            form_errors.append("Syntax Error: %s" % e)
        except AppEditingError as e:
            form_errors.append("Error in application: %s" % e)
        except XFormValidationError:
            xform_validation_errored = True
            # showing these messages is handled by validate_form_for_build ajax
            pass
        except XFormError as e:
            form_errors.append("Error in form: %s" % e)
        # any other kind of error should fail hard,
        # but for now there are too many for that to be practical
        except Exception as e:
            if settings.DEBUG:
                raise
            notify_exception(request, 'Unexpected Build Error')
            form_errors.append("Unexpected System Error: %s" % e)

        try:
            form_action_errors = form.validate_for_build()
            if not form_action_errors:
                form.add_stuff_to_xform(xform)
                if settings.DEBUG and False:
                    xform.validate()
        except CaseError as e:
            messages.error(request, "Error in Case Management: %s" % e)
        except XFormValidationError as e:
            messages.error(request, "%s" % e)
        except Exception as e:
            if settings.DEBUG:
                raise
            logging.exception(e)
            messages.error(request, "Unexpected Error: %s" % e)

    try:
        languages = xform.get_languages()
    except Exception:
        languages = []

    for i, err in enumerate(form_errors):
        if not isinstance(err, basestring):
            messages.error(request, err[0], **err[1])
            form_errors[i] = err[0]
        else:
            messages.error(request, err)

    module_case_types = []
    if is_user_registration:
        module_case_types = None
    else:
        for module in form.get_app().get_modules():
            for case_type in module.get_case_types():
                module_case_types.append({
                    'id': module.unique_id,
                    'module_name': trans(module.name, langs),
                    'case_type': case_type,
                    'module_type': module.doc_type
                })

    context = {
        'nav_form': form if not is_user_registration else '',
        'xform_languages': languages,
        "xform_questions": xform_questions,
        'case_reserved_words_json': load_case_reserved_words(),
        'module_case_types': module_case_types,
        'form_errors': form_errors,
        'xform_validation_errored': xform_validation_errored,
    }

    if isinstance(form, CareplanForm):
        context.update({
            'mode': form.mode,
            'fixed_questions': form.get_fixed_questions(),
            'custom_case_properties': [{'key': key, 'path': path} for key, path in form.custom_case_updates.items()],
            'case_preload': [{'key': key, 'path': path} for key, path in form.case_preload.items()],
        })
        return "app_manager/form_view_careplan.html", context
    elif isinstance(form, AdvancedForm):
        context.update({
            'show_custom_ref': toggle_enabled(toggles.APP_BUILDER_CUSTOM_PARENT_REF, request.user.username),
        })
        return "app_manager/form_view_advanced.html", context
    else:
        context.update({
            'is_user_registration': is_user_registration,
            'show_custom_ref': toggles.APP_BUILDER_CUSTOM_PARENT_REF.enabled(request.user.username),
        })
        return "app_manager/form_view.html", context


def get_app_view_context(request, app):

    is_cloudcare_allowed = True
    if hasattr(request, 'user') and toggles.ACCOUNTING_PREVIEW.enabled(
            request.user.username):
        try:
            ensure_request_has_privilege(request, privileges.CLOUDCARE)
        except PermissionDenied:
            is_cloudcare_allowed = False

    context = {
        'settings_layout': commcare_settings.LAYOUT[app.get_doc_type()],
        'settings_values': get_settings_values(app),
        'is_cloudcare_allowed': is_cloudcare_allowed,
    }

    build_config = CommCareBuildConfig.fetch()
    version = app.application_version
    options = build_config.get_menu(version)
    if not request.user.is_superuser:
        options = [option for option in options if not option.superuser_only]
    options_labels = [option.get_label() for option in options]
    options_builds = [option.build.to_string() for option in options]

    (build_spec_setting,) = filter(
        lambda x: x['type'] == 'hq' and x['id'] == 'build_spec',
        [setting for section in context['settings_layout']
            for setting in section['settings']]
    )
    build_spec_setting['values'] = options_builds
    build_spec_setting['value_names'] = options_labels
    build_spec_setting['default'] = build_config.get_default(app.application_version).to_string()

    if app.get_doc_type() == 'Application':
        try:
            # todo remove get_media_references
            multimedia = app.get_media_references()
        except ProcessTimedOut:
            notify_exception(request)
            messages.warning(request, (
                "We were unable to check if your forms had errors. "
                "Refresh the page and we will try again."
            ))
            multimedia = {
                'references': {},
                'form_errors': True,
                'missing_refs': False,
            }
        context.update({
            'multimedia': multimedia,
        })
    return context


def get_langs(request, app):
    lang = request.GET.get('lang',
        request.COOKIES.get('lang', app.langs[0] if hasattr(app, 'langs') and app.langs else '')
    )
    langs = None
    if app and hasattr(app, 'langs'):
        if not app.langs and not app.is_remote_app:
            # lots of things fail if the app doesn't have any languages.
            # the best we can do is add 'en' if there's nothing else.
            app.langs.append('en')
            app.save()
        if not lang or lang not in app.langs:
            lang = (app.langs or ['en'])[0]
        langs = [lang] + app.langs
    return lang, langs


def _clear_app_cache(request, domain):
    from corehq import ApplicationsTab
    ApplicationBase.get_db().view('app_manager/applications_brief',
        startkey=[domain],
        limit=1,
    ).all()
    for is_active in True, False:
        key = make_template_fragment_key('header_tab', [
            domain,
            None, # tab.org should be None for any non org page
            ApplicationsTab.view,
            is_active,
            request.couch_user.get_id,
            get_language(),
        ])
        cache.delete(key)


def get_apps_base_context(request, domain, app):

    lang, langs = get_langs(request, app)

    if getattr(request, 'couch_user', None):
        edit = (request.GET.get('edit', 'true') == 'true') and\
               (request.couch_user.can_edit_apps(domain) or request.user.is_superuser)
        timezone = report_utils.get_timezone(request.couch_user.user_id, domain)
    else:
        edit = False
        timezone = None

    context = {
        'lang': lang,
        'langs': langs,
        'domain': domain,
        'edit': edit,
        'app': app,
        'URL_BASE': get_url_base(),
        'timezone': timezone,
    }

    if app:
        for _lang in app.langs:
            try:
                SuccessMessage(app.success_message.get(_lang, ''), '').check_message()
            except Exception as e:
                messages.error(request, "Your success message is malformed: %s is not a keyword" % e)

        v2_app = app.application_version == APP_V2
        context.update({
            'show_care_plan': (v2_app
                               and not app.has_careplan_module
                               and toggle_enabled(toggles.APP_BUILDER_CAREPLAN, request.user.username)),
            'show_advanced': (v2_app
                               and toggle_enabled(toggles.APP_BUILDER_ADVANCED, request.user.username)),
        })

    return context


@cache_control(no_cache=True, no_store=True)
@login_and_domain_required
def paginate_releases(request, domain, app_id):
    limit = request.GET.get('limit', 10)
    start_build_param = request.GET.get('start_build')
    if start_build_param and json.loads(start_build_param):
        start_build = json.loads(start_build_param)
        assert isinstance(start_build, int)
    else:
        start_build = {}
    timezone = report_utils.get_timezone(request.couch_user.user_id, domain)
    saved_apps = get_db().view('app_manager/saved_app',
        startkey=[domain, app_id, start_build],
        endkey=[domain, app_id],
        descending=True,
        limit=limit,
        wrapper=lambda x: SavedAppBuild.wrap(x['value']).to_saved_build_json(timezone),
    ).all()
    for app in saved_apps:
        app['include_media'] = toggles.APP_BUILDER_INCLUDE_MULTIMEDIA_ODK.enabled(request.user.username)
    return json_response(saved_apps)


@login_and_domain_required
def release_manager(request, domain, app_id, template='app_manager/releases.html'):
    app = get_app(domain, app_id)
    latest_release = get_app(domain, app_id, latest=True)
    context = get_apps_base_context(request, domain, app)
    context['sms_contacts'] = get_sms_autocomplete_context(request, domain)['sms_contacts']

    context.update({
        'release_manager': True,
        'saved_apps': [],
        'latest_release': latest_release,
    })
    if not app.is_remote_app():
        # Multimedia is not supported for remote applications at this time.
        # todo remove get_media_references
        multimedia = app.get_media_references()
        context.update({
            'multimedia': multimedia,
        })
    response = render(request, template, context)
    response.set_cookie('lang', _encode_if_unicode(context['lang']))
    return response


@login_and_domain_required
def current_app_version(request, domain, app_id):
    """
    Return current app version and the latest release
    """
    app = get_app(domain, app_id)
    latest = get_db().view('app_manager/saved_app',
        startkey=[domain, app_id, {}],
        endkey=[domain, app_id],
        descending=True,
        limit=1,
    ).first()
    latest_release = latest['value']['version'] if latest else None
    return json_response({
        'currentVersion': app.version,
        'latestRelease': latest_release,
    })


@no_conflict_require_POST
@require_can_edit_apps
def release_build(request, domain, app_id, saved_app_id):
    is_released = request.POST.get('is_released') == 'true'
    ajax = request.POST.get('ajax') == 'true'
    saved_app = get_app(domain, saved_app_id)
    if saved_app.copy_of != app_id:
        raise Http404
    saved_app.is_released = is_released
    saved_app.save(increment_version=False)
    from corehq.apps.app_manager.signals import app_post_release
    app_post_release.send(Application, application=saved_app)
    if ajax:
        return json_response({'is_released': is_released})
    else:
        return HttpResponseRedirect(reverse('release_manager', args=[domain, app_id]))


def get_module_view_context_and_template(app, module):
    builder = ParentCasePropertyBuilder(
        app,
        defaults=('name', 'date-opened', 'status')
    )

    def ensure_unique_ids():
        # make sure all modules have unique ids
        modules = app.modules
        if any(not mod.unique_id for mod in modules):
            for mod in modules:
                mod.get_or_create_unique_id()
            app.save()

    def get_parent_modules(case_type):
        parent_types = builder.get_parent_types(case_type)
        modules = app.modules
        parent_module_ids = [mod.unique_id for mod in modules
                             if mod.case_type in parent_types]
        return [{
                    'unique_id': mod.unique_id,
                    'name': mod.name,
                    'is_parent': mod.unique_id in parent_module_ids,
                } for mod in app.modules if mod.case_type != case_type and mod.unique_id != module.unique_id]

    def get_sort_elements(details):
        return [prop.values() for prop in details.sort_elements]

    ensure_unique_ids()
    if isinstance(module, CareplanModule):
        return "app_manager/module_view_careplan.html", {
            'parent_modules': get_parent_modules(CAREPLAN_GOAL),
            'goal_case_properties': sorted(builder.get_properties(CAREPLAN_GOAL)),
            'task_case_properties': sorted(builder.get_properties(CAREPLAN_TASK)),
            "goal_sortElements": json.dumps(get_sort_elements(module.goal_details.short)),
            "task_sortElements": json.dumps(get_sort_elements(module.task_details.short)),
        }
    elif isinstance(module, AdvancedModule):
        case_type = module.case_type
        return "app_manager/module_view_advanced.html", {
            'case_properties': sorted(builder.get_properties(case_type)),
            'product_properties': ['name'] + commtrack_ledger_sections(app.commtrack_requisition_mode),
            'case_sortElements': json.dumps(get_sort_elements(module.case_details.short)),
            'product_sortElements': json.dumps(get_sort_elements(module.product_details.short)),
        }
    else:
        case_type = module.case_type
        return "app_manager/module_view.html", {
            'parent_modules': get_parent_modules(case_type),
            'case_properties': sorted(builder.get_properties(case_type)),
            "sortElements": json.dumps(get_sort_elements(module.case_details.short))
        }


@retry_resource(3)
def view_generic(req, domain, app_id=None, module_id=None, form_id=None, is_user_registration=False, copy_app_form=None):
    """
    This is the main view for the app. All other views redirect to here.

    """
    if form_id and not module_id:
        return bail(req, domain, app_id)

    app = module = form = None
    try:
        if app_id:
            app = get_app(domain, app_id)
        if is_user_registration:
            if not app.show_user_registration:
                raise Http404()
            if not app.user_registration.unique_id:
                # you have to do it this way because get_user_registration
                # changes app.user_registration.unique_id
                form = app.get_user_registration()
                app.save()
            else:
                form = app.get_user_registration()

        if module_id:
            module = app.get_module(module_id)
        if form_id:
            form = module.get_form(form_id)
    except ModuleNotFoundException:
        return bail(req, domain, app_id)

    context = get_apps_base_context(req, domain, app)
    if not app:
        all_applications = ApplicationBase.view('app_manager/applications_brief',
            startkey=[domain],
            endkey=[domain, {}],
            #stale=settings.COUCH_STALE_QUERY,
        ).all()
        if all_applications:
            app_id = all_applications[0].id
            return back_to_main(req, domain, app_id=app_id, module_id=module_id,
                                form_id=form_id)
    if app and app.copy_of:
        # don't fail hard.
        return HttpResponseRedirect(reverse("corehq.apps.app_manager.views.view_app", args=[domain,app.copy_of]))

    # grandfather in people who set commcare sense earlier
    if app and 'use_commcare_sense' in app:
        if app['use_commcare_sense']:
            if 'features' not in app.profile:
                app.profile['features'] = {}
            app.profile['features']['sense'] = 'true'
        del app['use_commcare_sense']
        app.save()

    context.update({
<<<<<<< HEAD
=======
        'show_care_plan': (v2_app
                           and not (app and app.has_careplan_module)
                           and toggles.APP_BUILDER_CAREPLAN.enabled(req.user.username)),
        'show_commtrack': (v2_app
                           and toggles.APP_BUILDER_COMMTRACK.enabled(req.user.username)),
>>>>>>> 45704995
        'module': module,
        'form': form,
    })

    if app and not module and hasattr(app, 'translations'):
        context.update({"translations": app.translations.get(context['lang'], {})})

    if form:
        template, form_context = get_form_view_context_and_template(req, form, context['langs'], is_user_registration)
        context.update({
            'case_properties': get_all_case_properties(app),
        })
        context.update(form_context)
    elif module:
        template, module_context = get_module_view_context_and_template(app, module)
        context.update(module_context)
    else:
        template = "app_manager/app_view.html"
        if app:
            context.update(get_app_view_context(req, app))

    error = req.GET.get('error', '')

    context.update({
        'error':error,
        'app': app,
    })

    # Pass form for Copy Application to template:
    context.update({
        'copy_app_form': copy_app_form if copy_app_form is not None else CopyApplicationForm(app_id)
    })

    response = render(req, template, context)
    response.set_cookie('lang', _encode_if_unicode(context['lang']))
    return response

@login_and_domain_required
def get_commcare_version(request, app_id, app_version):
    options = CommCareBuildConfig.fetch().get_menu(app_version)
    return json_response(options)

@login_and_domain_required
def view_user_registration(request, domain, app_id):
    return view_generic(request, domain, app_id, is_user_registration=True)

@login_and_domain_required
def view_form(req, domain, app_id, module_id, form_id):
    return view_generic(req, domain, app_id, module_id, form_id)

@login_and_domain_required
def view_module(req, domain, app_id, module_id):
    return view_generic(req, domain, app_id, module_id)

@login_and_domain_required
def view_app(req, domain, app_id=None):
    # redirect old m=&f= urls
    module_id = req.GET.get('m', None)
    form_id = req.GET.get('f', None)
    if module_id or form_id:
        return back_to_main(req, domain, app_id=app_id, module_id=module_id,
                            form_id=form_id)

    return view_generic(req, domain, app_id)

@login_and_domain_required
def form_source(req, domain, app_id, module_id, form_id):
    return form_designer(req, domain, app_id, module_id, form_id)

@login_and_domain_required
def user_registration_source(req, domain, app_id):
    return form_designer(req, domain, app_id, is_user_registration=True)

@login_and_domain_required
def form_designer(req, domain, app_id, module_id=None, form_id=None,
                  is_user_registration=False):
    app = get_app(domain, app_id)

    if is_user_registration:
        form = app.get_user_registration()
    else:
        try:
            module = app.get_module(module_id)
        except IndexError:
            return bail(req, domain, app_id, not_found="module")
        try:
            form = module.get_form(form_id)
        except IndexError:
            return bail(req, domain, app_id, not_found="form")

    context = get_apps_base_context(req, domain, app)
    context.update(locals())
    context.update({
        'edit': True,
        'nav_form': form if not is_user_registration else '',
        'formdesigner': True,
        'multimedia_object_map': app.get_object_map(),
        'sessionid': req.COOKIES.get('sessionid')
    })
    return render(req, 'app_manager/form_designer.html', context)



@no_conflict_require_POST
@require_can_edit_apps
def new_app(req, domain):
    "Adds an app to the database"
    lang = req.COOKIES.get('lang') or 'en'
    type = req.POST["type"]
    application_version = req.POST.get('application_version', APP_V1)
    cls = str_to_cls[type]
    if cls == Application:
        app = cls.new_app(domain, "Untitled Application", lang=lang, application_version=application_version)
        app.add_module(Module.new_module("Untitled Module", lang))
        app.new_form(0, "Untitled Form", lang)
    else:
        app = cls.new_app(domain, "Untitled Application", lang=lang)
    if req.project.secure_submissions:
        app.secure_submissions = True
    app.save()
    _clear_app_cache(req, domain)
    app_id = app.id

    return back_to_main(req, domain, app_id=app_id)


@no_conflict_require_POST
@require_can_edit_apps
def new_module(req, domain, app_id):
    "Adds a module to an app"
    app = get_app(domain, app_id)
    lang = req.COOKIES.get('lang', app.langs[0])
    name = req.POST.get('name')
    module_type = req.POST.get('module_type', 'case')
    if module_type == 'case':
        module = app.add_module(Module.new_module(name, lang))
        module_id = module.id
        app.new_form(module_id, "Untitled Form", lang)
        app.save()
        response = back_to_main(req, domain, app_id=app_id, module_id=module_id)
        response.set_cookie('suppress_build_errors', 'yes')
        return response
    elif module_type in MODULE_TYPE_MAP:
        fn = MODULE_TYPE_MAP[module_type][FN]
        validations = MODULE_TYPE_MAP[module_type][VALIDATIONS]
        error = next((v[1] for v in validations if v[0](app)), None)
        if error:
            messages.warning(req, error)
            return back_to_main(req, domain, app_id=app.id)
        else:
            return fn(req, domain, app, name, lang)
    else:
        logger.error('Unexpected module type for new module: "%s"' % module_type)
        return back_to_main(req, domain, app_id=app_id)


def _new_careplan_module(req, domain, app, name, lang):
    from corehq.apps.app_manager.util import new_careplan_module
    target_module_index = req.POST.get('target_module_id')
    target_module = app.get_module(target_module_index)
    if not target_module.case_type:
        name = target_module.name[lang]
        messages.error(req, _("Please set the case type for the target module '{name}'.".format(name=name)))
        return back_to_main(req, domain, app_id=app.id)
    module = new_careplan_module(app, name, lang, target_module)
    app.save()
    response = back_to_main(req, domain, app_id=app.id, module_id=module.id)
    response.set_cookie('suppress_build_errors', 'yes')
    messages.info(req, _('Caution: Care Plan modules are a labs feature'))
    return response


def _new_advanced_module(req, domain, app, name, lang):
    module = app.add_module(AdvancedModule.new_module(name, lang))
    module_id = module.id
    app.new_form(module_id, _("Untitled Form"), lang)

    app.save()
    response = back_to_main(req, domain, app_id=app.id, module_id=module_id)
    response.set_cookie('suppress_build_errors', 'yes')
    messages.info(req, _('Caution: Advanced modules are a labs feature'))
    return response


@no_conflict_require_POST
@require_can_edit_apps
def new_form(req, domain, app_id, module_id):
    "Adds a form to an app (under a module)"
    app = get_app(domain, app_id)
    lang = req.COOKIES.get('lang', app.langs[0])
    name = req.POST.get('name')
    form = app.new_form(module_id, name, lang)
    app.save()
    # add form_id to locals()
    form_id = form.id
    response = back_to_main(req, domain, app_id=app_id, module_id=module_id,
                            form_id=form_id)
    return response

@no_conflict_require_POST
@require_can_edit_apps
def delete_app(req, domain, app_id):
    "Deletes an app from the database"
    app = get_app(domain, app_id)
    record = app.delete_app()
    messages.success(req,
        'You have deleted an application. <a href="%s" class="post-link">Undo</a>' % reverse('undo_delete_app', args=[domain, record.get_id]),
        extra_tags='html'
    )
    app.save()
    _clear_app_cache(req, domain)
    return back_to_main(req, domain)

@no_conflict_require_POST
@require_can_edit_apps
def undo_delete_app(request, domain, record_id):
    try:
        app = get_app(domain, record_id)
        app.unretire()
        app_id = app.id
    except Exception:
        record = DeleteApplicationRecord.get(record_id)
        record.undo()
        app_id = record.app_id
    _clear_app_cache(request, domain)
    messages.success(request, 'Application successfully restored.')
    return back_to_main(request, domain, app_id=app_id)

@no_conflict_require_POST
@require_can_edit_apps
def delete_module(req, domain, app_id, module_id):
    "Deletes a module from an app"
    app = get_app(domain, app_id)
    try:
        record = app.delete_module(module_id)
    except ModuleNotFoundException:
        return bail(req, domain, app_id)
    messages.success(req,
        'You have deleted a module. <a href="%s" class="post-link">Undo</a>' % reverse('undo_delete_module', args=[domain, record.get_id]),
        extra_tags='html'
    )
    app.save()
    return back_to_main(req, domain, app_id=app_id)

@no_conflict_require_POST
@require_can_edit_apps
def undo_delete_module(request, domain, record_id):
    record = DeleteModuleRecord.get(record_id)
    record.undo()
    messages.success(request, 'Module successfully restored.')
    return back_to_main(request, domain, app_id=record.app_id, module_id=record.module_id)


@no_conflict_require_POST
@require_can_edit_apps
def delete_form(req, domain, app_id, module_id, form_id):
    "Deletes a form from an app"
    app = get_app(domain, app_id)
    record = app.delete_form(module_id, form_id)
    messages.success(req,
        'You have deleted a form. <a href="%s" class="post-link">Undo</a>' % reverse('undo_delete_form', args=[domain, record.get_id]),
        extra_tags='html'
    )
    app.save()
    return back_to_main(req, domain, app_id=app_id, module_id=module_id)


@no_conflict_require_POST
@require_can_edit_apps
def copy_form(req, domain, app_id, module_id, form_id):
    app = get_app(domain, app_id)
    to_module_id = int(req.POST['to_module_id'])
    try:
        app.copy_form(int(module_id), int(form_id), to_module_id)
    except ConflictingCaseTypeError:
        messages.warning(req, CASE_TYPE_CONFLICT_MSG,  extra_tags="html")
        app.save()
    except BlankXFormError:
        # don't save!
        messages.error(req, _('We could not copy this form, because it is blank.'
                              'In order to copy this form, please add some questions first.'))
    except IncompatibleFormTypeException:
        # don't save!
        messages.error(req, _('This form could not be copied because it '
                              'is not compatible with the selected module.'))
    else:
        app.save()

    return back_to_main(req, domain, app_id=app_id, module_id=module_id,
                        form_id=form_id)


@no_conflict_require_POST
@require_can_edit_apps
def undo_delete_form(request, domain, record_id):
    record = DeleteFormRecord.get(record_id)
    record.undo()
    messages.success(request, 'Form successfully restored.')
    return back_to_main(request, domain, app_id=record.app_id,
                        module_id=record.module_id, form_id=record.form_id)

@no_conflict_require_POST
@require_can_edit_apps
def edit_module_attr(req, domain, app_id, module_id, attr):
    """
    Called to edit any (supported) module attribute, given by attr
    """
    attributes = {
        "all": None,
        "case_type": None, "put_in_root": None, "display_separately": None,
        "name": None, "case_label": None, "referral_label": None,
        'media_image': None, 'media_audio': None,
        "case_list": ('case_list-show', 'case_list-label'),
        "task_list": ('task_list-show', 'task_list-label'),
        "parent_module": None,
    }

    if attr not in attributes:
        return HttpResponseBadRequest()

    def should_edit(attribute):
        if attribute == attr:
            return True
        if 'all' == attr:
            if attributes[attribute]:
                for param in attributes[attribute]:
                    if not req.POST.get(param):
                        return False
                return True
            else:
                return req.POST.get(attribute) is not None

    app = get_app(domain, app_id)
    module = app.get_module(module_id)
    lang = req.COOKIES.get('lang', app.langs[0])
    resp = {'update': {}}
    if should_edit("case_type"):
        case_type = req.POST.get("case_type", None)
        if is_valid_case_type(case_type):
            # todo: something better than nothing when invalid
            old_case_type = module["case_type"]
            module["case_type"] = case_type
            for cp_mod in (mod for mod in app.modules if isinstance(mod, CareplanModule)):
                if cp_mod.unique_id != module.unique_id and cp_mod.parent_select.module_id == module.unique_id:
                    cp_mod.case_type = case_type

            def rename_action_case_type(mod):
                for form in mod.forms:
                    for action in form.actions.get_all_actions():
                        if action.case_type == old_case_type:
                            action.case_type = case_type

            if isinstance(module, AdvancedModule):
                rename_action_case_type(module)
            for ad_mod in (mod for mod in app.modules if isinstance(mod, AdvancedModule)):
                if ad_mod.unique_id != module.unique_id and ad_mod.case_type != old_case_type:
                    # only apply change if the module's case_type does not reference the old value
                    rename_action_case_type(ad_mod)
        else:
            return HttpResponseBadRequest("case type is improperly formatted")
    if should_edit("put_in_root"):
        module["put_in_root"] = json.loads(req.POST.get("put_in_root"))
    if should_edit("display_separately"):
        module["display_separately"] = json.loads(req.POST.get("display_separately"))
    if should_edit("parent_module"):
        parent_module = req.POST.get("parent_module")
        module.parent_select.module_id = parent_module
    for attribute in ("name", "case_label", "referral_label"):
        if should_edit(attribute):
            name = req.POST.get(attribute, None)
            module[attribute][lang] = name
            if should_edit("name"):
                resp['update'].update({'.variable-module_name': module.name[lang]})
    for SLUG in ('case_list', 'task_list'):
        if should_edit(SLUG):
            module[SLUG].show = json.loads(req.POST['{SLUG}-show'.format(SLUG=SLUG)])
            module[SLUG].label[lang] = req.POST['{SLUG}-label'.format(SLUG=SLUG)]

    _handle_media_edits(req, module, should_edit, resp)

    app.save(resp)
    resp['case_list-show'] = module.requires_case_details()
    return HttpResponse(json.dumps(resp))

@no_conflict_require_POST
@require_can_edit_apps
def edit_module_detail_screens(req, domain, app_id, module_id):
    """
    Called to over write entire detail screens at a time

    """
    params = json_request(req.POST)
    detail_type = params.get('type')
    screens = params.get('screens')
    parent_select = params.get('parent_select')
    sort_elements = screens['sort_elements']

    if not screens:
        return HttpResponseBadRequest("Requires JSON encoded param 'screens'")

    app = get_app(domain, app_id)
    module = app.get_module(module_id)

    if detail_type == 'case':
        detail = module.case_details
    elif detail_type == CAREPLAN_GOAL:
        detail = module.goal_details
    elif detail_type == CAREPLAN_TASK:
        detail = module.task_details
    else:
        try:
            detail = getattr(module, '{0}_details'.format(detail_type))
        except AttributeError:
            return HttpResponseBadRequest("Unknown detail type '%s'" % detail_type)

    detail.short.columns = map(DetailColumn.wrap, screens['short'])
    detail.long.columns = map(DetailColumn.wrap, screens['long'])

    detail.short.sort_elements = []
    for sort_element in sort_elements:
        item = SortElement()
        item.field = sort_element['field']
        item.type = sort_element['type']
        item.direction = sort_element['direction']
        detail.short.sort_elements.append(item)

    if parent_select:
        module.parent_select = ParentSelect.wrap(parent_select)
    resp = {}
    app.save(resp)
    return json_response(resp)


def _handle_media_edits(request, item, should_edit, resp):
    if not resp.has_key('corrections'):
        resp['corrections'] = {}
    for attribute in ('media_image', 'media_audio'):
        if should_edit(attribute):
            val = request.POST.get(attribute)
            if val:
                if val.startswith('jr://'):
                    pass
                elif val.startswith('/file/'):
                    val = 'jr:/' + val
                elif val.startswith('file/'):
                    val = 'jr://' + val
                elif val.startswith('/'):
                    val = 'jr://file' + val
                else:
                    val = 'jr://file/' + val
                resp['corrections'][attribute] = val
            else:
                val = None
            setattr(item, attribute, val)

@no_conflict_require_POST
@login_or_digest
@require_permission(Permissions.edit_apps, login_decorator=None)
def patch_xform(request, domain, app_id, unique_form_id):
    patch = request.POST['patch']
    sha1_checksum = request.POST['sha1']

    app = get_app(domain, app_id)
    form = app.get_form(unique_form_id)

    current_xml = form.source
    if hashlib.sha1(current_xml.encode('utf-8')).hexdigest() != sha1_checksum:
        return json_response({'status': 'conflict', 'xform': current_xml})

    dmp = diff_match_patch()
    xform, _ = dmp.patch_apply(dmp.patch_fromText(patch), current_xml)
    save_xform(app, form, xform)
    response_json = {
        'status': 'ok',
        'sha1': hashlib.sha1(form.source.encode('utf-8')).hexdigest()
    }
    app.save(response_json)
    return json_response(response_json)

@no_conflict_require_POST
@login_or_digest
@require_permission(Permissions.edit_apps, login_decorator=None)
def edit_form_attr(req, domain, app_id, unique_form_id, attr):
    """
    Called to edit any (supported) form attribute, given by attr

    """

    app = get_app(domain, app_id)
    form = app.get_form(unique_form_id)
    lang = req.COOKIES.get('lang', app.langs[0])
    ajax = json.loads(req.POST.get('ajax', 'true'))

    resp = {}

    def should_edit(attribute):
        if req.POST.has_key(attribute):
            return True
        elif req.FILES.has_key(attribute):
            return True
        else:
            return False

    if should_edit("user_reg_data"):
        # should be user_registrations only
        data = json.loads(req.POST['user_reg_data'])
        data_paths = data['data_paths']
        data_paths_dict = {}
        for path in data_paths:
            data_paths_dict[path.split('/')[-1]] = path
        form.data_paths = data_paths_dict

    if should_edit("name"):
        name = req.POST['name']
        form.name[lang] = name
        resp['update'] = {'.variable-form_name': form.name[lang]}
    if should_edit("xform"):
        try:
            # support FILES for upload and POST for ajax post from Vellum
            try:
                xform = req.FILES.get('xform').read()
            except Exception:
                xform = req.POST.get('xform')
            else:
                try:
                    xform = unicode(xform, encoding="utf-8")
                except Exception:
                    raise Exception("Error uploading form: Please make sure your form is encoded in UTF-8")
            if req.POST.get('cleanup', False):
                try:
                    # First, we strip all newlines and reformat the DOM.
                    px = parseString(xform.replace('\r\n', '')).toprettyxml()
                    # Then we remove excess newlines from the DOM output.
                    text_re = re.compile('>\n\s+([^<>\s].*?)\n\s+</', re.DOTALL)
                    prettyXml = text_re.sub('>\g<1></', px)
                    xform = prettyXml
                except Exception:
                    pass
            if xform:
                save_xform(app, form, xform)
            else:
                raise Exception("You didn't select a form to upload")
        except Exception, e:
            if ajax:
                return HttpResponseBadRequest(unicode(e))
            else:
                messages.error(req, unicode(e))
    if should_edit("show_count"):
        show_count = req.POST['show_count']
        form.show_count = True if show_count == "True" else False
    if should_edit("put_in_root"):
        put_in_root = req.POST['put_in_root']
        form.put_in_root = True if put_in_root == "True" else False
    if should_edit('form_filter'):
        form.form_filter = req.POST['form_filter']

    _handle_media_edits(req, form, should_edit, resp)

    app.save(resp)
    if ajax:
        return HttpResponse(json.dumps(resp))
    else:
        return back_to_main(req, domain, app_id=app_id, unique_form_id=unique_form_id)


@no_conflict_require_POST
@require_can_edit_apps
def rename_language(req, domain, form_unique_id):
    old_code = req.POST.get('oldCode')
    new_code = req.POST.get('newCode')
    try:
        form, app = Form.get_form(form_unique_id, and_app=True)
    except ResourceConflict:
        raise Http404()
    if app.domain != domain:
        raise Http404()
    try:
        form.rename_xform_language(old_code, new_code)
        app.save()
        return HttpResponse(json.dumps({"status": "ok"}))
    except XFormError as e:
        response = HttpResponse(json.dumps({'status': 'error', 'message': unicode(e)}))
        response.status_code = 409
        return response

@require_GET
@login_and_domain_required
def validate_language(request, domain, app_id):
    app = get_app(domain, app_id)
    term = request.GET.get('term', '').lower()
    if term in [lang.lower() for lang in app.langs]:
        return HttpResponse(json.dumps({'match': {"code": term, "name": term}, 'suggestions': []}))
    else:
        return HttpResponseRedirect("%s?%s" % (reverse('langcodes.views.validate', args=[]), django_urlencode({'term': term})))

@no_conflict_require_POST
@require_can_edit_apps
def edit_form_actions(req, domain, app_id, module_id, form_id):
    app = get_app(domain, app_id)
    form = app.get_module(module_id).get_form(form_id)
    form.actions = FormActions.wrap(json.loads(req.POST['actions']))
    form.requires = req.POST.get('requires', form.requires)
    response_json = {}
    app.save(response_json)
    response_json['propertiesMap'] = get_all_case_properties(app)
    return json_response(response_json)

@no_conflict_require_POST
@require_can_edit_apps
def edit_careplan_form_actions(req, domain, app_id, module_id, form_id):
    app = get_app(domain, app_id)
    form = app.get_module(module_id).get_form(form_id)
    transaction = json.loads(req.POST.get('transaction'))

    for question in transaction['fixedQuestions']:
        setattr(form, question['name'], question['path'])

    def to_dict(properties):
        return dict((p['key'], p['path']) for p in properties)

    form.custom_case_updates = to_dict(transaction['case_properties'])
    form.case_preload = to_dict(transaction['case_preload'])

    response_json = {}
    app.save(response_json)
    return json_response(response_json)


@no_conflict_require_POST
@require_can_edit_apps
def edit_advanced_form_actions(req, domain, app_id, module_id, form_id):
    app = get_app(domain, app_id)
    form = app.get_module(module_id).get_form(form_id)
    json_loads = json.loads(req.POST.get('actions'))
    actions = AdvancedFormActions.wrap(json_loads)
    form.actions = actions
    response_json = {}
    app.save(response_json)
    response_json['propertiesMap'] = get_all_case_properties(app)
    return json_response(response_json)


@require_can_edit_apps
def multimedia_list_download(req, domain, app_id):
    app = get_app(domain, app_id)
    include_audio = req.GET.get("audio", True)
    include_images = req.GET.get("images", True)
    strip_jr = req.GET.get("strip_jr", True)
    filelist = []
    for m in app.get_modules():
        for f in m.get_forms():
            parsed = XForm(f.source)
            parsed.validate(version=app.application_version)
            if include_images:
                filelist.extend(parsed.image_references)
            if include_audio:
                filelist.extend(parsed.audio_references)

    if strip_jr:
        filelist = [s.replace("jr://file/", "") for s in filelist if s]
    response = HttpResponse()
    set_file_download(response, 'list.txt')
    response.write("\n".join(sorted(set(filelist))))
    return response

@require_GET
@login_and_domain_required
def commcare_profile(req, domain, app_id):
    app = get_app(domain, app_id)
    return HttpResponse(json.dumps(app.profile))


@no_conflict_require_POST
@require_can_edit_apps
def edit_commcare_settings(request, domain, app_id):
    sub_responses = (
        edit_commcare_profile(request, domain, app_id),
        edit_app_attr(request, domain, app_id, 'all'),
    )
    response = {}
    for sub_response in sub_responses:
        response.update(
            json.loads(sub_response.content)
        )
    return json_response(response)

@no_conflict_require_POST
@require_can_edit_apps
def edit_commcare_profile(request, domain, app_id):
    try:
        settings = json.loads(request.raw_post_data)
    except TypeError:
        return HttpResponseBadRequest(json.dumps({
            'reason': 'POST body must be of the form:'
                      '{"properties": {...}, "features": {...}}'
        }))
    app = get_app(domain, app_id)
    changed = defaultdict(dict)
    for type in ["features", "properties"]:
        for name, value in settings.get(type, {}).items():
            if type not in app.profile:
                app.profile[type] = {}
            app.profile[type][name] = value
            changed[type][name] = value
    response_json = {"status": "ok", "changed": changed}
    app.save(response_json)
    return json_response(response_json)


@no_conflict_require_POST
@require_can_edit_apps
def edit_app_langs(request, domain, app_id):
    """
    Called with post body:
    {
        langs: ["en", "es", "hin"],
        rename: {
            "hi": "hin",
            "en": "en",
            "es": "es"
        },
        build: ["es", "hin"]
    }
    """
    o = json.loads(request.raw_post_data)
    app = get_app(domain, app_id)
    langs = o['langs']
    rename = o['rename']
    build = o['build']

    try:
        assert set(rename.keys()).issubset(app.langs)
        assert set(rename.values()).issubset(langs)
        # assert that there are no repeats in the values of rename
        assert len(set(rename.values())) == len(rename.values())
        # assert that no lang is renamed to an already existing lang
        for old, new in rename.items():
            if old != new:
                assert(new not in app.langs)
        # assert that the build langs are in the correct order
        assert sorted(build, key=lambda lang: langs.index(lang)) == build
    except AssertionError:
        return HttpResponse(status=400)

    # now do it
    for old, new in rename.items():
        if old != new:
            app.rename_lang(old, new)

    def replace_all(list1, list2):
        if list1 != list2:
            while list1:
                list1.pop()
            list1.extend(list2)
    replace_all(app.langs, langs)
    replace_all(app.build_langs, build)

    app.save()
    return json_response(langs)

@require_can_edit_apps
@no_conflict_require_POST
def edit_app_translations(request, domain, app_id):
    params  = json_request(request.POST)
    lang    = params.get('lang')
    translations = params.get('translations')
    #    key     = params.get('key')
    #    value   = params.get('value')
    app = get_app(domain, app_id)
    app.set_translations(lang, translations)
    response = {}
    app.save(response)
    return json_response(response)

@no_conflict_require_POST
@require_can_edit_apps
def delete_app_lang(req, domain, app_id):
    """
    DEPRECATED
    Called when a language (such as 'zh') is to be deleted from app.langs

    """
    lang_id = int(req.POST['index'])
    app = get_app(domain, app_id)
    del app.langs[lang_id]
    app.save()
    return back_to_main(req, domain, app_id=app_id)


@no_conflict_require_POST
@require_can_edit_apps
def edit_app_attr(request, domain, app_id, attr):
    """
    Called to edit any (supported) app attribute, given by attr

    """
    app = get_app(domain, app_id)
    lang = request.COOKIES.get('lang', (app.langs or ['en'])[0])

    try:
        hq_settings = json.loads(request.raw_post_data)['hq']
    except ValueError:
        hq_settings = request.POST

    attributes = [
        'all',
        'recipients', 'name', 'success_message', 'use_commcare_sense',
        'text_input', 'platform', 'build_spec', 'show_user_registration',
        'use_custom_suite', 'custom_suite',
        'admin_password',
        # Application only
        'cloudcare_enabled',
        'application_version',
        'case_sharing',
        'translation_strategy'
        # RemoteApp only
        'profile_url',
        'manage_urls'
        ]
    if attr not in attributes:
        return HttpResponseBadRequest()

    def should_edit(attribute):
        return attribute == attr or ('all' == attr and attribute in hq_settings)
    resp = {"update": {}}
    # For either type of app
    easy_attrs = (
        ('application_version', None),
        ('build_spec', BuildSpec.from_string),
        ('case_sharing', None),
        ('cloudcare_enabled', None),
        ('commtrack_enabled', None),
        ('commtrack_requisition_mode', lambda m: None if m == 'disabled' else m),
        ('manage_urls', None),
        ('name', None),
        ('platform', None),
        ('recipients', None),
        ('show_user_registration', None),
        ('text_input', None),
        ('use_custom_suite', None),
        ('secure_submissions', None),
        ('translation_strategy', None),
    )
    for attribute, transformation in easy_attrs:
        if should_edit(attribute):
            value = hq_settings[attribute]
            if transformation:
                value = transformation(value)
            setattr(app, attribute, value)

    if should_edit("name"):
        _clear_app_cache(request, domain)
        name = hq_settings['name']
        resp['update'].update({
            '.variable-app_name': name,
            '[data-id="{id}"]'.format(id=app_id): ApplicationsTab.make_app_title(name, app.doc_type),
        })

    if should_edit("success_message"):
        success_message = hq_settings['success_message']
        app.success_message[lang] = success_message

    if should_edit("build_spec"):
        resp['update']['commcare-version'] = app.commcare_minor_release

    if should_edit("admin_password"):
        admin_password = hq_settings.get('admin_password')
        if admin_password:
            app.set_admin_password(admin_password)

    # For Normal Apps
    if should_edit("cloudcare_enabled"):
        if app.get_doc_type() not in ("Application",):
            raise Exception("App type %s does not support cloudcare" % app.get_doc_type())
        if hasattr(request, 'user') and toggles.ACCOUNTING_PREVIEW.enabled(request.user.username):
            try:
                ensure_request_has_privilege(request, privileges.CLOUDCARE)
            except PermissionDenied:
                app.cloudcare_enabled = False


    def require_remote_app():
        if app.get_doc_type() not in ("RemoteApp",):
            raise Exception("App type %s does not support profile url" % app.get_doc_type())

    # For RemoteApps
    if should_edit("profile_url"):
        require_remote_app()
        app['profile_url'] = hq_settings['profile_url']
    if should_edit("manage_urls"):
        require_remote_app()

    app.save(resp)
    # this is a put_attachment, so it has to go after everything is saved
    if should_edit("custom_suite"):
        app.set_custom_suite(hq_settings['custom_suite'])

    return HttpResponse(json.dumps(resp))


@no_conflict_require_POST
@require_can_edit_apps
def rearrange(req, domain, app_id, key):
    """
    This function handles any request to switch two items in a list.
    Key tells us the list in question and must be one of
    'forms', 'modules', 'detail', or 'langs'. The two POST params
    'to' and 'from' give us the indicies of the items to be rearranged.

    """
    app = get_app(domain, app_id)
    ajax = json.loads(req.POST.get('ajax', 'false'))
    i, j = (int(x) for x in (req.POST['to'], req.POST['from']))
    resp = {}
    module_id = None

    try:
        if "forms" == key:
            to_module_id = int(req.POST['to_module_id'])
            from_module_id = int(req.POST['from_module_id'])
            try:
                app.rearrange_forms(to_module_id, from_module_id, i, j)
            except ConflictingCaseTypeError:
                messages.warning(req, CASE_TYPE_CONFLICT_MSG,  extra_tags="html")
        elif "modules" == key:
            app.rearrange_modules(i, j)
    except IncompatibleFormTypeException:
        messages.error(req, _(
            'The form can not be moved into the desired module.'
        ))
        return back_to_main(req, domain, app_id=app_id, module_id=module_id)
    except RearrangeError, ModuleNotFoundException:
        messages.error(req, _(
            'Oops. '
            'Looks like you got out of sync with us. '
            'The sidebar has been updated, so please try again.'
        ))
        return back_to_main(req, domain, app_id=app_id, module_id=module_id)
    app.save(resp)
    if ajax:
        return HttpResponse(json.dumps(resp))
    else:
        return back_to_main(req, domain, app_id=app_id, module_id=module_id)


# The following three functions deal with
# Saving multiple versions of the same app
# i.e. "making builds"


@no_conflict_require_POST
@require_can_edit_apps
def save_copy(req, domain, app_id):
    """
    Saves a copy of the app to a new doc.
    See VersionedDoc.save_copy

    """
    comment = req.POST.get('comment')
    app = get_app(domain, app_id)
    errors = app.validate_app()

    if not errors:
        try:
            copy = app.make_build(
                comment=comment,
                user_id=req.couch_user.get_id,
                previous_version=app.get_latest_app(released_only=False)
            )
            copy.save(increment_version=False)
        finally:
            # To make a RemoteApp always available for building
            if app.is_remote_app():
                app.save(increment_version=True)
    else:
        copy = None
    copy = copy and SavedAppBuild.wrap(copy.to_json()).to_saved_build_json(
        report_utils.get_timezone(req.couch_user.user_id, domain)
    )
    lang, langs = get_langs(req, app)
    return json_response({
        "saved_app": copy,
        "error_html": render_to_string('app_manager/partials/build_errors.html', {
            'app': get_app(domain, app_id),
            'build_errors': errors,
            'domain': domain,
            'langs': langs,
            'lang': lang
        }),
    })


def validate_form_for_build(request, domain, app_id, unique_form_id, ajax=True):
    app = get_app(domain, app_id)
    try:
        form = app.get_form(unique_form_id)
    except KeyError:
        # this can happen if you delete the form from another page
        raise Http404()
    errors = form.validate_for_build()
    lang, langs = get_langs(request, app)

    if ajax and "blank form" in [error.get('type') for error in errors]:
        response_html = render_to_string('app_manager/partials/create_form_prompt.html')
    else:
        response_html = render_to_string('app_manager/partials/build_errors.html', {
            'app': app,
            'form': form,
            'build_errors': errors,
            'not_actual_build': True,
            'domain': domain,
            'langs': langs,
            'lang': lang
        })

    if ajax:
        return json_response({
            'error_html': response_html,
        })
    else:
        return HttpResponse(response_html)


@no_conflict_require_POST
@require_can_edit_apps
def revert_to_copy(req, domain, app_id):
    """
    Copies a saved doc back to the original.
    See VersionedDoc.revert_to_copy

    """
    app = get_app(domain, app_id)
    copy = get_app(domain, req.POST['saved_app'])
    app = app.make_reversion_to_copy(copy)
    app.save()
    messages.success(req, "Successfully reverted to version %s, now at version %s" % (copy.version, app.version))
    return back_to_main(req, domain, app_id=app_id)

@no_conflict_require_POST
@require_can_edit_apps
def delete_copy(req, domain, app_id):
    """
    Deletes a saved copy permanently from the database.
    See VersionedDoc.delete_copy

    """
    app = get_app(domain, app_id)
    copy = get_app(domain, req.POST['saved_app'])
    app.delete_copy(copy)
    return json_response({})


# download_* views are for downloading the files that the application generates
# (such as CommCare.jad, suite.xml, profile.xml, etc.

BAD_BUILD_MESSAGE = "Sorry: this build is invalid. Try deleting it and rebuilding. If error persists, please contact us at commcarehq-support@dimagi.com"

@safe_download
def download_index(req, domain, app_id, template="app_manager/download_index.html"):
    """
    A landing page, mostly for debugging, that has links the jad and jar as well as
    all the resource files that will end up zipped into the jar.

    """
    files = []
    if req.app.copy_of:
        files = [(path[len('files/'):], req.app.fetch_attachment(path)) for path in req.app._attachments if path.startswith('files/')]
    else:
        try:
            files = sorted(req.app.create_all_files().items())
        except Exception:
            messages.error(req, _(
                "We were unable to get your files "
                "because your Application has errors. "
                "Please click <strong>Make New Version</strong> "
                "under <strong>Deploy</strong> "
                "for feedback on how to fix these errors."
            ), extra_tags='html')
    return render(req, template, {
        'app': req.app,
        'files': files,
    })

@safe_download
def download_file(req, domain, app_id, path):
    mimetype_map = {
        'ccpr': 'commcare/profile',
        'jad': 'text/vnd.sun.j2me.app-descriptor',
        'jar': 'application/java-archive',
        'xml': 'application/xml',
        'txt': 'text/plain',
    }
    try:
        mimetype = mimetype_map[path.split('.')[-1]]
    except KeyError:
        mimetype = None
    response = HttpResponse(mimetype=mimetype)

    if path in ('CommCare.jad', 'CommCare.jar'):
        set_file_download(response, path)
        full_path = path
    else:
        full_path = 'files/%s' % path

    try:
        assert req.app.copy_of
        obj = CachedObject('{id}::{path}'.format(
            id=req.app._id,
            path=full_path,
        ))
        if not obj.is_cached():
            payload = req.app.fetch_attachment(full_path)
            if type(payload) is unicode:
                payload = payload.encode('utf-8')
            buffer = StringIO(payload)
            metadata = {'content_type': mimetype}
            obj.cache_put(buffer, metadata, timeout=0)
        else:
            _, buffer = obj.get()
            payload = buffer.getvalue()
        response.write(payload)
        response['Content-Length'] = len(response.content)
        return response
    except (ResourceNotFound, AssertionError):
        if req.app.copy_of:
            if req.META.get('HTTP_USER_AGENT') == 'bitlybot':
                raise Http404()
            elif path == 'profile.ccpr':
                # legacy: should patch build to add odk profile
                # which wasn't made on build for a long time
                add_odk_profile_after_build(req.app)
                req.app.save()
                return download_file(req, domain, app_id, path)
            else:
                notify_exception(req, 'Build resource not found')
                raise Http404()
        callback, callback_args, callback_kwargs = RegexURLResolver(r'^', 'corehq.apps.app_manager.download_urls').resolve(path)
        return callback(req, domain, app_id, *callback_args, **callback_kwargs)

@safe_download
def download_profile(req, domain, app_id):
    """
    See ApplicationBase.create_profile

    """
    return HttpResponse(
        req.app.create_profile()
    )

@safe_download
def download_media_profile(req, domain, app_id):
    return HttpResponse(
        req.app.create_profile(with_media=True)
    )

def odk_install(req, domain, app_id, with_media=False):
    app = get_app(domain, app_id)
    qr_code_view = "odk_qr_code" if not with_media else "odk_media_qr_code"
    context = {
        "domain": domain,
        "app": app,
        "qr_code": reverse("corehq.apps.app_manager.views.%s" % qr_code_view, args=[domain, app_id]),
        "profile_url": app.odk_profile_display_url if not with_media else app.odk_media_profile_display_url,
    }
    return render(req, "app_manager/odk_install.html", context)

def odk_qr_code(req, domain, app_id):
    qr_code = get_app(domain, app_id).get_odk_qr_code()
    return HttpResponse(qr_code, mimetype="image/png")

def odk_media_qr_code(req, domain, app_id):
    qr_code = get_app(domain, app_id).get_odk_qr_code(with_media=True)
    return HttpResponse(qr_code, mimetype="image/png")

@safe_download
def download_odk_profile(req, domain, app_id):
    """
    See ApplicationBase.create_profile

    """
    return HttpResponse(
        req.app.create_profile(is_odk=True),
        mimetype="commcare/profile"
    )

@safe_download
def download_odk_media_profile(req, domain, app_id):
    return HttpResponse(
        req.app.create_profile(is_odk=True, with_media=True),
        mimetype="commcare/profile"
    )

@safe_download
def download_suite(req, domain, app_id):
    """
    See Application.create_suite

    """
    return HttpResponse(
        req.app.create_suite()
    )

@safe_download
def download_media_suite(req, domain, app_id):
    """
    See Application.create_media_suite

    """
    return HttpResponse(
        req.app.create_media_suite()
    )


@safe_download
def download_app_strings(req, domain, app_id, lang):
    """
    See Application.create_app_strings

    """
    return HttpResponse(
        req.app.create_app_strings(lang)
    )


@safe_download
def download_xform(req, domain, app_id, module_id, form_id):
    """
    See Application.fetch_xform

    """
    try:
        return HttpResponse(
            req.app.fetch_xform(module_id, form_id)
        )
    except IndexError:
        raise Http404()
    except AppManagerException:
        unique_form_id = req.app.get_module(module_id).get_form(form_id).unique_id
        response = validate_form_for_build(req, domain, app_id, unique_form_id, ajax=False)
        response.status_code = 404
        return response


@safe_download
def download_user_registration(req, domain, app_id):
    """See Application.fetch_xform"""
    return HttpResponse(
        req.app.get_user_registration().render_xform()
    )


@safe_download
def download_jad(req, domain, app_id):
    """
    See ApplicationBase.create_jadjar

    """
    app = req.app
    try:
        jad, _ = app.create_jadjar()
    except ResourceConflict:
        return download_jad(req, domain, app_id)
    try:
        response = HttpResponse(jad)
    except Exception:
        messages.error(req, BAD_BUILD_MESSAGE)
        return back_to_main(req, domain, app_id=app_id)
    set_file_download(response, "CommCare.jad")
    response["Content-Type"] = "text/vnd.sun.j2me.app-descriptor"
    response["Content-Length"] = len(jad)
    return response

@safe_download
def download_jar(req, domain, app_id):
    """
    See ApplicationBase.create_jadjar

    This is the only view that will actually be called
    in the process of downloading a complete CommCare.jar
    build (i.e. over the air to a phone).

    """
    response = HttpResponse(mimetype="application/java-archive")
    app = req.app
    _, jar = app.create_jadjar()
    set_file_download(response, 'CommCare.jar')
    response['Content-Length'] = len(jar)
    try:
        response.write(jar)
    except Exception:
        messages.error(req, BAD_BUILD_MESSAGE)
        return back_to_main(req, domain, app_id=app_id)
    return response

def download_test_jar(request):
    with open(os.path.join(os.path.dirname(__file__), 'static', 'app_manager', 'CommCare.jar')) as f:
        jar = f.read()

    response = HttpResponse(mimetype="application/java-archive")
    set_file_download(response, "CommCare.jar")
    response['Content-Length'] = len(jar)
    response.write(jar)
    return response

@safe_download
def download_raw_jar(req, domain, app_id):
    """
    See ApplicationBase.fetch_jar

    """
    response = HttpResponse(
        req.app.fetch_jar()
    )
    response['Content-Type'] = "application/java-archive"
    return response

def emulator_page(req, domain, app_id, template):
    copied_app = app = get_app(domain, app_id)
    if app.copy_of:
        app = get_app(domain, app.copy_of)

    # Coupled URL -- Sorry!
    build_path = "/builds/{version}/{build_number}/Generic/WebDemo/".format(
        **copied_app.get_preview_build()._doc
    )
    return render(req, template, {
        'domain': domain,
        'app': app,
        'build_path': build_path,
        'url_base': get_url_base()
    })


@login_and_domain_required
def emulator(req, domain, app_id, template="app_manager/emulator.html"):
    return emulator_page(req, domain, app_id, template)


def emulator_handler(req, domain, app_id):
    exchange = req.GET.get("exchange", '')
    if exchange:
        return emulator_page(req, domain, app_id, template="app_manager/exchange_emulator.html")
    else:
        return emulator(req, domain, app_id)

def emulator_commcare_jar(req, domain, app_id):
    response = HttpResponse(
        get_app(domain, app_id).fetch_emulator_commcare_jar()
    )
    response['Content-Type'] = "application/java-archive"
    return response

@login_and_domain_required
def formdefs(request, domain, app_id):
    langs = [json.loads(request.GET.get('lang', '"en"'))]
    format = request.GET.get('format', 'json')
    app = get_app(domain, app_id)

    def get_questions(form):
        xform = XForm(form.source)
        prefix = '/%s/' % xform.data_node.tag_name
        def remove_prefix(string):
            if string.startswith(prefix):
                return string[len(prefix):]
            else:
                raise Exception()
        def transform_question(q):
            return {
                'id': remove_prefix(q['value']),
                'type': q['tag'],
                'text': q['label'] if q['tag'] != 'hidden' else ''
            }
        return [transform_question(q) for q in xform.get_questions(langs)]
    formdefs = [{
        'name': "%s, %s" % (f['form'].get_module().name['en'], f['form'].name['en']) if f['type'] == 'module_form' else 'User Registration',
        'columns': ['id', 'type', 'text'],
        'rows': get_questions(f['form'])
    } for f in app.get_forms(bare=False)]

    if format == 'xlsx':
        f = StringIO()
        writer = Excel2007ExportWriter()
        writer.open([(sheet['name'], [FormattedRow(sheet['columns'])]) for sheet in formdefs], f)
        writer.write([(
            sheet['name'],
            [FormattedRow([cell for (_, cell) in sorted(row.items(), key=lambda item: sheet['columns'].index(item[0]))]) for row in sheet['rows']]
        ) for sheet in formdefs])
        writer.close()
        response = HttpResponse(f.getvalue(), mimetype=Format.from_format('xlsx').mimetype)
        set_file_download(response, 'formdefs.xlsx')
        return response
    else:
        return json_response(formdefs)

def _questions_for_form(request, form, langs):
    class FakeMessages(object):
        def __init__(self):
            self.messages = defaultdict(list)

        def add_message(self, type, message):
            self.messages[type].append(message)

        def error(self, request, message, *args, **kwargs):
            self.add_message('error', message)

        def warning(self, request, message, *args, **kwargs):
            self.add_message('warning', message)

    m = FakeMessages()

    _, context = get_form_view_context_and_template(request, form, langs, None, messages=m)
    xform_questions = context['xform_questions']
    return xform_questions, m.messages

def _find_name(names, langs):
    name = None
    for lang in langs:
        if lang in names:
            name = names[lang]
            break
    if name is None:
        lang = names.keys()[0]
        name = names[lang]
    return name

@login_and_domain_required
def app_summary(request, domain, app_id):
    return summary(request, domain, app_id, should_edit=True)

def app_summary_from_exchange(request, domain, app_id):
    dom = Domain.get_by_name(domain)
    if dom.is_snapshot:
        return summary(request, domain, app_id, should_edit=False)
    else:
        return HttpResponseForbidden()

def summary(request, domain, app_id, should_edit=True):
    app = get_app(domain, app_id)
    if app.doc_type == 'RemoteApp':
        raise Http404()
    context = get_apps_base_context(request, domain, app)
    langs = context['langs']

    modules = []

    for module in app.get_modules():
        forms = []
        for form in module.get_forms():
            questions, messages = _questions_for_form(request, form, langs)
            forms.append({'name': _find_name(form.name, langs),
                          'questions': questions,
                          'messages': dict(messages)})

        modules.append({'name': _find_name(module.name, langs), 'forms': forms})

    context['modules'] = modules
    context['summary'] = True

    if should_edit:
        return render(request, "app_manager/summary.html", context)
    else:
        return render(request, "app_manager/exchange_summary.html", context)

@login_and_domain_required
def download_translations(request, domain, app_id):
    app = get_app(domain, app_id)
    properties = tuple(["property"] + app.langs + ["default"])
    temp = StringIO()
    headers = (("translations", properties),)

    row_dict = {}
    for i, lang in enumerate(app.langs):
        index = i + 1
        trans_dict = app.translations.get(lang, {})
        for prop, trans in trans_dict.iteritems():
            if prop not in row_dict:
                row_dict[prop] = [prop]
            num_to_fill = index - len(row_dict[prop])
            row_dict[prop].extend(["" for i in range(num_to_fill)] if num_to_fill > 0 else [])
            row_dict[prop].append(trans)

    rows = row_dict.values()
    all_prop_trans = dict(st_trans.DEFAULT + st_trans.CC_DEFAULT + st_trans.CCODK_DEFAULT + st_trans.ODKCOLLECT_DEFAULT)
    all_prop_trans = dict((k.lower(), v) for k, v in all_prop_trans.iteritems())
    rows.extend([[t] for t in sorted(all_prop_trans.keys()) if t not in [k.lower() for k in row_dict]])

    def fillrow(row):
        num_to_fill = len(properties) - len(row)
        row.extend(["" for i in range(num_to_fill)] if num_to_fill > 0 else [])
        return row

    def add_default(row):
        row[-1] = all_prop_trans.get(row[0].lower(), "")
        return row

    rows = [add_default(fillrow(row)) for row in rows]

    data = (("translations", tuple(rows)),)
    export_raw(headers, data, temp)
    return export_response(temp, Format.XLS_2007, "translations")

@no_conflict_require_POST
@require_can_edit_apps
@get_file("file")
def upload_translations(request, domain, app_id):
    success = False
    try:
        workbook = WorkbookJSONReader(request.file)
        translations = workbook.get_worksheet(title='translations')

        app = get_app(domain, app_id)
        trans_dict = defaultdict(dict)
        for row in translations:
            for lang in app.langs:
                if row.get(lang):
                    trans_dict[lang].update({row["property"]: row[lang]})

        app.translations = dict(trans_dict)
        app.save()
        success = True
    except Exception:
        notify_exception(request, 'Bulk Upload Translations Error')
        messages.error(request, _("Something went wrong! Update failed. We're looking into it"))

    if success:
        messages.success(request, _("UI Translations Updated!"))

    return HttpResponseRedirect(reverse('app_languages', args=[domain, app_id]))


common_module_validations = [
    (lambda app: app.application_version == APP_V1,
     _('Please upgrade you app to > 2.0 in order to add a Careplan module'))
]


FN = 'fn'
VALIDATIONS = 'validations'
MODULE_TYPE_MAP = {
    'careplan': {
        FN: _new_careplan_module,
        VALIDATIONS: common_module_validations + [
            (lambda app: app.has_careplan_module,
             _('This application already has a Careplan module'))
        ]
    },
    'advanced': {
        FN: _new_advanced_module,
        VALIDATIONS: common_module_validations
    }
}<|MERGE_RESOLUTION|>--- conflicted
+++ resolved
@@ -409,7 +409,7 @@
         return "app_manager/form_view_careplan.html", context
     elif isinstance(form, AdvancedForm):
         context.update({
-            'show_custom_ref': toggle_enabled(toggles.APP_BUILDER_CUSTOM_PARENT_REF, request.user.username),
+            'show_custom_ref': toggles.APP_BUILDER_CUSTOM_PARENT_REF.enabled(request.user.username),
         })
         return "app_manager/form_view_advanced.html", context
     else:
@@ -542,9 +542,9 @@
         context.update({
             'show_care_plan': (v2_app
                                and not app.has_careplan_module
-                               and toggle_enabled(toggles.APP_BUILDER_CAREPLAN, request.user.username)),
+                               and toggles.APP_BUILDER_CAREPLAN.enabled(request.user.username)),
             'show_advanced': (v2_app
-                               and toggle_enabled(toggles.APP_BUILDER_ADVANCED, request.user.username)),
+                               and toggles.APP_BUILDER_ADVANCED.enabled(request.user.username)),
         })
 
     return context
@@ -744,14 +744,6 @@
         app.save()
 
     context.update({
-<<<<<<< HEAD
-=======
-        'show_care_plan': (v2_app
-                           and not (app and app.has_careplan_module)
-                           and toggles.APP_BUILDER_CAREPLAN.enabled(req.user.username)),
-        'show_commtrack': (v2_app
-                           and toggles.APP_BUILDER_COMMTRACK.enabled(req.user.username)),
->>>>>>> 45704995
         'module': module,
         'form': form,
     })
