--- conflicted
+++ resolved
@@ -535,14 +535,11 @@
     validation_cache = CachedStringProperty(
         lambda self: "cache-%s-%s-validation" % (self.get_app().get_id, self.unique_id)
     )
-<<<<<<< HEAD
-    schedule = SchemaProperty(FormSchedule)
-=======
     post_form_workflow = StringProperty(
         default=WORKFLOW_DEFAULT,
         choices=[WORKFLOW_DEFAULT, WORKFLOW_MODULE, WORKFLOW_PREVIOUS]
     )
->>>>>>> 05d4e0d1
+    schedule = SchemaProperty(FormSchedule)
 
     @classmethod
     def wrap(cls, data):
