--- conflicted
+++ resolved
@@ -4470,14 +4470,11 @@
         for name in other.lazy_list_attachments() or {}:
             if regexp is None or re.match(regexp, name):
                 self.lazy_put_attachment(other.lazy_fetch_attachment(name), name)
-<<<<<<< HEAD
-=======
 
     @property
     @memoized
     def create_build_files_on_build(self):
         return not toggles.SKIP_CREATING_DEFAULT_BUILD_FILES_ON_BUILD.enabled(self.domain)
->>>>>>> 9eb868b8
 
     def delete_app(self):
         domain_has_apps.clear(self.domain)
