--- conflicted
+++ resolved
@@ -4690,11 +4690,7 @@
             version, build_number = current_builds.TAG_MAP[data['commcare_tag']]
             data['build_spec'] = BuildSpec.from_string("%s/latest" % version).to_json()
             del data['commcare_tag']
-<<<<<<< HEAD
-        if "built_with" in data and isinstance(data['built_with'], basestring):
-=======
-        if data.has_key("built_with") and isinstance(data['built_with'], six.string_types):
->>>>>>> b0ed7efc
+        if "built_with" in data and isinstance(data['built_with'], six.string_types):
             data['built_with'] = BuildSpec.from_string(data['built_with']).to_json()
 
         if 'native_input' in data:
