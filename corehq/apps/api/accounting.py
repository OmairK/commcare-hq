--- conflicted
+++ resolved
@@ -173,11 +173,7 @@
         fields = ['id', 'salesforce_contract_id', 'date_start', 'date_end', 'date_delay_invoicing',
                   'date_created', 'is_active', 'do_not_invoice', 'auto_generate_credits', 'is_trial',
                   'service_type', 'pro_bono_status', 'last_modified', 'funding_source', 'is_hidden_to_ops',
-<<<<<<< HEAD
-                  'manual_downgrade']
-=======
                   'skip_auto_downgrade']
->>>>>>> 6c06ddfb
         resource_name = 'subscription'
 
 
