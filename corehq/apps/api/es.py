--- conflicted
+++ resolved
@@ -12,7 +12,7 @@
 from corehq.pillows.mappings.reportxform_mapping import REPORT_XFORM_INDEX
 from corehq.pillows.mappings.user_mapping import USER_INDEX
 from corehq.pillows.mappings.xform_mapping import XFORM_INDEX
-from dimagi.utils.parsing import ISO_DATE_FORMAT, json_format_datetime, string_to_datetime
+from dimagi.utils.parsing import ISO_DATE_FORMAT
 
 from dimagi.utils.logging import notify_exception
 
@@ -617,11 +617,7 @@
             datetime.datetime.strptime(date, '%Y-%m-%dT%H:%M:%S')
         except ValueError:
             try:
-<<<<<<< HEAD
                 datetime.datetime.strptime(date, '%Y-%m-%dT%H:%M:%S.%f')
-=======
-                date = json_format_datetime(string_to_datetime(date))
->>>>>>> ed897287
             except ValueError:
                 raise DateTimeError("Date not in the correct format")
     return date
