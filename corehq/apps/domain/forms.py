import copy
import logging
from urlparse import urlparse, parse_qs
import datetime
import dateutil
from dateutil.relativedelta import relativedelta
import re
import io
from PIL import Image
import uuid
from django.contrib.auth.tokens import default_token_generator
from django.contrib.sites.models import get_current_site
from django.utils.http import urlsafe_base64_encode
from corehq.toggles import CALL_CENTER_LOCATION_OWNERS, HIPAA_COMPLIANCE_CHECKBOX
from dimagi.utils.decorators.memoized import memoized
from django.conf import settings
from django.contrib.auth import get_user_model
from django.db import transaction
from corehq import privileges
from corehq.apps.accounting.exceptions import SubscriptionRenewalError
from corehq.apps.accounting.utils import domain_has_privilege
from corehq.apps.sms.phonenumbers_helper import parse_phone_number
from corehq.feature_previews import CALLCENTER

from django import forms
from crispy_forms.bootstrap import FormActions, StrictButton
from crispy_forms.helper import FormHelper
from crispy_forms import layout as crispy
from crispy_forms import bootstrap as twbscrispy
from corehq.apps.style import crispy as hqcrispy
from crispy_forms import bootstrap as twbscrispy

from django.core.urlresolvers import reverse

from django.forms.fields import (ChoiceField, CharField, BooleanField,
    ImageField)
from django.forms.widgets import  Select
from django.utils.encoding import smart_str, force_bytes
from django.utils.safestring import mark_safe
from django_countries.data import COUNTRIES
from corehq.apps.accounting.models import (
    BillingAccount,
    BillingAccountType,
    BillingContactInfo,
    CreditAdjustmentReason,
    CreditLine,
    Currency,
    DefaultProductPlan,
    FeatureType,
    ProBonoStatus,
    SoftwarePlanEdition,
    Subscription,
    SubscriptionAdjustmentMethod,
    SubscriptionType,
    EntryPoint,
)
from corehq.apps.app_manager.dbaccessors import get_apps_in_domain
from corehq.apps.app_manager.models import Application, FormBase, RemoteApp

from corehq.apps.domain.models import (LOGO_ATTACHMENT, LICENSES, DATA_DICT,
    AREA_CHOICES, SUB_AREA_CHOICES, BUSINESS_UNITS, Domain, TransferDomainRequest)
from corehq.apps.reminders.models import CaseReminderHandler

from corehq.apps.users.models import WebUser, CommCareUser
from corehq.apps.groups.models import Group
from corehq.apps.hqwebapp.crispy import TextField
from corehq.apps.hqwebapp.tasks import send_mail_async, send_html_email_async
from corehq.util.timezones.fields import TimeZoneField
from corehq.util.timezones.forms import TimeZoneChoiceField
from django.template.loader import render_to_string
from django.utils.translation import ugettext_noop, ugettext as _, ugettext_lazy
from corehq.apps.style.forms.widgets import BootstrapCheckboxInput, BootstrapDisabledInput
import django

if django.VERSION < (1, 6):
    from django.contrib.auth.hashers import UNUSABLE_PASSWORD as UNUSABLE_PASSWORD_PREFIX
else:
    from django.contrib.auth.hashers import UNUSABLE_PASSWORD_PREFIX

# used to resize uploaded custom logos, aspect ratio is preserved
LOGO_SIZE = (211, 32)

logger = logging.getLogger(__name__)


def tf_choices(true_txt, false_txt):
    return (('false', false_txt), ('true', true_txt))


class ProjectSettingsForm(forms.Form):
    """
    Form for updating a user's project settings
    """
    global_timezone = forms.CharField(
        initial="UTC",
        label="Project Timezone",
        widget=forms.HiddenInput
    )
    override_global_tz = forms.BooleanField(
        initial=False,
        required=False,
        label="",
        widget=BootstrapCheckboxInput(
            inline_label=ugettext_noop("Override project's timezone setting just for me.")
        )
    )
    user_timezone = TimeZoneChoiceField(
        label="My Timezone",
        initial=global_timezone.initial
    )

    def __init__(self, *args, **kwargs):
        super(ProjectSettingsForm, self).__init__(*args, **kwargs)
        self.helper = FormHelper(self)
        self.helper.form_id = 'my-project-settings-form'
        self.helper.form_class = 'form-horizontal'
        self.helper.label_class = 'col-sm-3 col-md-2'
        self.helper.field_class = 'col-sm-9 col-md-8 col-lg-6'
        self.helper.all().wrap_together(crispy.Fieldset, 'Override Project Timezone')
        self.helper.layout = crispy.Layout(
            crispy.Fieldset(
                'Override Project Timezone',
                crispy.Field('global_timezone', css_class='input-xlarge'),
                twbscrispy.PrependedText(
                    'override_global_tz', '', data_bind='checked: override_tz, event: {change: updateForm}'
                ),
                crispy.Div(
                    crispy.Field(
                        'user_timezone',
                        css_class='input-xlarge',
                        data_bind='event: {change: updateForm}'
                    ),
                    data_bind='visible: override_tz'
                )
            ),
            hqcrispy.FormActions(
                StrictButton(
                    _("Update My Settings"),
                    type="submit",
                    css_id="update-proj-settings",
                    css_class='btn-primary disabled',
                    data_bind="hqbSubmitReady: form_is_ready"
                )
            )
        )

    def clean_user_timezone(self):
        data = self.cleaned_data['user_timezone']
        timezone_field = TimeZoneField()
        timezone_field.run_validators(data)
        return smart_str(data)

    def save(self, user, domain):
        timezone = self.cleaned_data['global_timezone']
        override = self.cleaned_data['override_global_tz']
        if override:
            timezone = self.cleaned_data['user_timezone']
        dm = user.get_domain_membership(domain)
        dm.timezone = timezone
        dm.override_global_tz = override
        user.save()
        return True


class SnapshotApplicationForm(forms.Form):
    publish = BooleanField(label=ugettext_noop("Publish?"), required=False)
    name = CharField(label=ugettext_noop("Name"), required=True)
    description = CharField(label=ugettext_noop("Description"), required=False, widget=forms.Textarea,
        help_text=ugettext_noop("A detailed technical description of the application"))
    deployment_date = CharField(label=ugettext_noop("Deployment date"), required=False)
    phone_model = CharField(label=ugettext_noop("Phone model"), required=False)
    user_type = CharField(label=ugettext_noop("User type"), required=False,
        help_text=ugettext_noop("e.g. CHW, ASHA, RA, etc"))
    attribution_notes = CharField(label=ugettext_noop("Attribution notes"), required=False,
        help_text=ugettext_noop(
            "Enter any special instructions to users here. "
            "This will be shown just before users copy your project."),
        widget=forms.Textarea)

    def __init__(self, *args, **kwargs):
        super(SnapshotApplicationForm, self).__init__(*args, **kwargs)
        self.helper = FormHelper()
        self.helper.form_tag = False
        self.helper.label_class = 'col-sm-3 col-md-4 col-lg-2'
        self.helper.field_class = 'col-sm-9 col-md-8 col-lg-6'
        self.helper.layout = crispy.Layout(
            twbscrispy.PrependedText('publish', ''),
            crispy.Div(
                'name',
                'description',
                'deployment_date',
                'phone_model',
                'user_type',
                'attribution_notes'
            )
        )


class SnapshotFixtureForm(forms.Form):
    publish = BooleanField(label=ugettext_noop("Publish?"), required=False)
    description = CharField(label=ugettext_noop("Description"), required=False, widget=forms.Textarea,
        help_text=ugettext_noop("A detailed technical description of the table"))

    def __init__(self, *args, **kwargs):
        super(SnapshotFixtureForm, self).__init__(*args, **kwargs)
        self.helper = FormHelper()
        self.helper.form_tag = False
        self.helper.layout = crispy.Layout(
            twbscrispy.PrependedText('publish', ''),
            'description',
        )


class SnapshotSettingsForm(forms.Form):
    title = CharField(label=ugettext_noop("Title"), required=True, max_length=100)
    project_type = CharField(
        label=ugettext_noop("Project Category"),
        required=True,
        help_text=ugettext_noop("e.g. MCH, HIV, etc.")
    )
    license = ChoiceField(label=ugettext_noop("License"), required=True, choices=LICENSES.items(),
                          widget=Select(attrs={'class': 'input-xxlarge'}))
    description = CharField(
        label=ugettext_noop("Long Description"), required=False, widget=forms.Textarea,
        help_text=ugettext_noop("A high-level overview of your project as a whole"))
    short_description = CharField(
        label=ugettext_noop("Short Description"), required=False,
        widget=forms.Textarea(attrs={'maxlength': 200}),
        help_text=ugettext_noop("A brief description of your project (max. 200 characters)"))
    share_multimedia = BooleanField(label=ugettext_noop("Share all multimedia?"), required=False,
        help_text=ugettext_noop("This will allow any user to see and use all multimedia in this project"))
    share_reminders = BooleanField(label=ugettext_noop("Share Reminders?"), required=False,
        help_text=ugettext_noop("This will publish reminders along with this project"))
    image = forms.ImageField(label=ugettext_noop("Exchange image"), required=False,
        help_text=ugettext_noop("An optional image to show other users your logo or what your app looks like"))
    old_image = forms.BooleanField(required=False)

    video = CharField(label=ugettext_noop("Youtube Video"), required=False,
        help_text=ugettext_noop("An optional youtube clip to tell users about your app. Please copy and paste a URL to a youtube video"))
    documentation_file = forms.FileField(label=ugettext_noop("Documentation File"), required=False,
        help_text=ugettext_noop("An optional file to tell users more about your app."))
    old_documentation_file = forms.BooleanField(required=False)
    cda_confirmed = BooleanField(required=False, label=ugettext_noop("Content Distribution Agreement"))
    is_starter_app = BooleanField(required=False, label=ugettext_noop("This is a starter application"))

    def __init__(self, *args, **kw):
        self.dom = kw.pop("domain", None)
        self.is_superuser = kw.pop("is_superuser", None)
        super(SnapshotSettingsForm, self).__init__(*args, **kw)

        self.helper = FormHelper()
        self.helper.label_class = 'col-sm-3 col-md-4 col-lg-2'
        self.helper.field_class = 'col-sm-9 col-md-8 col-lg-6'
        self.helper.form_tag = False
        self.helper.layout = crispy.Layout(
            crispy.Fieldset(
                'Project Description',
                'title',
                'short_description',
                'description',
                'project_type',
                'image',
                crispy.Field(
                    'old_image',
                    template='domain/partials/old_snapshot_image.html'
                )
            ),
            crispy.Fieldset(
                'Documentation',
                'video',
                'documentation_file',
                crispy.Field(
                    'old_documentation_file',
                    template='domain/partials/old_snapshot_documentation_file.html'
                )
            ),
            crispy.Fieldset(
                'Content',
                twbscrispy.PrependedText('share_multimedia', ''),
                twbscrispy.PrependedText('share_reminders', '')
            ),
            crispy.Fieldset(
                'Licensing',
                'license',
                twbscrispy.PrependedText('cda_confirmed', ''),
            ),
        )

        if self.is_superuser:
            self.helper.layout.append(
                crispy.Fieldset('Starter App', twbscrispy.PrependedText('is_starter_app', ''))
            )

        self.fields['license'].help_text = \
            render_to_string('domain/partials/license_explanations.html', {
                'extra': _("All un-licensed multimedia files in "
                           "your project will be given this license")
            })
        self.fields['cda_confirmed'].help_text = \
            render_to_string('domain/partials/cda_modal.html')

    def clean_cda_confirmed(self):
        data_cda = self.cleaned_data['cda_confirmed']
        data_publish = self.data.get('publish_on_submit', "no") == "yes"
        if data_publish and data_cda is False:
            raise forms.ValidationError('You must agree to our Content Distribution Agreement to publish your project.')
        return data_cda

    def clean_video(self):
        video = self.cleaned_data['video']
        if not video:
            return video

        def video_id(value):
            # http://stackoverflow.com/questions/4356538/how-can-i-extract-video-id-from-youtubes-link-in-python#answer-7936523
            """
            Examples:
            - http://youtu.be/SA2iWivDJiE
            - http://www.youtube.com/watch?v=_oPAwA_Udwc&feature=feedu
            - http://www.youtube.com/embed/SA2iWivDJiE
            - http://www.youtube.com/v/SA2iWivDJiE?version=3&amp;hl=en_US
            """
            query = urlparse(value)
            if query.hostname == 'youtu.be':
                return query.path[1:]
            if query.hostname in ('www.youtube.com', 'youtube.com'):
                if query.path == '/watch':
                    p = parse_qs(query.query)
                    return p['v'][0]
                if query.path[:7] == '/embed/':
                    return query.path.split('/')[2]
                if query.path[:3] == '/v/':
                    return query.path.split('/')[2]
                    # fail?
            return None

        v_id = video_id(video)
        if not v_id:
            raise forms.ValidationError('This is not a correctly formatted youtube URL. Please use a different URL.')
        return v_id

    def clean(self):
        cleaned_data = self.cleaned_data
        sm = cleaned_data["share_multimedia"]
        license = cleaned_data["license"]
        app_ids = self._get_apps_to_publish()

        if sm and license not in self.dom.most_restrictive_licenses(apps_to_check=app_ids):
            license_choices = [LICENSES[l] for l in self.dom.most_restrictive_licenses(apps_to_check=app_ids)]
            msg = render_to_string('domain/partials/restrictive_license.html', {'licenses': license_choices})
            self._errors["license"] = self.error_class([msg])

            del cleaned_data["license"]

        sr = cleaned_data["share_reminders"]
        if sr:  # check that the forms referenced by the events in each reminders exist in the project
            referenced_forms = CaseReminderHandler.get_referenced_forms(domain=self.dom.name)
            if referenced_forms:
                apps = [Application.get(app_id) for app_id in app_ids]
                app_forms = [f.unique_id for forms in [app.get_forms() for app in apps] for f in forms]
                nonexistent_forms = filter(lambda f: f not in app_forms, referenced_forms)
                nonexistent_forms = [FormBase.get_form(f) for f in nonexistent_forms]
                if nonexistent_forms:
                    msg = """
                        Your reminders reference forms that are not being published.
                        Make sure the following forms are being published: %s
                    """ % str([f.default_name() for f in nonexistent_forms]).strip('[]')
                    self._errors["share_reminders"] = self.error_class([msg])

        return cleaned_data

    def _get_apps_to_publish(self):
        app_ids = []
        for d, val in self.data.iteritems():
            d = d.split('-')
            if len(d) < 2:
                continue
            if d[1] == 'publish' and val == 'on':
                app_ids.append(d[0])

        return app_ids

########################################################################################################


class TransferDomainFormErrors(object):
    USER_DNE = ugettext_lazy(u'The user being transferred to does not exist')
    DOMAIN_MISMATCH = ugettext_lazy(u'Mismatch in domains when confirming')


class TransferDomainForm(forms.ModelForm):

    class Meta:
        model = TransferDomainRequest
        fields = ['domain', 'to_username']

    def __init__(self, domain, from_username, *args, **kwargs):
        super(TransferDomainForm, self).__init__(*args, **kwargs)
        self.current_domain = domain
        self.from_username = from_username

        self.fields['domain'].label = _(u'Type the name of the project to confirm')
        self.fields['to_username'].label = _(u'New owner\'s CommCare username')

        self.helper = FormHelper()
        self.helper.layout = crispy.Layout(
            'domain',
            'to_username',
            StrictButton(
                _("Transfer Project"),
                type="submit",
                css_class='btn-danger',
            )
        )

    def save(self, commit=True):
        instance = super(TransferDomainForm, self).save(commit=False)
        instance.from_username = self.from_username
        if commit:
            instance.save()
        return instance

    def clean_domain(self):
        domain = self.cleaned_data['domain']

        if domain != self.current_domain:
            raise forms.ValidationError(TransferDomainFormErrors.DOMAIN_MISMATCH)

        return domain

    def clean_to_username(self):
        username = self.cleaned_data['to_username']

        if not WebUser.get_by_username(username):
            raise forms.ValidationError(TransferDomainFormErrors.USER_DNE)

        return username


class SubAreaMixin():
    def clean_sub_area(self):
        area = self.cleaned_data['area']
        sub_area = self.cleaned_data['sub_area']

        if sub_area:
            if not area:
                raise forms.ValidationError(_('You may not specify a sub area when the project has no specified area'))
        else:
            return None

        sub_areas = []
        for a in DATA_DICT["area"]:
            if a["name"] == area:
                sub_areas = a["sub_areas"]

        if sub_area not in sub_areas:
            raise forms.ValidationError(_('This is not a valid sub-area for the area %s') % area)
        return sub_area


class DomainGlobalSettingsForm(forms.Form):
    USE_LOCATION_CHOICE = "user_location"
    USE_PARENT_LOCATION_CHOICE = 'user_parent_location'
    LOCATION_CHOICES = [USE_LOCATION_CHOICE, USE_PARENT_LOCATION_CHOICE]
    CASES_AND_FIXTURES_CHOICE = "cases_and_fixtures"
    CASES_ONLY_CHOICE = "cases_only"

    hr_name = forms.CharField(
        label=ugettext_lazy("Project Name"),
        help_text=ugettext_lazy("This name will appear in the upper right corner "
                                "when you are in this project. Changing this name "
                                "will not change the URL of the project.")
    )
    default_timezone = TimeZoneChoiceField(label=ugettext_noop("Default Timezone"), initial="UTC")

    logo = ImageField(
        label=ugettext_lazy("Custom Logo"),
        required=False,
        help_text=ugettext_lazy("Upload a custom image to display instead of the "
                    "CommCare HQ logo.  It will be automatically resized to "
                    "a height of 32 pixels.")
    )
    delete_logo = BooleanField(
        label=ugettext_lazy("Delete Logo"),
        required=False,
        help_text=ugettext_lazy("Delete your custom logo and use the standard one.")
    )
    call_center_enabled = BooleanField(
        label=ugettext_lazy("Call Center Application"),
        required=False,
        help_text=ugettext_lazy("Call Center mode is a CommCareHQ module for managing "
                    "call center workflows. It is still under "
                    "active development. Do not enable for your domain unless "
                    "you're actively piloting it.")
    )
    call_center_type = ChoiceField(
        label=ugettext_lazy("Call Center Type"),
        initial=CASES_AND_FIXTURES_CHOICE,
        choices=[
            (CASES_AND_FIXTURES_CHOICE, "Create cases and indicators"),
            (CASES_ONLY_CHOICE, "Create just cases"),
        ],
        help_text=ugettext_lazy(
            """
            If "Create cases and indicators" is selected, each user will have a case associated with it,
            and fixtures will be synced containing indicators about each user. If "Create just cases"
            is selected, the fixtures will not be created.
            """
        ),
        required=False,
    )
    call_center_case_owner = ChoiceField(
        label=ugettext_lazy("Call Center Case Owner"),
        initial=None,
        required=False,
        help_text=ugettext_lazy("Select the person who will be listed as the owner "
                    "of all cases created for call center users.")
    )
    call_center_case_type = CharField(
        label=ugettext_lazy("Call Center Case Type"),
        required=False,
        help_text=ugettext_lazy("Enter the case type to be used for FLWs in call center apps")
    )

    def __init__(self, *args, **kwargs):
        self.domain = kwargs.pop('domain', None)
        self.can_use_custom_logo = kwargs.pop('can_use_custom_logo', False)
        super(DomainGlobalSettingsForm, self).__init__(*args, **kwargs)
        self.helper = FormHelper(self)
        self.helper.form_class = 'form-horizontal'
        self.helper.label_class = 'col-sm-3 col-md-2'
        self.helper.field_class = 'col-sm-9 col-md-8 col-lg-6'
        self.helper[3] = twbscrispy.PrependedText('delete_logo', '')
        self.helper[4] = twbscrispy.PrependedText('call_center_enabled', '')
        self.helper.all().wrap_together(crispy.Fieldset, 'Edit Basic Information')
        self.helper.layout.append(
            hqcrispy.FormActions(
                StrictButton(
                    _("Update Basic Info"),
                    type="submit",
                    css_class='btn-primary',
                )
            )
        )

        if not self.can_use_custom_logo:
            del self.fields['logo']
            del self.fields['delete_logo']

        if self.domain:
            if not CALLCENTER.enabled(self.domain):
                del self.fields['call_center_enabled']
                del self.fields['call_center_type']
                del self.fields['call_center_case_owner']
                del self.fields['call_center_case_type']
            else:
                groups = Group.get_case_sharing_groups(self.domain)
                users = CommCareUser.by_domain(self.domain)

                call_center_user_choices = [
                    (user._id, user.raw_username + ' [user]') for user in users
                ]
                call_center_group_choices = [
                    (group._id, group.name + ' [group]') for group in groups
                ]
                call_center_location_choices = []
                if CALL_CENTER_LOCATION_OWNERS.enabled(self.domain):
                    call_center_location_choices = [
                        (self.USE_LOCATION_CHOICE, ugettext_lazy("user's location [location]")),
                        (self.USE_PARENT_LOCATION_CHOICE, ugettext_lazy("user's location's parent [location]")),
                    ]

                self.fields["call_center_case_owner"].choices = \
                    [('', '')] + \
                    call_center_location_choices + \
                    call_center_user_choices + \
                    call_center_group_choices

    def clean_default_timezone(self):
        data = self.cleaned_data['default_timezone']
        timezone_field = TimeZoneField()
        timezone_field.run_validators(data)
        return smart_str(data)

    def clean(self):
        cleaned_data = super(DomainGlobalSettingsForm, self).clean()
        if (cleaned_data.get('call_center_enabled') and
                (not cleaned_data.get('call_center_case_type') or
                 not cleaned_data.get('call_center_case_owner') or
                 not cleaned_data.get('call_center_type'))):
            raise forms.ValidationError(_(
                'You must choose a Call Center Type, Owner, and Case Type to use the call center application. '
                'Please uncheck the "Call Center Application" setting or enter values for the other fields.'
            ))

        return cleaned_data

    def _save_logo_configuration(self, domain):
        if self.can_use_custom_logo:
            logo = self.cleaned_data['logo']
            if logo:

                input_image = Image.open(io.BytesIO(logo.read()))
                input_image.load()
                input_image.thumbnail(LOGO_SIZE)
                # had issues trying to use a BytesIO instead
                tmpfilename = "/tmp/%s_%s" % (uuid.uuid4(), logo.name)
                input_image.save(tmpfilename, 'PNG')

                with open(tmpfilename) as tmpfile:
                    domain.put_attachment(tmpfile, name=LOGO_ATTACHMENT)
            elif self.cleaned_data['delete_logo']:
                domain.delete_attachment(LOGO_ATTACHMENT)

    def _save_call_center_configuration(self, domain):
        cc_config = domain.call_center_config
        cc_config.enabled = self.cleaned_data.get('call_center_enabled', False)
        if cc_config.enabled:

            domain.internal.using_call_center = True
            cc_config.use_fixtures = self.cleaned_data['call_center_type'] == self.CASES_AND_FIXTURES_CHOICE

            owner = self.cleaned_data.get('call_center_case_owner', None)
            if owner in self.LOCATION_CHOICES:
                cc_config.call_center_case_owner = None
                cc_config.use_user_location_as_owner = True
                cc_config.user_location_ancestor_level = 1 if owner == self.USE_PARENT_LOCATION_CHOICE else 0
            else:
                cc_config.case_owner_id = owner
                cc_config.use_user_location_as_owner = False

            cc_config.case_type = self.cleaned_data.get('call_center_case_type', None)

    def _save_timezone_configuration(self, domain):
        global_tz = self.cleaned_data['default_timezone']
        if domain.default_timezone != global_tz:
            domain.default_timezone = global_tz
            users = WebUser.by_domain(domain.name)
            users_to_save = []
            for user in users:
                dm = user.get_domain_membership(domain.name)
                if not dm.override_global_tz and dm.timezone != global_tz:
                    dm.timezone = global_tz
                    users_to_save.append(user)
            if users_to_save:
                WebUser.bulk_save(users_to_save)

    def save(self, request, domain):
        domain.hr_name = self.cleaned_data['hr_name']
        self._save_logo_configuration(domain)
        self._save_call_center_configuration(domain)
        self._save_timezone_configuration(domain)
        domain.save()
        return True


class DomainMetadataForm(DomainGlobalSettingsForm):

    cloudcare_releases = ChoiceField(
        label=ugettext_lazy("CloudCare should use"),
        initial=None,
        required=False,
        choices=(
            ('stars', ugettext_lazy('Latest starred version')),
            ('nostars', ugettext_lazy('Highest numbered version (not recommended)')),
        ),
        help_text=ugettext_lazy("Choose whether CloudCare should use the latest "
                    "starred build or highest numbered build in your "
                    "application.")
    )

    def __init__(self, *args, **kwargs):
        user = kwargs.pop('user', None)
        domain = kwargs.get('domain', None)
        super(DomainMetadataForm, self).__init__(*args, **kwargs)

        project = Domain.get_by_name(domain)
        if project.cloudcare_releases == 'default' or not domain_has_privilege(domain, privileges.CLOUDCARE):
            # if the cloudcare_releases flag was just defaulted, don't bother showing
            # this setting at all
            del self.fields['cloudcare_releases']

    def save(self, request, domain):
        res = DomainGlobalSettingsForm.save(self, request, domain)

        if not res:
            return False
        try:
            cloudcare_releases = self.cleaned_data.get('cloudcare_releases')
            if cloudcare_releases and domain.cloudcare_releases != 'default':
                # you're never allowed to change from default
                domain.cloudcare_releases = cloudcare_releases
            domain.save()
            return True
        except Exception, e:
            logging.exception("couldn't save project settings - error is %s" % e)
            return False


def tuple_of_copies(a_list, blank=True):
    ret = [(item, item) for item in a_list]
    if blank:
        ret.insert(0, ('', '---'))
    return tuple(ret)


class PrivacySecurityForm(forms.Form):
    restrict_superusers = BooleanField(
        label=ugettext_lazy("Restrict Dimagi Staff Access"),
        required=False,
        help_text=ugettext_lazy("If access to a project space is restricted only users added " +
                                "to the domain and staff members will have access.")
    )
    secure_submissions = BooleanField(
        label=ugettext_lazy("Secure submissions"),
        required=False,
        help_text=ugettext_lazy(mark_safe(
            "Secure Submissions prevents others from impersonating your mobile workers."
            "This setting requires all deployed applications to be using secure "
            "submissions as well. "
            "<a href='https://help.commcarehq.org/display/commcarepublic/Project+Space+Settings'>"
            "Read more about secure submissions here</a>"))
    )
    allow_domain_requests = BooleanField(
        label=ugettext_lazy("Web user requests"),
        required=False,
        help_text=ugettext_lazy("Allow unknown users to request web access to the domain."),
    )
    hipaa_compliant = BooleanField(
        label=ugettext_lazy("HIPAA compliant"),
        required=False,
    )

    def __init__(self, *args, **kwargs):
        user_name = kwargs.pop('user_name')
        super(PrivacySecurityForm, self).__init__(*args, **kwargs)
        self.helper = FormHelper(self)
        self.helper.form_class = 'form-horizontal'
        self.helper.label_class = 'col-sm-3 col-md-2'
        self.helper.field_class = 'col-sm-9 col-md-8 col-lg-6'
        self.helper[0] = twbscrispy.PrependedText('restrict_superusers', '')
        self.helper[1] = twbscrispy.PrependedText('secure_submissions', '')
        self.helper[2] = twbscrispy.PrependedText('allow_domain_requests', '')
        self.helper[3] = twbscrispy.PrependedText('hipaa_compliant', '')
        if not HIPAA_COMPLIANCE_CHECKBOX.enabled(user_name):
            self.helper.layout.pop(3)
        self.helper.all().wrap_together(crispy.Fieldset, 'Edit Privacy Settings')
        self.helper.layout.append(
            hqcrispy.FormActions(
                StrictButton(
                    _("Update Privacy Settings"),
                    type="submit",
                    css_class='btn-primary',
                )
            )
        )

    def save(self, domain):
        domain.restrict_superusers = self.cleaned_data.get('restrict_superusers', False)
        domain.allow_domain_requests = self.cleaned_data.get('allow_domain_requests', False)
        secure_submissions = self.cleaned_data.get(
            'secure_submissions', False)
        apps_to_save = []
        if secure_submissions != domain.secure_submissions:
            for app in get_apps_in_domain(domain.name):
                if app.secure_submissions != secure_submissions:
                    app.secure_submissions = secure_submissions
                    apps_to_save.append(app)
        domain.secure_submissions = secure_submissions
        domain.hipaa_compliant = self.cleaned_data.get('hipaa_compliant', False)

        domain.save()

        if apps_to_save:
            apps = [app for app in apps_to_save if isinstance(app, Application)]
            remote_apps = [app for app in apps_to_save if isinstance(app, RemoteApp)]
            if apps:
                Application.bulk_save(apps)
            if remote_apps:
                RemoteApp.bulk_save(remote_apps)

        return True


class DomainInternalForm(forms.Form, SubAreaMixin):
    sf_contract_id = CharField(label=ugettext_noop("Salesforce Contract ID"), required=False)
    sf_account_id = CharField(label=ugettext_noop("Salesforce Account ID"), required=False)
    services = ChoiceField(label=ugettext_noop("Services"), required=False,
                           choices=tuple_of_copies(["basic", "plus", "full", "custom"]))
    initiative = forms.MultipleChoiceField(label=ugettext_noop("Initiative"),
                                           widget=forms.CheckboxSelectMultiple(),
                                           choices=tuple_of_copies(DATA_DICT["initiatives"], blank=False),
                                           required=False)
    workshop_region = CharField(
        label=ugettext_noop("Workshop Region"),
        required=False,
        help_text=ugettext_noop("e.g. US, LAC, SA, Sub-Saharan Africa, Southeast Asia, etc."))
    self_started = ChoiceField(
        label=ugettext_noop("Self Started?"),
        choices=tf_choices('Yes', 'No'),
        required=False,
        help_text=ugettext_noop(
            "The organization built and deployed their app themselves. Dimagi may have provided indirect support"
        ))
    is_test = ChoiceField(
        label=ugettext_lazy("Real Project"),
        choices=(('none', ugettext_lazy('Unknown')),
                 ('true', ugettext_lazy('Test')),
                 ('false', ugettext_lazy('Real')),)
    )
    area = ChoiceField(
        label=ugettext_noop("Sector*"),
        required=False,
        choices=tuple_of_copies(AREA_CHOICES))
    sub_area = ChoiceField(
        label=ugettext_noop("Sub-Sector*"),
        required=False,
        choices=tuple_of_copies(SUB_AREA_CHOICES))
    organization_name = CharField(
        label=ugettext_noop("Organization Name*"),
        required=False,
        help_text=ugettext_lazy("Quick 1-2 sentence summary of the project."),
    )
    notes = CharField(label=ugettext_noop("Notes*"), required=False, widget=forms.Textarea)
    phone_model = CharField(
        label=ugettext_noop("Device Model"),
        help_text=ugettext_lazy("Add CloudCare, if this project is using CloudCare as well"),
        required=False,
    )
    deployment_date = CharField(
        label=ugettext_noop("Deployment date"),
        required=False,
        help_text=ugettext_lazy("Date that the project went live (usually right after training).")
    )
    business_unit = forms.ChoiceField(
        label=ugettext_noop('Business Unit'),
        choices=tuple_of_copies(BUSINESS_UNITS),
        required=False,
    )
    countries = forms.MultipleChoiceField(
        label=ugettext_noop("Countries"),
        choices=sorted(COUNTRIES.items(), key=lambda x: x[0]),
        required=False,
    )
    commtrack_domain = ChoiceField(
        label=ugettext_noop("CommCare Supply Project"),
        choices=tf_choices('Yes', 'No'),
        required=False,
        help_text=ugettext_lazy("This app aims to improve the supply of goods and materials")
    )

    def __init__(self, can_edit_eula, *args, **kwargs):
        super(DomainInternalForm, self).__init__(*args, **kwargs)
        self.can_edit_eula = can_edit_eula
        additional_fields = []
        if self.can_edit_eula:
            additional_fields = ['custom_eula', 'can_use_data']
            self.fields['custom_eula'] = ChoiceField(
                label=ugettext_noop("Custom Eula?"),
                choices=tf_choices(_('Yes'), _('No')),
                required=False,
                help_text='Set to "yes" if this project has a customized EULA as per their contract.'
            )
            self.fields['can_use_data'] = ChoiceField(
                label=ugettext_noop("Can use project data?"),
                choices=tf_choices('Yes', 'No'),
                required=False,
                help_text='Set to "no" if this project opts out of data usage. Defaults to "yes".'
            )

        self.helper = FormHelper()
        self.helper.form_class = 'form form-horizontal'
        self.helper.label_class = 'col-sm-3 col-md-2'
        self.helper.field_class = 'col-sm-9 col-md-8 col-lg-6'
        self.helper.layout = crispy.Layout(
            crispy.Fieldset(
                _("Basic Information"),
                'initiative',
                'workshop_region',
                'self_started',
                'is_test',
                'area',
                'sub_area',
                'organization_name',
                'notes',
                'phone_model',
                'deployment_date',
                'business_unit',
                'countries',
                'commtrack_domain',
                crispy.Div(*additional_fields),
            ),
            crispy.Fieldset(
                _("Salesforce Details"),
                'sf_contract_id',
                'sf_account_id',
                'services',
            ),
            hqcrispy.FormActions(
                StrictButton(
                    _("Update Project Information"),
                    type="submit",
                    css_class='btn-primary',
                ),
            ),
        )

    def save(self, domain):
        kwargs = {"workshop_region": self.cleaned_data["workshop_region"]} if self.cleaned_data["workshop_region"] else {}
        if self.can_edit_eula:
            kwargs['custom_eula'] = self.cleaned_data['custom_eula'] == 'true'
            kwargs['can_use_data'] = self.cleaned_data['can_use_data'] == 'true'

        domain.update_deployment(
            date=dateutil.parser.parse(self.cleaned_data['deployment_date']),
            countries=self.cleaned_data['countries'],
        )
        domain.is_test = self.cleaned_data['is_test']
        domain.update_internal(
            sf_contract_id=self.cleaned_data['sf_contract_id'],
            sf_account_id=self.cleaned_data['sf_account_id'],
            services=self.cleaned_data['services'],
            initiative=self.cleaned_data['initiative'],
            self_started=self.cleaned_data['self_started'] == 'true',
            area=self.cleaned_data['area'],
            sub_area=self.cleaned_data['sub_area'],
            organization_name=self.cleaned_data['organization_name'],
            notes=self.cleaned_data['notes'],
            phone_model=self.cleaned_data['phone_model'],
            commtrack_domain=self.cleaned_data['commtrack_domain'] == 'true',
            business_unit=self.cleaned_data['business_unit'],
            **kwargs
        )




########################################################################################################

min_pwd = 4
max_pwd = 20
pwd_pattern = re.compile( r"([-\w]){"  + str(min_pwd) + ',' + str(max_pwd) + '}' )

def clean_password(txt):
    if len(txt) < min_pwd:
        raise forms.ValidationError('Password is too short; must be at least %s characters' % min_pwd )
    if len(txt) > max_pwd:
        raise forms.ValidationError('Password is too long; must be less than %s characters' % max_pwd )
    if not pwd_pattern.match(txt):
        raise forms.ValidationError('Password may only contain letters, numbers, hyphens, and underscores')
    return txt


class HQPasswordResetForm(forms.Form):
    """
    Only finds users and emails forms where the USERNAME is equal to the
    email specified (preventing Mobile Workers from using this form to submit).

    This small change is why we can't use the default PasswordReset form.
    """
    email = forms.EmailField(label=ugettext_lazy("Username"), max_length=254)
    error_messages = {
        'unknown': ugettext_lazy("That email address doesn't have an associated "
                     "user account. Are you sure you've registered?"),
        'unusable': ugettext_lazy("The user account associated with this email "
                       "address cannot reset the password."),
    }

    def clean_email(self):
        UserModel = get_user_model()
        email = self.cleaned_data["email"]
        matching_users = UserModel._default_manager.filter(username__iexact=email)

        # below here is not modified from the superclass
        if not len(matching_users):
            raise forms.ValidationError(self.error_messages['unknown'])
        if not any(user.is_active for user in matching_users):
            # none of the filtered users are active
            raise forms.ValidationError(self.error_messages['unknown'])
        if any((user.password == UNUSABLE_PASSWORD_PREFIX)
               for user in matching_users):
            raise forms.ValidationError(self.error_messages['unusable'])
        return email

    def save(self, domain_override=None,
             subject_template_name='registration/password_reset_subject.txt',
             email_template_name='registration/password_reset_email.html',
             # WARNING: Django 1.7 passes this in automatically. do not remove
             html_email_template_name=None,
             use_https=False, token_generator=default_token_generator,
             from_email=None, request=None):
        """
        Generates a one-use only link for resetting password and sends to the
        user.
        """
        UserModel = get_user_model()
        email = self.cleaned_data["email"]

        # this is the line that we couldn't easily override in PasswordForm where
        # we specifically filter for the username, not the email, so that
        # mobile workers who have the same email set as a web worker don't
        # get a password reset email.
        active_users = UserModel._default_manager.filter(
            username__iexact=email, is_active=True)

        # the code below is copied from default PasswordForm
        for user in active_users:
            # Make sure that no email is sent to a user that actually has
            # a password marked as unusable
            if not user.has_usable_password():
                continue
            if not domain_override:
                current_site = get_current_site(request)
                site_name = current_site.name
                domain = current_site.domain
            else:
                site_name = domain = domain_override
            c = {
                'email': user.email,
                'domain': domain,
                'site_name': site_name,
                'uid': urlsafe_base64_encode(force_bytes(user.pk)),
                'user': user,
                'token': token_generator.make_token(user),
                'protocol': 'https' if use_https else 'http',
            }
            subject = render_to_string(subject_template_name, c)
            # Email subject *must not* contain newlines
            subject = ''.join(subject.splitlines())
            email = render_to_string(email_template_name, c)
            send_mail_async.delay(subject, email, from_email, [user.email])


class ConfidentialPasswordResetForm(HQPasswordResetForm):
    def clean_email(self):
        try:
            return super(ConfidentialPasswordResetForm, self).clean_email()
        except forms.ValidationError:
            # The base class throws various emails that give away information about the user;
            # we can pretend all is well since the save() method is safe for missing users.
            return self.cleaned_data['email']


class EditBillingAccountInfoForm(forms.ModelForm):

    class Meta:
        model = BillingContactInfo
        fields = ['first_name', 'last_name', 'phone_number', 'emails', 'company_name', 'first_line',
                  'second_line', 'city', 'state_province_region', 'postal_code', 'country']

    def __init__(self, account, domain, creating_user, data=None, *args, **kwargs):
        self.account = account
        self.domain = domain
        self.creating_user = creating_user

        try:
            self.current_country = self.account.billingcontactinfo.country
        except Exception:
            initial = kwargs.get('initial')
            self.current_country = initial.get('country') if initial is not None else None

        try:
            kwargs['instance'] = self.account.billingcontactinfo
        except BillingContactInfo.DoesNotExist:
            pass

        super(EditBillingAccountInfoForm, self).__init__(data, *args, **kwargs)

        self.helper = FormHelper()
        self.helper.form_class = 'form form-horizontal'
        self.helper.layout = crispy.Layout(
            crispy.Fieldset(
                _("Basic Information"),
                'company_name',
                'first_name',
                'last_name',
                crispy.Field('emails', css_class='input-xxlarge'),
                'phone_number',
            ),
            crispy.Fieldset(
                 _("Mailing Address"),
                'first_line',
                'second_line',
                'city',
                'state_province_region',
                'postal_code',
                crispy.Field('country', css_class="input-large",
                             data_countryname=COUNTRIES.get(self.current_country, '')),
            ),
            FormActions(
                StrictButton(
                    _("Update Billing Information"),
                    type="submit",
                    css_class='btn btn-primary',
                ),
            ),
        )

    def clean_phone_number(self):
        data = self.cleaned_data['phone_number']
        parsed_number = None
        if data:
            for country in ["US", "GB", None]:
                parsed_number = parse_phone_number(data, country, failhard=False)
                if parsed_number is not None:
                    break
            if parsed_number is None:
                raise forms.ValidationError(_("It looks like this phone number is invalid. "
                                              "Did you forget the country code?"))
            return "+%s%s" % (parsed_number.country_code, parsed_number.national_number)

    def save(self, commit=True):
        billing_contact_info = super(EditBillingAccountInfoForm, self).save(commit=False)
        billing_contact_info.account = self.account
        billing_contact_info.save()

        self.account.save()
        return True


class ConfirmNewSubscriptionForm(EditBillingAccountInfoForm):
    plan_edition = forms.CharField(
        widget=forms.HiddenInput,
    )

    def __init__(self, account, domain, creating_user, plan_version, current_subscription, data=None, *args, **kwargs):
        self.plan_version = plan_version
        self.current_subscription = current_subscription
        super(ConfirmNewSubscriptionForm, self).__init__(account, domain, creating_user, data=data, *args, **kwargs)

        self.fields['plan_edition'].initial = self.plan_version.plan.edition

        from corehq.apps.domain.views import DomainSubscriptionView
        self.helper.layout = crispy.Layout(
            'plan_edition',
            crispy.Fieldset(
                _("Basic Information"),
                'company_name',
                'first_name',
                'last_name',
                crispy.Field('emails', css_class='input-xxlarge'),
                'phone_number',
            ),
            crispy.Fieldset(
                 _("Mailing Address"),
                'first_line',
                'second_line',
                'city',
                'state_province_region',
                'postal_code',
                crispy.Field('country', css_class="input-large",
                             data_countryname=COUNTRIES.get(self.current_country, ''))
            ),
            FormActions(
                crispy.HTML('<a href="%(url)s" style="margin-right:5px;" class="btn">%(title)s</a>' % {
                    'url': reverse(DomainSubscriptionView.urlname, args=[self.domain]),
                    'title': _("Cancel"),
                }),
                StrictButton(
                    _("Subscribe to Plan"),
                    type="submit",
                    css_class='btn btn-success disable-on-submit-no-spinner add-spinner-on-click',
                ),
            ),
        )

    def save(self, commit=True):
        account_save_success = super(ConfirmNewSubscriptionForm, self).save(commit=False)
        if not account_save_success:
            return False

        try:
            if self.current_subscription is not None:
                if self.plan_version.plan.edition == SoftwarePlanEdition.COMMUNITY:
                    self.current_subscription.cancel_subscription(adjustment_method=SubscriptionAdjustmentMethod.USER,
                                                                  web_user=self.creating_user)
                else:
                    subscription = self.current_subscription.change_plan(
                        self.plan_version,
                        web_user=self.creating_user,
                        adjustment_method=SubscriptionAdjustmentMethod.USER,
                        service_type=SubscriptionType.SELF_SERVICE,
                        pro_bono_status=ProBonoStatus.NO,
                    )
                    subscription.is_active = True
                    if subscription.plan_version.plan.edition == SoftwarePlanEdition.ENTERPRISE:
                        subscription.do_not_invoice = True
                    subscription.save()
            else:
                subscription = Subscription.new_domain_subscription(
                    self.account, self.domain, self.plan_version,
                    web_user=self.creating_user,
                    adjustment_method=SubscriptionAdjustmentMethod.USER,
                    service_type=SubscriptionType.SELF_SERVICE)
                subscription.is_active = True
                if subscription.plan_version.plan.edition == SoftwarePlanEdition.ENTERPRISE:
                    # this point can only be reached if the initiating user was a superuser
                    subscription.do_not_invoice = True
                subscription.save()
            return True
        except Exception:
            logger.exception("There was an error subscribing the domain '%s' to plan '%s'. "
                             "Go quickly!" % (self.domain, self.plan_version.plan.name))
        return False


class ConfirmSubscriptionRenewalForm(EditBillingAccountInfoForm):
    plan_edition = forms.CharField(
        widget=forms.HiddenInput,
    )
    confirm_legal = forms.BooleanField(
        required=True,
    )

    def __init__(self, account, domain, creating_user, current_subscription,
                 renewed_version, data=None, *args, **kwargs):
        self.current_subscription = current_subscription
        super(ConfirmSubscriptionRenewalForm, self).__init__(
            account, domain, creating_user, data=data, *args, **kwargs
        )
        self.renewed_version = renewed_version
        self.fields['plan_edition'].initial = renewed_version.plan.edition
        self.fields['confirm_legal'].label = mark_safe(ugettext_noop(
            'I have read and agree to the <a href="%(pa_url)s" '
            'target="_blank">Software Product Agreement</a>.'
        ) % {
            'pa_url': reverse("product_agreement"),
        })

        from corehq.apps.domain.views import DomainSubscriptionView
        self.helper.layout = crispy.Layout(
            'plan_edition',
            crispy.Fieldset(
                _("Basic Information"),
                'company_name',
                'first_name',
                'last_name',
                crispy.Field('emails', css_class='input-xxlarge'),
                'phone_number',
            ),
            crispy.Fieldset(
                 _("Mailing Address"),
                'first_line',
                'second_line',
                'city',
                'state_province_region',
                'postal_code',
                crispy.Field('country', css_class="input-large",
                             data_countryname=COUNTRIES.get(self.current_country, ''))
            ),
            crispy.Fieldset(
                _("Re-Confirm Product Agreement"),
                'confirm_legal',
            ),
            FormActions(
                crispy.HTML('<a href="%(url)s" style="margin-right:5px;" class="btn">%(title)s</a>' % {
                    'url': reverse(DomainSubscriptionView.urlname, args=[self.domain]),
                    'title': _("Cancel"),
                }),
                StrictButton(
                    _("Renew Plan"),
                    type="submit",
                    css_class='btn btn-success',
                ),
            ),
        )

    def save(self, commit=True):
        account_save_success = super(ConfirmSubscriptionRenewalForm, self).save(commit=False)
        if not account_save_success:
            return False

        try:
            self.current_subscription.renew_subscription(
                web_user=self.creating_user,
                adjustment_method=SubscriptionAdjustmentMethod.USER,
                service_type=SubscriptionType.SELF_SERVICE,
                pro_bono_status=ProBonoStatus.NO,
                new_version=self.renewed_version,
            )
        except SubscriptionRenewalError as e:
            logger.error("[BILLING] Subscription for %(domain)s failed to "
                         "renew due to: %(error)s." % {
                             'domain': self.domain,
                             'error': e,
                         })
        return True


class ProBonoForm(forms.Form):
    contact_email = forms.EmailField(label=ugettext_lazy("Contact email"))
    organization = forms.CharField(label=ugettext_lazy("Organization"))
    project_overview = forms.CharField(widget=forms.Textarea, label="Project overview")
    pay_only_features_needed = forms.CharField(widget=forms.Textarea, label="Pay only features needed")
    duration_of_project = forms.CharField(help_text=ugettext_lazy(
        "We grant pro-bono subscriptions to match the duration of your "
        "project, up to a maximum of 12 months at a time (at which point "
        "you need to reapply)."
    ))
    domain = forms.CharField(label=ugettext_lazy("Project Space"))
    dimagi_contact = forms.CharField(
        help_text=ugettext_lazy("If you have already been in touch with someone from "
                    "Dimagi, please list their name."),
        required=False)
    num_expected_users = forms.CharField(label=ugettext_lazy("Number of expected users"))

    def __init__(self, use_domain_field, *args, **kwargs):
        super(ProBonoForm, self).__init__(*args, **kwargs)
        if not use_domain_field:
            self.fields['domain'].required = False
        self.helper = FormHelper()
        self.helper.form_class = 'form form-horizontal'
        self.helper.layout = crispy.Layout(
            crispy.Fieldset(
            _('Pro-Bono Application'),
                'contact_email',
                'organization',
                crispy.Div(
                    'domain',
                    style=('' if use_domain_field else 'display:none'),
                ),
                'project_overview',
                'pay_only_features_needed',
                'duration_of_project',
                'num_expected_users',
                'dimagi_contact',
            ),
            FormActions(
                crispy.ButtonHolder(
                    crispy.Submit('submit_pro_bono', _('Submit Pro-Bono Application'))
                )
            ),
        )

    def process_submission(self, domain=None):
        try:
            params = {
                'pro_bono_form': self,
                'domain': domain,
            }
            html_content = render_to_string("domain/email/pro_bono_application.html", params)
            text_content = render_to_string("domain/email/pro_bono_application.txt", params)
            recipient = settings.PROBONO_SUPPORT_EMAIL
            subject = "[Pro-Bono Application]"
            if domain is not None:
                subject = "%s %s" % (subject, domain)
            send_html_email_async.delay(subject, recipient, html_content, text_content=text_content,
                            email_from=settings.DEFAULT_FROM_EMAIL)
        except Exception:
            logging.error("Couldn't send pro-bono application email. "
                          "Contact: %s" % self.cleaned_data['contact_email']
            )


class InternalSubscriptionManagementForm(forms.Form):
    autocomplete_account_types = [
        BillingAccountType.CONTRACT,
        BillingAccountType.GLOBAL_SERVICES,
        BillingAccountType.USER_CREATED,
    ]

    @property
    def slug(self):
        raise NotImplementedError

    @property
    def subscription_type(self):
        raise NotImplementedError

    @property
    def account_name(self):
        raise NotImplementedError

    @property
    def account_emails(self):
        return []

    def process_subscription_management(self):
        raise NotImplementedError

    @property
    @memoized
    def next_account(self):
        matching_accounts = BillingAccount.objects.filter(
            name=self.account_name,
            account_type=BillingAccountType.GLOBAL_SERVICES,
        ).order_by('date_created')
        if matching_accounts:
            account = matching_accounts[0]
        else:
            account = BillingAccount(
                name=self.account_name,
                created_by=self.web_user,
                created_by_domain=self.domain,
                currency=Currency.get_default(),
                dimagi_contact=self.web_user,
                account_type=BillingAccountType.GLOBAL_SERVICES,
                entry_point=EntryPoint.CONTRACTED,
            )
            account.save()
        contact_info, _ = BillingContactInfo.objects.get_or_create(account=account)
        emails = contact_info.emails.split(',') if contact_info.emails else []
        for email in self.account_emails:
            if email not in emails:
                emails.append(email)
        contact_info.emails = ','.join(emails)
        contact_info.save()
        return account

    @property
    @memoized
    def current_subscription(self):
        return Subscription.get_subscribed_plan_by_domain(self.domain)[1]

    @property
    @memoized
    def autocomplete_account_name(self):
        if (
            self.current_subscription
            and self.current_subscription.account.account_type in self.autocomplete_account_types
        ):
            return self.current_subscription.account.name
        return None

    @property
    @memoized
    def current_contact_emails(self):
        if self.current_subscription is None:
            return None
        try:
            return BillingContactInfo.objects.get(
                account=self.current_subscription.account,
                account__account_type__in=self.autocomplete_account_types,
            ).emails
        except BillingContactInfo.DoesNotExist:
            return None

    @property
    def subscription_default_fields(self):
        return {
            'internal_change': True,
            'web_user': self.web_user,
        }

    def __init__(self, domain, web_user, *args, **kwargs):
        super(InternalSubscriptionManagementForm, self).__init__(*args, **kwargs)
        self.domain = domain
        self.web_user = web_user

    @property
    def form_actions(self):
        return (
            crispy.Hidden('slug', self.slug),
            FormActions(
                crispy.ButtonHolder(
                    crispy.Submit(
                        self.slug,
                        ugettext_noop('Update'),
                        css_class='disable-on-submit',
                    )
                )
            ),
        )


class DimagiOnlyEnterpriseForm(InternalSubscriptionManagementForm):
    slug = 'dimagi_only_enterprise'
    subscription_type = ugettext_noop('Test or Demo Project')

    def __init__(self, domain, web_user, *args, **kwargs):
        super(DimagiOnlyEnterpriseForm, self).__init__(domain, web_user, *args, **kwargs)

        self.helper = FormHelper()
        self.helper.form_class = 'form-horizontal'
        self.helper.layout = crispy.Layout(
            crispy.HTML(ugettext_noop(
                '<i class="icon-info-sign"></i> You will have access to all '
                'features for free as soon as you hit "Update".  Please make '
                'sure this is an internal Dimagi test space, not in use by a '
                'partner.'
            )),
            *self.form_actions
        )

    def process_subscription_management(self):
        enterprise_plan_version = DefaultProductPlan.get_default_plan_by_domain(
            self.domain, SoftwarePlanEdition.ENTERPRISE
        ).plan.get_version()
        if self.current_subscription:
            self.current_subscription.change_plan(
                enterprise_plan_version,
                account=self.next_account,
                transfer_credits=self.current_subscription.account == self.next_account,
                **self.subscription_default_fields
            )
        else:
            Subscription.new_domain_subscription(
                self.next_account,
                self.domain,
                enterprise_plan_version,
                **self.subscription_default_fields
            )

    @property
    def subscription_default_fields(self):
        fields = super(DimagiOnlyEnterpriseForm, self).subscription_default_fields
        fields.update({
            'do_not_invoice': True,
        })
        return fields

    @property
    def account_name(self):
        return "Dimagi Internal Test Account for Project %s" % self.domain


class AdvancedExtendedTrialForm(InternalSubscriptionManagementForm):
    slug = 'advanced_extended_trial'
    subscription_type = ugettext_noop('Extended Trial')

    organization_name = forms.CharField(
        label=ugettext_noop('Organization Name'),
        max_length=BillingAccount._meta.get_field('name').max_length,
    )

    emails = forms.CharField(
        label=ugettext_noop('Partner Contact Emails'),
        max_length=BillingContactInfo._meta.get_field('emails').max_length
    )

    trial_length = forms.ChoiceField(
        choices=[(days, "%d days" % days) for days in [30, 60, 90]],
        label="Trial Length",
    )

    def __init__(self, domain, web_user, *args, **kwargs):
        super(AdvancedExtendedTrialForm, self).__init__(domain, web_user, *args, **kwargs)

        self.fields['organization_name'].initial = self.autocomplete_account_name
        self.fields['emails'].initial = self.current_contact_emails

        self.helper = FormHelper()
        self.helper.form_class = 'form-horizontal'
        self.helper.layout = crispy.Layout(
            crispy.Field('organization_name'),
            crispy.Field('emails', css_class='input-xxlarge'),
            crispy.Field('trial_length', data_bind='value: trialLength'),
            crispy.HTML(_(
                '<p><i class="icon-info-sign"></i> The trial includes '
                'access to all features, 5 mobile workers, and 25 SMS.  Fees '
                'apply for users or SMS in excess of these limits (1 '
                'USD/user/month, regular SMS fees).</p>'
            )),
            crispy.HTML(_(
                '<p><i class="icon-info-sign"></i> The trial will begin as soon '
                'as you hit "Update" and end on <span data-bind="text: end_date"></span>.  '
                'On <span data-bind="text: end_date"></span> '
                'the project space will automatically be subscribed to the '
                'Community plan.</p>'
            )),
            *self.form_actions
        )

    def process_subscription_management(self):
        advanced_trial_plan_version = DefaultProductPlan.get_default_plan_by_domain(
            self.domain, edition=SoftwarePlanEdition.ADVANCED, is_trial=True,
        )
        if self.current_subscription:
            self.current_subscription.change_plan(
                advanced_trial_plan_version,
                account=self.next_account,
                transfer_credits=self.current_subscription.account == self.next_account,
                **self.subscription_default_fields
            )
        else:
            Subscription.new_domain_subscription(
                self.next_account,
                self.domain,
                advanced_trial_plan_version,
                **self.subscription_default_fields
            )

    @property
    def subscription_default_fields(self):
        fields = super(AdvancedExtendedTrialForm, self).subscription_default_fields
        fields.update({
            'auto_generate_credits': False,
            'date_end': datetime.date.today() + relativedelta(days=int(self.cleaned_data['trial_length'])),
            'do_not_invoice': False,
            'is_trial': True,
<<<<<<< HEAD
            'service_type': SubscriptionType.EXTENDED_TRIAL
=======
>>>>>>> 17ff51ae
        })
        return fields

    @property
    def account_name(self):
        return self.cleaned_data['organization_name']

    @property
    def account_emails(self):
        return self.cleaned_data['emails'].split(',')


class ContractedPartnerForm(InternalSubscriptionManagementForm):
    slug = 'contracted_partner'
    subscription_type = ugettext_noop('Contracted Partner')

    software_plan_edition = forms.ChoiceField(
        choices=(
            (SoftwarePlanEdition.STANDARD, SoftwarePlanEdition.STANDARD),
            (SoftwarePlanEdition.PRO, SoftwarePlanEdition.PRO),
            (SoftwarePlanEdition.ADVANCED, SoftwarePlanEdition.ADVANCED),
        ),
        label=ugettext_noop('Software Plan'),
    )

    fogbugz_client_name = forms.CharField(
        label=ugettext_noop('Fogbugz Client Name'),
        max_length=BillingAccount._meta.get_field('name').max_length,
    )

    emails = forms.CharField(
        help_text=ugettext_noop(
            'This is who will receive invoices if the Client exceeds the user '
            'or SMS limits in their plan.'
        ),
        label=ugettext_noop('Partner Contact Emails'),
        max_length=BillingContactInfo._meta.get_field('emails').max_length,
    )

    start_date = forms.DateField(
        help_text=ugettext_noop('Date the project needs access to features.'),
        label=ugettext_noop('Start Date'),
    )

    end_date = forms.DateField(
        help_text=ugettext_noop(
            '1 year after the deployment date (date the project goes live).'
        ),
        label=ugettext_noop('End Date'),
    )

    sms_credits = forms.DecimalField(
        initial=0,
        label=ugettext_noop('SMS Credits'),
    )

    user_credits = forms.IntegerField(
        initial=0,
        label=ugettext_noop('User Credits'),
    )

    def __init__(self, domain, web_user, *args, **kwargs):
        super(ContractedPartnerForm, self).__init__(domain, web_user, *args, **kwargs)

        self.helper = FormHelper()
        self.helper.form_class = 'form-horizontal'
        self.fields['fogbugz_client_name'].initial = self.autocomplete_account_name
        self.fields['emails'].initial = self.current_contact_emails

        plan_edition = self.current_subscription.plan_version.plan.edition if self.current_subscription else None
        if plan_edition not in [
            first for first, second in self.fields['software_plan_edition'].choices
        ]:
            self.fields['start_date'].initial = datetime.date.today()
            self.fields['end_date'].initial = datetime.date.today() + relativedelta(years=1)
            self.helper.layout = crispy.Layout(
                TextField('software_plan_edition', plan_edition),
                crispy.Field('software_plan_edition'),
                crispy.Field('fogbugz_client_name'),
                crispy.Field('emails', css_class='input-xxlarge'),
                crispy.Field('start_date', css_class='date-picker'),
                crispy.Field('end_date', css_class='date-picker'),
                crispy.Field('sms_credits'),
                crispy.Field('user_credits'),
                crispy.HTML(_(
                    '<p><i class="icon-info-sign"></i> Clicking "Update" will set '
                    'up the subscription in CommCareHQ to one of our standard '
                    'contracted plans.  If you need to set up a non-standard plan, '
                    'please email %(accounts_email)s.</p>') % {
                        'accounts_email': settings.ACCOUNTS_EMAIL,
                    }
                ),
                *self.form_actions
            )
        else:
            self.fields['end_date'].initial = self.current_subscription.date_end
            self.fields['software_plan_edition'].initial = plan_edition
            self.helper.layout = crispy.Layout(
                crispy.Field('software_plan_edition'),
                crispy.Field('fogbugz_client_name'),
                crispy.Field('emails', css_class='input-xxlarge'),
                TextField('start_date', self.current_subscription.date_start),
                crispy.Hidden('start_date', self.current_subscription.date_start),
                crispy.Field('end_date', css_class='date-picker'),
                crispy.Hidden('sms_credits', 0),
                crispy.Hidden('user_credits', 0),
                crispy.HTML(_(
                    '<div class="alert">'
                    '<p><strong>Are you sure you want to extend the subscription?</strong></p>'
                    '<p>If this project is becoming a self-service project and only paying for '
                    'hosting fees, please have them self-subscribe through the subscription page.  '
                    'Please use this page only to extend the existing services contract.</p>'
                    '</div>'
                )),
                *self.form_actions
            )

    def process_subscription_management(self):
        new_plan_version = DefaultProductPlan.get_default_plan_by_domain(
            self.domain, edition=self.cleaned_data['software_plan_edition'],
        )

        if not self.current_subscription or self.cleaned_data['start_date'] > datetime.date.today():
            with transaction.atomic():
                # atomically create new subscription
                new_subscription = Subscription.new_domain_subscription(
                    self.next_account,
                    self.domain,
                    new_plan_version,
                    date_start=self.cleaned_data['start_date'],
                    **self.subscription_default_fields
                )
        else:
            # change plan method is already atomic
            new_subscription = self.current_subscription.change_plan(
                new_plan_version,
                transfer_credits=self.current_subscription.account == self.next_account,
                account=self.next_account,
                **self.subscription_default_fields
            )

        CreditLine.add_credit(
            self.cleaned_data['sms_credits'],
            feature_type=FeatureType.SMS,
            subscription=new_subscription,
            web_user=self.web_user,
            reason=CreditAdjustmentReason.MANUAL,
        )
        CreditLine.add_credit(
            self.cleaned_data['user_credits'],
            feature_type=FeatureType.USER,
            subscription=new_subscription,
            web_user=self.web_user,
            reason=CreditAdjustmentReason.MANUAL,
        )

    @property
    def subscription_default_fields(self):
        fields = super(ContractedPartnerForm, self).subscription_default_fields
        fields.update({
            'auto_generate_credits': True,
            'date_end': self.cleaned_data['end_date'],
            'do_not_invoice': False,
            'service_type': SubscriptionType.CONTRACTED,
        })
        return fields

    @property
    def account_name(self):
        return self.cleaned_data['fogbugz_client_name']

    @property
    def account_emails(self):
        return self.cleaned_data['emails'].split(',')

    def clean_end_date(self):
        end_date = self.cleaned_data['end_date']
        if end_date < datetime.date.today():
            raise forms.ValidationError(_(
                'End Date cannot be a past date.'
            ))
        if end_date > datetime.date.today() + relativedelta(years=5):
            raise forms.ValidationError(_(
                'This contract is too long to be managed in this interface.  '
                'Please contact %(email)s to manage a contract greater than '
                '5 years.'
            ) % {
                'email': settings.ACCOUNTS_EMAIL,
            })
        return end_date

    def clean_sms_credits(self):
        return self._clean_credits(self.cleaned_data['sms_credits'], 10000, _('SMS'))

    def clean_user_credits(self):
        return self._clean_credits(self.cleaned_data['user_credits'], 2000, _('user'))

    def _clean_credits(self, credits, max_credits, credits_name):
        if credits > max_credits:
            raise forms.ValidationError(_(
                'You tried to add too much %(credits_name)s credit!  Only '
                'someone on the operations team can add that much credit.  '
                'Please reach out to %(email)s.'
            ) % {
                'credits_name': credits_name,
                'email': settings.ACCOUNTS_EMAIL,
            })
        return credits


INTERNAL_SUBSCRIPTION_MANAGEMENT_FORMS = [
    ContractedPartnerForm,
    DimagiOnlyEnterpriseForm,
    AdvancedExtendedTrialForm,
]


class SelectSubscriptionTypeForm(forms.Form):
    subscription_type = forms.ChoiceField(
        choices=[
            ('', ugettext_noop('Select a subscription type...'))
        ] + [
            (form.slug, form.subscription_type)
            for form in INTERNAL_SUBSCRIPTION_MANAGEMENT_FORMS
        ],
        label=ugettext_noop('Subscription Type'),
        required=False,
    )

    def __init__(self, *args, **kwargs):
        super(SelectSubscriptionTypeForm, self).__init__(*args, **kwargs)

        self.helper = FormHelper()
        self.helper.form_class = 'form-horizontal'
        self.helper.layout = crispy.Layout(
            crispy.Field(
                'subscription_type',
                data_bind='value: subscriptionType',
            )
        )<|MERGE_RESOLUTION|>--- conflicted
+++ resolved
@@ -1588,10 +1588,7 @@
             'date_end': datetime.date.today() + relativedelta(days=int(self.cleaned_data['trial_length'])),
             'do_not_invoice': False,
             'is_trial': True,
-<<<<<<< HEAD
             'service_type': SubscriptionType.EXTENDED_TRIAL
-=======
->>>>>>> 17ff51ae
         })
         return fields
 
