/* globals hqDefine */
hqDefine("domain/js/snapshot_settings", function() {
    function view_on_exchange(version_name) {
        gaTrackLink($('#view-on-exchange'), 'Exchange', 'View on exchange', version_name);
        return false;
    }
    
    $(function() {
        $("#contentDistributionAgreement").on("show.bs.modal", function() {
<<<<<<< HEAD
            $(this).find(".modal-body").load(hqImport('hqwebapp/js/urllib').reverse('cda_basic'));
=======
            $(this).find(".modal-body").load(hqImport('hqwebapp/js/initial_page_data.js').reverse('cda_basic'));
>>>>>>> f14ec89a
        });
    
        $('[data-target="#contentDistributionAgreement"]').click(function() {
            var new_action = $(this).attr('data-action');
            $('#cda-agree').attr('action', new_action);
        });
    
        $('#toggle-snapshots').click(function() {
            if ($(this).text() === 'Show previous versions') {
                $('#snapshots').show(500);
                $(this).text(django.gettext('Hide previous versions'));
            }
            else {
                $('#snapshots').hide(500);
                $(this).text(django.gettext('Show previous versions'));
            }
        });
    
        _.each(hqImport('hqwebapp/js/initial_page_data').get('snapshots'), function(snapshot) {
            $('#publish_' + snapshot.name).click(function() {
                ga_track_event('Exchange', 'Publish Previous Version', snapshot.name);
            });
            $('#view_' + snapshot.name).click(function() {
                gaTrackLink($('#view_' + snapshot.name), 'Exchange', 'View', snapshot.name);
            });
        });
    });
});<|MERGE_RESOLUTION|>--- conflicted
+++ resolved
@@ -7,11 +7,7 @@
     
     $(function() {
         $("#contentDistributionAgreement").on("show.bs.modal", function() {
-<<<<<<< HEAD
-            $(this).find(".modal-body").load(hqImport('hqwebapp/js/urllib').reverse('cda_basic'));
-=======
-            $(this).find(".modal-body").load(hqImport('hqwebapp/js/initial_page_data.js').reverse('cda_basic'));
->>>>>>> f14ec89a
+            $(this).find(".modal-body").load(hqImport('hqwebapp/js/initial_page_data').reverse('cda_basic'));
         });
     
         $('[data-target="#contentDistributionAgreement"]').click(function() {
