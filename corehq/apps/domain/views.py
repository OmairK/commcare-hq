--- conflicted
+++ resolved
@@ -863,194 +863,7 @@
         data = {"value": dom_calc(calc_tag, domain, extra_arg)}
     return json_response(data)
 
-<<<<<<< HEAD
-=======
-@domain_admin_required
-def create_snapshot(request, domain):
-    # todo: refactor function into smaller pieces
-    domain = Domain.get_by_name(domain)
-    can_publish_as_org = domain.get_organization() and request.couch_user.is_org_admin(domain.get_organization().name)
-
-    def render_with_ctxt(snapshot=None, error_msg=None):
-        ctxt = {'error_message': error_msg} if error_msg else {}
-        ctxt.update({'domain': domain.name,
-                     'form': form,
-                     'app_forms': app_forms,
-                     'can_publish_as_org': can_publish_as_org,
-                     'autocomplete_fields': ('project_type', 'phone_model', 'user_type', 'city', 'country', 'region')})
-        if snapshot:
-            ctxt.update({'published_as_org': snapshot.publisher == 'organization', 'author': snapshot.author})
-        else:
-            ctxt.update({'published_as_org': request.POST.get('publisher', '') == 'organization',
-                         'author': request.POST.get('author', '')})
-        return render(request, 'domain/create_snapshot.html', ctxt)
-
-    if request.method == 'GET':
-        form = SnapshotSettingsForm(initial={
-                'default_timezone': domain.default_timezone,
-                'case_sharing': json.dumps(domain.case_sharing),
-                'project_type': domain.project_type,
-                'share_multimedia': True,
-                'license': domain.license,
-                'publish_on_submit': True,
-            })
-
-        snapshots = list(domain.snapshots())
-        published_snapshot = snapshots[0] if snapshots else domain
-        published_apps = {}
-        if published_snapshot is not None:
-            initial={
-                'default_timezone': published_snapshot.default_timezone,
-                'case_sharing': json.dumps(published_snapshot.case_sharing),
-                'project_type': published_snapshot.project_type,
-                'license': published_snapshot.license,
-                'title': published_snapshot.title,
-                'share_multimedia': published_snapshot.multimedia_included,
-                'description': published_snapshot.description,
-                'short_description': published_snapshot.short_description,
-                'publish_on_submit': True,
-            }
-            if published_snapshot.yt_id:
-                initial['video'] = 'http://www.youtube.com/watch?v=%s' % published_snapshot.yt_id
-            form = SnapshotSettingsForm(initial=initial)
-
-            for app in published_snapshot.full_applications():
-                base_app_id = app.copy_of if domain == published_snapshot else app.copied_from.copy_of
-                published_apps[base_app_id] = app
-
-        app_forms = []
-        for app in domain.applications():
-            app = app.get_latest_saved() or app
-            if published_snapshot and app.copy_of in published_apps:
-                original = published_apps[app.copy_of]
-                app_forms.append((app, SnapshotApplicationForm(initial={
-                    'publish': True,
-                    'name': original.name,
-                    'description': original.description,
-                    'deployment_date': original.deployment_date,
-                    'user_type': original.user_type,
-                    'attribution_notes': original.attribution_notes,
-                    'phone_model': original.phone_model,
-
-                }, prefix=app.id)))
-            else:
-                app_forms.append((app, SnapshotApplicationForm(initial={'publish': (published_snapshot is None or published_snapshot == domain)}, prefix=app.id)))
-
-        return render_with_ctxt(snapshot=published_snapshot)
-
-    elif request.method == 'POST':
-        form = SnapshotSettingsForm(request.POST, request.FILES)
-        form.dom = domain
-
-        app_forms = []
-        publishing_apps = False
-        for app in domain.applications():
-            app = app.get_latest_saved() or app
-            app_forms.append((app, SnapshotApplicationForm(request.POST, prefix=app.id)))
-            publishing_apps = publishing_apps or request.POST.get("%s-publish" % app.id, False)
-
-        if not publishing_apps:
-            messages.error(request, "Cannot publish a project without applications to CommCare Exchange")
-            return render_with_ctxt()
-
-        current_user = request.couch_user
-        if not current_user.is_eula_signed():
-            messages.error(request, 'You must agree to our eula to publish a project to Exchange')
-            return render_with_ctxt()
-
-        if not form.is_valid():
-            messages.error(request, _("There are some problems with your form. Please address these issues and try again."))
-            return render_with_ctxt()
-
-        new_license = request.POST['license']
-        if request.POST.get('share_multimedia', False):
-            app_ids = form._get_apps_to_publish()
-            media = domain.all_media(from_apps=app_ids)
-            for m_file in media:
-                if domain.name not in m_file.shared_by:
-                    m_file.shared_by.append(domain.name)
-
-                # set the license of every multimedia file that doesn't yet have a license set
-                if not m_file.license:
-                    m_file.update_or_add_license(domain.name, type=new_license)
-
-                m_file.save()
-
-        old = domain.published_snapshot()
-        ignore = ["CaseReminderHandler"] if not request.POST.get('share_reminders', False) else []
-        new_domain = domain.save_snapshot(ignore)
-        new_domain.license = new_license
-        new_domain.description = request.POST['description']
-        new_domain.short_description = request.POST['short_description']
-        new_domain.project_type = request.POST['project_type']
-        new_domain.title = request.POST['title']
-        new_domain.multimedia_included = request.POST.get('share_multimedia', '') == 'on'
-        new_domain.publisher = request.POST.get('publisher', None) or 'user'
-        if request.POST.get('video'):
-            new_domain.yt_id = form.cleaned_data['video']
-
-        new_domain.author = request.POST.get('author', None)
-
-        new_domain.is_approved = False
-        publish_on_submit = request.POST.get('publish_on_submit', "no") == "yes"
-
-        image = form.cleaned_data['image']
-        if image:
-            new_domain.image_path = image.name
-            new_domain.image_type = image.content_type
-        elif request.POST.get('old_image', False):
-            new_domain.image_path = old.image_path
-            new_domain.image_type = old.image_type
-        new_domain.save()
-
-        if publish_on_submit:
-            _publish_snapshot(request, domain, published_snapshot=new_domain)
-        else:
-            new_domain.published = False
-            new_domain.save()
-
-        if image:
-            im = Image.open(image)
-            out = cStringIO.StringIO()
-            im.thumbnail((200, 200), Image.ANTIALIAS)
-            im.save(out, new_domain.image_type.split('/')[-1])
-            new_domain.put_attachment(content=out.getvalue(), name=image.name)
-        elif request.POST.get('old_image', False):
-            new_domain.put_attachment(content=old.fetch_attachment(old.image_path), name=new_domain.image_path)
-
-        for application in new_domain.full_applications():
-            original_id = application.copied_from._id
-            if request.POST.get("%s-publish" % original_id, False):
-                application.name = request.POST["%s-name" % original_id]
-                application.description = request.POST["%s-description" % original_id]
-                date_picked = request.POST["%s-deployment_date" % original_id]
-                try:
-                    date_picked = dateutil.parser.parse(date_picked)
-                    if date_picked.year > 2009:
-                        application.deployment_date = date_picked
-                except Exception:
-                    pass
-                #if request.POST.get("%s-name" % original_id):
-                application.phone_model = request.POST["%s-phone_model" % original_id]
-                application.attribution_notes = request.POST["%s-attribution_notes" % original_id]
-                application.user_type = request.POST["%s-user_type" % original_id]
-
-                if not new_domain.multimedia_included:
-                    application.multimedia_map = None
-                application.save()
-            else:
-                application.delete()
-
-        if new_domain is None:
-            return render_with_ctxt(error_message=_('Version creation failed; please try again'))
-
-        if publish_on_submit:
-            messages.success(request, _("Created a new version of your app. This version will be posted to CommCare Exchange pending approval by admins."))
-        else:
-            messages.success(request, _("Created a new version of your app."))
-        return redirect('domain_snapshot_settings', domain.name)
-
->>>>>>> 97f74779
+
 def _publish_snapshot(request, domain, published_snapshot=None):
     snapshots = domain.snapshots()
     for snapshot in snapshots:
