--- conflicted
+++ resolved
@@ -57,11 +57,7 @@
 
     if org:
         new_domain.organization = org
-<<<<<<< HEAD
-        new_domain.slug = new_domain.name
-=======
         new_domain.hr_name = request.POST.get('domain_hrname', None) or new_domain.name
->>>>>>> 0edadee2
 
     if not new_user:
         new_domain.is_active = True
