--- conflicted
+++ resolved
@@ -161,11 +161,7 @@
 
 
 def _record_metrics(tags, submission_type, response, timer=None, xform=None):
-<<<<<<< HEAD
-    if submission_type == 'normal' and xform and xform.metadata:
-=======
     if xform and xform.metadata and xform.metadata.timeEnd and xform.received_on:
->>>>>>> 8c59a62c
         lag = xform.received_on - xform.metadata.timeEnd
         lag_days = lag.total_seconds() / 86400
         tags += [
