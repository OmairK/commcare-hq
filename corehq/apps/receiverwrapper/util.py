import json
import re
from collections import namedtuple

from couchdbkit import ResourceNotFound
from django.conf import settings
from django.http import Http404

import couchforms
from corehq.apps.app_manager.dbaccessors import get_app
from corehq.apps.app_manager.models import ApplicationBase
from corehq.apps.hqwebapp.tasks import send_mail_async
from corehq.apps.receiverwrapper.exceptions import LocalSubmissionError
from corehq.apps.users.models import CommCareUser
from corehq.form_processor.submission_post import SubmissionPost
from corehq.form_processor.utils import convert_xform_to_json
from corehq.util.quickcache import quickcache
from couchforms.models import DefaultAuthContext


def get_submit_url(domain, app_id=None):
    if app_id:
        return "/a/{domain}/receiver/{app_id}/".format(domain=domain, app_id=app_id)
    else:
        return "/a/{domain}/receiver/".format(domain=domain)


def submit_form_locally(instance, domain, **kwargs):
    # intentionally leave these unauth'd for now
    kwargs['auth_context'] = kwargs.get('auth_context') or DefaultAuthContext()
    result = SubmissionPost(
        domain=domain,
        instance=instance,
        **kwargs
    ).run()
    if not 200 <= result.response.status_code < 300:
        raise LocalSubmissionError('Error submitting (status code %s): %s' % (
            result.response.status_code,
            result.response.content,
        ))
    return result


def get_meta_appversion_text(form_metadata):
    try:
        text = form_metadata['appVersion']
    except KeyError:
        return None

    # just make sure this is a longish string and not something like '2.0'
    if isinstance(text, (str, str)) and len(text) > 5:
        return text
    else:
        return None


@quickcache(['domain', 'build_id'], timeout=24*60*60)
def get_version_from_build_id(domain, build_id):
    """
    fast lookup of app version number given build_id

    implemented as simple caching around _get_version_from_build_id

    """
    if not build_id:
        return None

    try:
        build = get_app(domain, build_id)
    except (ResourceNotFound, Http404):
        return None
    if not build.copy_of:
        return None
    elif build.domain != domain:
        return None
    else:
        return build.version


def get_version_from_appversion_text(appversion_text):
    """
    >>> # these first two could certainly be replaced
    >>> # with more realistic examples, but I didn't have any on hand
    >>> get_version_from_appversion_text('foofoo #102 barbar')
    102
    >>> get_version_from_appversion_text('foofoo b[99] barbar')
    99
    >>> get_version_from_appversion_text(
    ...     'CommCare ODK, version "2.11.0"(29272). App v65. '
    ...     'CommCare Version 2.11. Build 29272, built on: February-14-2014'
    ... )
    65
    >>> get_version_from_appversion_text(
    ...     'CommCare ODK, version "2.4.1"(10083). App v19.'
    ...     'CommCare Version 2.4. Build 10083, built on: March-12-2013'
    ... )
    19
    """
    patterns = [
        r' #(\d+) ',
        r'b\[(\d+)\]',
        r'App v(\d+).',
    ]
    version_string = _first_group_match(appversion_text, patterns)
    if version_string:
        return int(version_string)


def get_commcare_version_from_appversion_text(appversion_text):
    """
    >>> get_commcare_version_from_appversion_text(
    ...     'CommCare ODK, version "2.11.0"(29272). App v65. '
    ...     'CommCare Version 2.11. Build 29272, built on: February-14-2014'
    ... )
    '2.11.0'
    >>> get_commcare_version_from_appversion_text(
    ...     'CommCare ODK, version "2.4.1"(10083). App v19.'
    ...     'CommCare Version 2.4. Build 10083, built on: March-12-2013'
    ... )
    '2.4.1'
    >>> get_commcare_version_from_appversion_text(u'संस्करण "2.27.8" (414593)')
    '2.27.8'
    >>> get_commcare_version_from_appversion_text(u'CommCare Android, आवृत्ती" 2.44.5"(452680). ॲप वि.29635 कॉमर्स आवृत्ती2.44. बिल्ड452680, रोजी तयार केले:2019-01-17')
    '2.44.3'
    """
    patterns = [
        r'version "([\d.]+)"',
        r'"([\d.]+)"\s+\(\d+\)',
        r'"\s*([\d.]+)\s*"',
    ]
    return _first_group_match(appversion_text, patterns)


def _first_group_match(text, patterns):
    if text:
        for pattern in patterns:
            match = re.search(pattern, text)
            if match:
                return match.groups()[0]


class BuildVersionSource(object):
    BUILD_ID = object()
    APPVERSION_TEXT = object()
    XFORM_VERSION = object()
    NONE = object()


AppVersionInfo = namedtuple('AppInfo', ['build_version', 'commcare_version', 'source'])


def get_app_version_info(domain, build_id, xform_version, xform_metadata):
    """
    there are a bunch of unreliable places to look for a build version
    this abstracts that out

    """
    appversion_text = get_meta_appversion_text(xform_metadata)
    commcare_version = get_commcare_version_from_appversion_text(appversion_text)
    build_version = get_version_from_build_id(domain, build_id)
    if build_version:
        return AppVersionInfo(build_version, commcare_version, BuildVersionSource.BUILD_ID)

    build_version = get_version_from_appversion_text(appversion_text)
    if build_version:
        return AppVersionInfo(build_version, commcare_version, BuildVersionSource.APPVERSION_TEXT)

    if xform_version and xform_version != '1':
        return AppVersionInfo(int(xform_version), commcare_version, BuildVersionSource.XFORM_VERSION)

    return AppVersionInfo(None, commcare_version, BuildVersionSource.NONE)


@quickcache(['domain', 'build_or_app_id'], timeout=24*60*60)
def get_app_and_build_ids(domain, build_or_app_id):
    if not build_or_app_id:
        return build_or_app_id, None

    try:
        app_json = ApplicationBase.get_db().get(build_or_app_id)
    except ResourceNotFound:
        pass
    else:
        if domain == app_json.get('domain'):
            copy_of = app_json.get('copy_of')
            if copy_of:
                return copy_of, build_or_app_id
    return build_or_app_id, None


def from_demo_user(form_json):
    """
    Whether the form is submitted by demo_user
    """
    from corehq.apps.users.util import DEMO_USER_ID
    try:
        # require new-style meta/userID (reject Meta/chw_id)
        if form_json['meta']['userID'] == DEMO_USER_ID:
            return True
    except (KeyError, ValueError):
        return False

# Form-submissions with request.GET['submit_mode'] as 'demo' are ignored, if not from demo-user
DEMO_SUBMIT_MODE = 'demo'

IGNORE_ALL_DEMO_USER_SUBMISSIONS = settings.SERVER_ENVIRONMENT in settings.ICDS_ENVS


def _submitted_by_demo_user(form_json, domain):
    from corehq.apps.users.util import DEMO_USER_ID
    try:
        user_id = form_json['meta']['userID']
    except (KeyError, ValueError):
        pass
    else:
        if user_id and user_id != DEMO_USER_ID:
            user = CommCareUser.get_by_user_id(user_id, domain)
            if user and user.is_demo_user:
                return True
    return False


def _notify_ignored_form_submission(request, form_meta):
    message = """
        Details:
        Method: {}
        URL: {}
        GET Params: {}
<<<<<<< HEAD
        User ID: {}
    """.format(request.method, request.get_raw_uri(), json.dumps(request.GET), user_id)
=======
        Form Meta: {}
    """.format(request.method, request.get_raw_uri(), json.dumps(request.GET), json.dumps(form_meta))
>>>>>>> a8275877
    send_mail_async.delay(
        "[%s] Unexpected practice mobile user submission received" % settings.SERVER_ENVIRONMENT,
        message,
        settings.DEFAULT_FROM_EMAIL,
        ['mkangia@dimagi.com']
    )


def should_ignore_submission(request):
    """
    If IGNORE_ALL_DEMO_USER_SUBMISSIONS is True then ignore submission if from demo user.
    Else
    If submission request.GET has `submit_mode=demo` and submitting user is not demo_user,
    the submissions should be ignored
    """
    form_json = None
    if IGNORE_ALL_DEMO_USER_SUBMISSIONS:
        instance, _ = couchforms.get_instance_and_attachment(request)
        try:
            form_json = convert_xform_to_json(instance)
        except couchforms.XMLSyntaxError:
            # let the usual workflow handle response for invalid xml
            return False
        else:
            if _submitted_by_demo_user(form_json, request.domain):
                if not request.GET.get('submit_mode') == DEMO_SUBMIT_MODE:
                    # notify the case where the form would have gotten processed
<<<<<<< HEAD
                    _notify_ignored_form_submission(request, form_json['meta']['userID'])
=======
                    _notify_ignored_form_submission(request, form_json['meta'])
>>>>>>> a8275877
                return True

    if not request.GET.get('submit_mode') == DEMO_SUBMIT_MODE:
        return False

    if form_json is None:
        instance, _ = couchforms.get_instance_and_attachment(request)
        form_json = convert_xform_to_json(instance)
    return False if from_demo_user(form_json) else True<|MERGE_RESOLUTION|>--- conflicted
+++ resolved
@@ -226,13 +226,8 @@
         Method: {}
         URL: {}
         GET Params: {}
-<<<<<<< HEAD
-        User ID: {}
-    """.format(request.method, request.get_raw_uri(), json.dumps(request.GET), user_id)
-=======
         Form Meta: {}
     """.format(request.method, request.get_raw_uri(), json.dumps(request.GET), json.dumps(form_meta))
->>>>>>> a8275877
     send_mail_async.delay(
         "[%s] Unexpected practice mobile user submission received" % settings.SERVER_ENVIRONMENT,
         message,
@@ -260,11 +255,7 @@
             if _submitted_by_demo_user(form_json, request.domain):
                 if not request.GET.get('submit_mode') == DEMO_SUBMIT_MODE:
                     # notify the case where the form would have gotten processed
-<<<<<<< HEAD
-                    _notify_ignored_form_submission(request, form_json['meta']['userID'])
-=======
                     _notify_ignored_form_submission(request, form_json['meta'])
->>>>>>> a8275877
                 return True
 
     if not request.GET.get('submit_mode') == DEMO_SUBMIT_MODE:
