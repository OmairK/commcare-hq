--- conflicted
+++ resolved
@@ -3,13 +3,8 @@
     <td><%= file_name %></td>
     <td><%= file_size %> MB</td>
     <td class="hqm-progress">
-<<<<<<< HEAD
-        <div class="progress active" style="margin-bottom: 5px;">
-            <div class="progress-bar progress-bar-striped" style="width: 0%;"></div>
-=======
         <div class="progress" style="margin-bottom: 5px;">
             <div class="progress-bar progress-bar-striped active" style="width: 0%;"></div>
->>>>>>> e6fa67c3
         </div>
         <p class="text-success hqm-begin">
             {% blocktrans %}Added to queue. Click <strong>Begin Upload</strong> above to start.{% endblocktrans %}
@@ -30,17 +25,10 @@
         <p class="text-error hqm-error hide">
             <span class="label label-danger">{% trans 'There were errors' %}</span>
         </p>
-<<<<<<< HEAD
-        <a href="#" class="btn btn-danger btn-xs hqm-remove">
-            <i class="fa fa-remove"></i> {% trans 'Remove from queue' %}
-        </a>
-        <a href="#" class="btn btn-danger btn-xs hqm-cancel hide">
-=======
         <a href="#" class="btn btn-default btn-xs pull-right hqm-remove">
             <i class="fa fa-remove"></i> {% trans 'Remove from queue' %}
         </a>
         <a href="#" class="btn btn-danger btn-xs pull-right hqm-cancel hide">
->>>>>>> e6fa67c3
             <i class="fa fa-remove"></i> {% trans 'Cancel Upload' %}
         </a>
     </td>
