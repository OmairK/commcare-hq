--- conflicted
+++ resolved
@@ -4,13 +4,8 @@
         <i class="fa fa-check"></i> <%= file_name %> <strong>[<%= file_size %> MB]</strong>
     </div>
     <div class="hqm-progress">
-<<<<<<< HEAD
-        <div class="progress active" style="margin-bottom: 5px;">
-            <div class="progress-bar progress-bar-striped" style="width: 0%;"></div>
-=======
         <div class="progress" style="margin-bottom: 5px;">
             <div class="progress-bar progress-bar-striped active" style="width: 0%;"></div>
->>>>>>> e6fa67c3
         </div>
         <p class="text-success hqm-begin">
             {% blocktrans %}Ready to upload. Click <strong>Begin Upload</strong> below to start.{% endblocktrans %}
