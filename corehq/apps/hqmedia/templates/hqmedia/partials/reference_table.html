--- conflicted
+++ resolved
@@ -1,24 +1,8 @@
 {% load i18n %}
 <div class="panel panel-default" data-bind="visible: {{ show_refs }}">
     <div class="panel-heading">
-<<<<<<< HEAD
-        <!-- TODO: test / pick one -->
-        <!--h3 data-toggle="collapse" data-bind="attr: { href: '#' + id + '-{{ this_accordion }}'}">
-            <i class="fa fa-angle-double-down"></i> {{ title }}
-        </h3>
-    </div>
-    <div class="panel-collapse collapse in"
-            data-bind="attr: { id: id + '-{{ this_accordion }}' }"-->
-        <h3 class="panel-title">
-            <a class="accordion-toggle"
-                 data-toggle="collapse"
-                 data-bind="attr: { href: '#' + id + '-{{ this_accordion }}'}">
-                <i class="fa fa-angle-double-down"></i> {{ title }}
-            </a>
-=======
         <h3 data-toggle="collapse" data-bind="attr: { href: '#' + id + '-{{ this_accordion }}'}">
             <i class="fa fa-angle-double-down"></i> {{ title }}
->>>>>>> d33d53eb
         </h3>
     </div>
     <div class="panel-collapse collapse in"
