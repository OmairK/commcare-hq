--- conflicted
+++ resolved
@@ -1,10 +1,5 @@
-<<<<<<< HEAD
 hqDefine('case_importer/js/import_history', function () {
-    var urllib = hqImport('hqwebapp/js/urllib');
-=======
-hqDefine('case_importer/js/import_history.js', function () {
-    var urllib = hqImport('hqwebapp/js/initial_page_data.js');
->>>>>>> f14ec89a
+    var urllib = hqImport('hqwebapp/js/initial_page_data');
     function RecentUploads() {
         var self = {};
         // this is used both for the state of the ajax request
