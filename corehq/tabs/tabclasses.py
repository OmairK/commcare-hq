--- conflicted
+++ resolved
@@ -2048,16 +2048,6 @@
                 {'title': _('System Info'),
                  'url': reverse('system_info'),
                  'icon': 'fa fa-heartbeat'},
-<<<<<<< HEAD
-                {'title': _('PillowTop Errors'),
-                 'url': reverse('admin_report_dispatcher',
-                                args=('pillow_errors',)),
-                 'icon': 'fa fa-bed'},
-=======
-                {'title': RecentCouchChangesView.page_title,
-                 'url': reverse(RecentCouchChangesView.urlname),
-                 'icon': 'fa fa-newspaper-o'},
->>>>>>> e879ce3f
                 {'title': _('Branches on Staging'),
                  'url': reverse('branches_on_staging'),
                  'icon': 'fa fa-tree'},
