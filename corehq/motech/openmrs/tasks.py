--- conflicted
+++ resolved
@@ -324,11 +324,8 @@
             repeater.requests.notify_error(
                 'Errors importing from Atom feed:\n' + '\n'.join(errors)
             )
-<<<<<<< HEAD
-=======
             if settings.UNIT_TESTING:
                 assert False, errors
->>>>>>> a8275877
 
 
 @periodic_task(
