from django.conf import settings
from django.test import SimpleTestCase
from corehq.pillows.utils import get_all_expected_es_indices


class ProdIndexManagementTest(SimpleTestCase):
    @classmethod
    def setUpClass(cls):
        cls._PILLOWTOPS = settings.PILLOWTOPS
        if not settings.PILLOWTOPS:
            # assumes HqTestSuiteRunner, which blanks this out and saves a copy here
            settings.PILLOWTOPS = settings._PILLOWTOPS

    @classmethod
    def tearDownClass(cls):
        settings.PILLOWTOPS = cls._PILLOWTOPS

    def test_prod_config(self):
        found_prod_indices = [info.to_json() for info in get_all_expected_es_indices()]
        for info in found_prod_indices:
            # for now don't test these two properties, just ensure they exist
            self.assertTrue(info['meta'])
            del info['meta']
            self.assertTrue(info['mapping'])
            del info['mapping']
        found_prod_indices = sorted(found_prod_indices, key=lambda info: info['index'])
        self.assertEqual(EXPECTED_PROD_INDICES, found_prod_indices)


EXPECTED_PROD_INDICES = [
    {
        "alias": "case_search",
        "index": "test_case_search_2016-03-15",
        "type": "case"
    },
    {
        "alias": "hqapps",
        "index": "test_hqapps_2016-10-20_1835",
        "type": "app"
    },
    {
        "alias": "hqcases",
        "index": "test_hqcases_2016-03-04",
        "type": "case"
    },
    {
        "alias": "hqdomains",
        "index": "test_hqdomains_2016-08-08",
        "type": "hqdomain"
    },
    {
        "alias": "hqgroups",
        "index": "test_hqgroups_20150403_1501",
        "type": "group"
    },
    {
        "alias": "hqusers",
<<<<<<< HEAD
        "index": "test_hqusers_2016-07-22",
=======
        "index": "test_hqusers_2016-09-29",
>>>>>>> 4d367d27
        "type": "user"
    },
    {
        "alias": "ledgers",
        "index": "test_ledgers_2016-03-15",
        "type": "ledger"
    },
    {
        "alias": "report_cases",
        "index": "test_report_cases_czei39du507m9mmpqk3y01x72a3ux4p0",
        "type": "report_case"
    },
    {
        "alias": "report_xforms",
        "index": "test_report_xforms_20160824_1708",
        "type": "report_xform"
    },
    {
        "alias": "smslogs",
        "index": "test_smslogs_708c77f8e5fe00286fa5791e9fa7d45f",
        "type": "sms"
    },
    {
        "alias": "xforms",
        "index": "test_xforms_2016-07-07",
        "type": "xform"
    }
]<|MERGE_RESOLUTION|>--- conflicted
+++ resolved
@@ -55,11 +55,7 @@
     },
     {
         "alias": "hqusers",
-<<<<<<< HEAD
-        "index": "test_hqusers_2016-07-22",
-=======
-        "index": "test_hqusers_2016-09-29",
->>>>>>> 4d367d27
+        "index": "test_hqusers_2017-02-03",
         "type": "user"
     },
     {
