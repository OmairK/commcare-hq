--- conflicted
+++ resolved
@@ -55,11 +55,7 @@
     },
     {
         "alias": "hqusers",
-<<<<<<< HEAD
-        "index": "test_hqusers_2016-07-11-14-34",
-=======
-        "index": "test_hqusers_2016-07-19",
->>>>>>> e52071d4
+        "index": "test_hqusers_2016-07-22",
         "type": "user"
     },
     {
