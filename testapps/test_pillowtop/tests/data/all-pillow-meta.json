--- conflicted
+++ resolved
@@ -32,35 +32,21 @@
         "name": "AncHmisCaseFluffPillow"
     },
     "AppPillow": {
-<<<<<<< HEAD
-        "advertised_name": "corehq.pillows.application.AppPillow.test_hqapps_2016-01-29_0013.testhq",
-        "change_feed_type": "CouchChangeFeed",
-        "checkpoint_id": "corehq.pillows.application.AppPillow.test_hqapps_2016-01-29_0013.testhq",
-=======
-        "advertised_name": "corehq.pillows.application.AppPillow.test_hqapps_2016-02-12_1300.testhq",
-        "change_feed_type": "CouchChangeFeed",
-        "checkpoint_id": "corehq.pillows.application.AppPillow.test_hqapps_2016-02-12_1300.testhq",
->>>>>>> 199c14c6
+        "advertised_name": "corehq.pillows.application.AppPillow.test_hqapps_2016-03-01_2128.testhq",
+        "change_feed_type": "CouchChangeFeed",
+        "checkpoint_id": "corehq.pillows.application.AppPillow.test_hqapps_2016-03-01_2128.testhq",
         "couch_filter": "app_manager/all_apps",
         "couchdb_type": "Database",
         "couchdb_uri": "http://{COUCH_SERVER_ROOT}/test_commcarehq__apps",
         "document_class": "ApplicationBase",
         "es_alias": "hqapps",
-<<<<<<< HEAD
-        "es_index": "test_hqapps_2016-01-29_0013",
-=======
-        "es_index": "test_hqapps_2016-02-12_1300",
->>>>>>> 199c14c6
+        "es_index": "test_hqapps_2016-03-01_2128",
         "es_type": "app",
         "extra_args": {},
         "full_class_name": "corehq.pillows.application.AppPillow",
         "include_docs": true,
         "name": "AppPillow",
-<<<<<<< HEAD
-        "unique_id": "test_hqapps_2016-01-29_0013"
-=======
-        "unique_id": "test_hqapps_2016-02-12_1300"
->>>>>>> 199c14c6
+        "unique_id": "test_hqapps_2016-03-01_2128"
     },
     "BlobDeletionPillow": {
         "advertised_name": "BlobDeletionPillow",
