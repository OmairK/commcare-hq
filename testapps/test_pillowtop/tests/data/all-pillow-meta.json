--- conflicted
+++ resolved
@@ -507,26 +507,6 @@
         "include_docs": false,
         "name": "WorldVisionMotherFluffPillow"
     },
-<<<<<<< HEAD
-    "XFormPillow": {
-        "advertised_name": "corehq.pillows.xform.XFormPillow.test_xforms_2016-07-07.testhq",
-        "change_feed_type": "CouchChangeFeed",
-        "checkpoint_id": "corehq.pillows.xform.XFormPillow.test_xforms_2016-07-07.testhq",
-        "couch_filter": "couchforms/xforms",
-        "couchdb_type": "Database",
-        "couchdb_uri": "http://{COUCH_SERVER_ROOT}/test_commcarehq",
-        "document_class": "XFormInstance",
-        "es_alias": "xforms",
-        "es_index": "test_xforms_2016-07-07",
-        "es_type": "xform",
-        "extra_args": {},
-        "full_class_name": "corehq.pillows.xform.XFormPillow",
-        "include_docs": false,
-        "name": "XFormPillow",
-        "unique_id": "test_xforms_2016-07-07"
-    },
-=======
->>>>>>> a21b43a3
     "XFormToElasticsearchPillow": {
         "advertised_name": "XFormToElasticsearchPillow",
         "change_feed_type": "KafkaChangeFeed",
