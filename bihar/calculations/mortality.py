import datetime
import logging
from django.utils.translation import ugettext_noop as _
from bihar.calculations.pregnancy import BirthPlace
<<<<<<< HEAD
from bihar.calculations.types import TotalCalculator, DoneDueCalculator, AddCalculator
from bihar.calculations.utils.calculations import get_actions, get_forms
=======
from bihar.calculations.types import TotalCalculator, AddCalculator
from bihar.calculations.utils.calculations import _get_actions, get_forms
>>>>>>> f97e2b2e
from bihar.calculations.utils.filters import is_pregnant_mother, A_MONTH, is_newborn_child
from bihar.calculations.utils.xmlns import DELIVERY, PNC
import fluff


def latest_action_date(actions):
    dates = [action.date for action in actions]
    if dates:
        return max(dates)
    else:
        return None


def is_stillborn(case):
    properties = (
        'child_cried',
        'child_breathing',
        'child_movement',
        'child_heartbeats'
    )
<<<<<<< HEAD
    for action in get_actions(case, action_filter=lambda a: a.xform_xmlns == DELIVERY):
        xform = action.xform
=======
    for xform in get_forms(case, action_filter=lambda a: a.xform_xmlns == DELIVERY):
>>>>>>> f97e2b2e
        if xform.form.get('has_delivered') != 'yes':
            continue
        for p in properties:
            value = xform.xpath('form/child_info/%s' % p)
            if not value:
                child_infos = xform.xpath('form/child_info')
                if not child_infos:
                    continue
                for child_info in child_infos:
                    child_info.get(p)
                    # no idea whether this is a thing that can get called
                    logging.debug('(nested) %s: %s' % (p, value))
                    if value != 'no':
                        return False
            else:
                if value != 'no':
                    return False
        return True


class MMCalculator(TotalCalculator):
    """
    ([DELIVERY form] OR [PNC form]) filter by mother_alive = 'no'
    and where date_death - form_case_update_add <= 42

    """
    _('Maternal mortality')

    window = datetime.timedelta(days=42)

    def filter(self, case):
        return is_pregnant_mother(case)

    @fluff.date_emitter
    def total(self, case):

        def mother_died(a):
            return (
                a.updated_known_properties.get('mother_alive') == 'no'
                and a.xform_xmlns in (DELIVERY, PNC)
            )

        for xform in get_forms(case, action_filter=mother_died, reverse=True):
            yield xform.form.get('date_death')
            # yield at most one
            break


class IMCalculator(TotalCalculator):
    """
    (
        [DELIVERY form] child_alive = 'no' and  chld_date_death - form_case_update_add
        OR [PNC form] child_alive = 'no' and chld_date_death - form_case_update_add
    ) <= 365
    """
    _('Infant mortality')

    window = datetime.timedelta(days=365)

    def filter(self, case):
        return is_newborn_child(case)

    @fluff.date_emitter
    def total(self, case):
        def child_died(a):
            return a.updated_known_properties.get('child_alive', None) == "no"

        date = latest_action_date(get_actions(case, action_filter=child_died))
        if date:
            yield date


class StillBirth(TotalCalculator, AddCalculator):

    window = A_MONTH

    @fluff.filter_by
    def is_stillborn(self, case):
        return is_stillborn(case)


class StillBirthPlace(StillBirth, BirthPlace):
    _('Still Births at Government Hospital')
    _('Still Births at Home')

    window = A_MONTH


class LiveBirth(TotalCalculator, AddCalculator):
    _('Live Births')

    window = A_MONTH

    @fluff.filter_by
    def not_stillborn(self, case):
        return not is_stillborn(case)<|MERGE_RESOLUTION|>--- conflicted
+++ resolved
@@ -2,13 +2,8 @@
 import logging
 from django.utils.translation import ugettext_noop as _
 from bihar.calculations.pregnancy import BirthPlace
-<<<<<<< HEAD
-from bihar.calculations.types import TotalCalculator, DoneDueCalculator, AddCalculator
+from bihar.calculations.types import TotalCalculator, AddCalculator
 from bihar.calculations.utils.calculations import get_actions, get_forms
-=======
-from bihar.calculations.types import TotalCalculator, AddCalculator
-from bihar.calculations.utils.calculations import _get_actions, get_forms
->>>>>>> f97e2b2e
 from bihar.calculations.utils.filters import is_pregnant_mother, A_MONTH, is_newborn_child
 from bihar.calculations.utils.xmlns import DELIVERY, PNC
 import fluff
@@ -29,12 +24,7 @@
         'child_movement',
         'child_heartbeats'
     )
-<<<<<<< HEAD
-    for action in get_actions(case, action_filter=lambda a: a.xform_xmlns == DELIVERY):
-        xform = action.xform
-=======
     for xform in get_forms(case, action_filter=lambda a: a.xform_xmlns == DELIVERY):
->>>>>>> f97e2b2e
         if xform.form.get('has_delivered') != 'yes':
             continue
         for p in properties:
