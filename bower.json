{
  "name": "CommCareHQ",
  "version": "0.0.1",
  "dependencies": {
    "ace-builds": "1.3.3",
    "angular": "1.4.4",
    "angular-bootstrap": "^2.5.0",
    "angular-bootstrap-legacy": "0.11.2",
    "angular-datamaps": "^0.1.2",
    "angular-datatables": "0.5.6",
    "angular-nvd3": "1.0.9",
    "angular-route": "1.4.4",
    "angular-resource": "1.4.4",
    "angular-message-format": "1.4.4",
    "angular-messages": "1.4.4",
    "angular-cookies": "1.4.4",
    "angular-sanitize": "1.4.4",
    "angular-animate": "1.4.4",
    "angular-leaflet-directive": "angular-leaflet#^0.10.0",
    "angular-perfect-scrollbar": "^0.1.0",
    "angular-busy": "^4.1.4",
    "ui-select": "angular-ui/ui-select#v0.13.2",
    "backbone": "0.9.1",
    "backbone-1.3.2": "backbone#1.3.2",
    "backbone.marionette": "2.4.5",
    "bootstrap": "3.3.7",
    "bootstrap-daterangepicker": "3.0.3",
    "bootstrap-switch": "3.3.2",
    "bootstrap-timepicker": "0.5.1",
    "bootstrap3-typeahead": "~3.1.1",
    "jquery": "3.2.1",
    "jquery-2.2.4": "jquery#2.2.4",
    "jquery-color": "2.1.2",
    "jquery.cookie": "dimagi/jquery-cookie#1.4.1",
    "jquery-form": "4.2.2",
    "jquery-migrate": "1.2.1",
    "jquery.rmi": "dimagi/jquery.rmi#8c34f32817",
    "jquery-textchange": "0.2.3",
    "jquery-timeago": "1.2.0",
    "jquery-tiny-pubsub": "https://github.com/cowboy/jquery-tiny-pubsub.git#~0.7.0",
    "jquery-treetable": "^3.2.0",
    "jquery-ui": "1.11.4",
    "datetimepicker": "2.5.4",
    "multiselect": "0.9.12",
    "quicksearch": "2.2.1",
    "knockout": "3.3.0",
    "knockout-validation": "2.0.3",
    "underscore": "1.8.3",
    "leaflet": "0.7.7",
    "select2-3.5.2-legacy": "select2#3.5.2",
    "select2": "4.0.0",
    "less": "1.7.3",
    "xpath": "dimagi/js-xpath#f4f0c78",
    "blazy": "1.6.2",
    "datatables": "1.10.9",
    "datatables-bootstrap3": "*",
    "datatables-fixedcolumns": "3.2.0",
    "datatables-fixedheader": "^3.1.3",
    "nprogress": "0.2.0",
    "d3": "3.1",
    "nvd3": "1.1.10-beta",
    "d3-3.5.17": "d3#3.5.17",
    "nvd3-1.8.6": "nvd3#1.8.6",
    "zxcvbn": "4.2.0",
    "font-awesome": "fontawesome#4.7.0",
    "moment": "2.12.0",
    "css-grid-polyfill-binaries": "1.1.1",
    "requirejs": "~2.3.1",
    "DOMPurify": "0.8.3",
    "markdown-it": "7.0.1",
    "At.js": "~1.5.2",
    "clipboard": "1.5.15",
    "fast-levenshtein": "^2.0.5",
    "intl-tel-input": "9.0.7",
    "jsdiff": "~3.2.0",
    "datamaps": "^0.5.8",
    "topojson": "^3.0.0",
    "r.js": "^2.3.5",
<<<<<<< HEAD
    "raven-js": "^3.24.2"
=======
    "jquery-memoized-ajax": "^0.5.0"
>>>>>>> 9108da01
  },
  "devDependencies": {
    "chai": "3.3.0",
    "mocha": "2.3.3",
    "sinon": "http://sinonjs.org/releases/sinon-2.3.2.js",
    "angular-mocks": "1.4.4",
    "jasmine-fixture": "2.0.0"
  },
  "private": true,
  "resolutions": {
    "jquery": "3.2.1",
    "bootstrap": "3.3.7",
    "select2": "4.0.0",
    "backbone": "0.9.1",
    "d3": "3.1",
    "datamaps": "^0.5.8",
    "topojson": "^3.0.0",
    "nvd3": "1.1.10-beta",
    "d3-3.5.17": "d3#3.5.17",
    "nvd3-1.8.6": "nvd3#1.8.6"
  }
}<|MERGE_RESOLUTION|>--- conflicted
+++ resolved
@@ -76,11 +76,8 @@
     "datamaps": "^0.5.8",
     "topojson": "^3.0.0",
     "r.js": "^2.3.5",
-<<<<<<< HEAD
     "raven-js": "^3.24.2"
-=======
     "jquery-memoized-ajax": "^0.5.0"
->>>>>>> 9108da01
   },
   "devDependencies": {
     "chai": "3.3.0",
