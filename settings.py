#!/usr/bin/env python
# vim: ai ts=4 sts=4 et sw=4 encoding=utf-8

import os
from django.contrib import messages

CACHE_BACKEND = 'memcached://127.0.0.1:11211/'

DEBUG = True
TEMPLATE_DEBUG = DEBUG

ADMINS = ()
MANAGERS = ADMINS


# default to the system's timezone settings
TIME_ZONE = "UTC"


# Language code for this installation. All choices can be found here:
# http://www.i18nguy.com/unicode/language-identifiers.html
LANGUAGE_CODE = 'en-us'

LANGUAGES = (
    ('en', 'English'),
    ('fr', 'French'),
    # ('hin', 'Hindi'),
)

SITE_ID = 1

# If you set this to False, Django will make some optimizations so as not
# to load the internationalization machinery.
USE_I18N = True

# Django i18n searches for translation files (django.po) within this dir
# and then in the locale/ directories of installed apps
LOCALE_PATHS = ()

# URL that handles the media served from MEDIA_ROOT. Make sure to use a
# trailing slash if there is a path component (optional in other cases).
# Examples: "http://media.lawrence.com", "http://example.com/media/"
MEDIA_URL = '/media/'
STATIC_URL = '/static/'

FILEPATH = os.path.abspath(os.path.dirname(__file__))
# media for user uploaded media.  in general this won't be used at all.
MEDIA_ROOT = os.path.join(FILEPATH, 'mediafiles')
STATIC_ROOT = os.path.join(FILEPATH, 'staticfiles')

STATICFILES_FINDERS = (
    "django.contrib.staticfiles.finders.FileSystemFinder",
    "django.contrib.staticfiles.finders.AppDirectoriesFinder"
)

STATICFILES_DIRS = (
    ('formdesigner', os.path.join(FILEPATH,'submodules', 'formdesigner')),
)

DJANGO_LOG_FILE = "%s/%s" % (FILEPATH, "commcarehq.django.log")

# URL prefix for admin media -- CSS, JavaScript and images. Make sure to use a
# trailing slash.
# Examples: "http://foo.com/media/", "/media/".
ADMIN_MEDIA_PREFIX = '/static/admin/'

# Make this unique, and don't share it with anybody - put into localsettings.py
SECRET_KEY = ''

# List of callables that know how to import templates from various sources.
TEMPLATE_LOADERS = (
    'django.template.loaders.filesystem.load_template_source',
    'django.template.loaders.app_directories.load_template_source',
    'django.template.loaders.eggs.Loader',
    #     'django.template.loaders.eggs.load_template_source',
)

MIDDLEWARE_CLASSES = [
    'django.middleware.common.CommonMiddleware',
    'django.contrib.sessions.middleware.SessionMiddleware',
    'django.middleware.locale.LocaleMiddleware',
    'django.contrib.auth.middleware.AuthenticationMiddleware',
    'django.contrib.messages.middleware.MessageMiddleware',
    'corehq.middleware.OpenRosaMiddleware',
    'corehq.apps.users.middleware.UsersMiddleware',
    'casexml.apps.phone.middleware.SyncTokenMiddleware',
    'auditcare.middleware.AuditMiddleware',
]

ROOT_URLCONF = "urls"

TEMPLATE_CONTEXT_PROCESSORS = [
    "django.core.context_processors.auth",
    "django.core.context_processors.debug",
    "django.core.context_processors.i18n",
    "django.core.context_processors.media",
    "django.core.context_processors.request",
    "django.contrib.messages.context_processors.messages",
    'django.core.context_processors.static',
    "corehq.util.context_processors.base_template", # sticks the base template inside all responses
    "corehq.util.context_processors.google_analytics",
]

TEMPLATE_DIRS = [
    # Put strings here, like "/home/html/django_templates" or "C:/www/django/templates".
    # Always use forward slashes, even on Windows.
    # Don't forget to use absolute paths, not relative paths.
]

DEFAULT_APPS = (
    'corehq.apps.userhack', # this has to be above auth
    'django.contrib.admin',
    'django.contrib.auth',
    'django.contrib.contenttypes',
    'django.contrib.sessions',
    'django.contrib.sites',
    #'django.contrib.messages', # don't need this for messages and it's causing some error
    'django.contrib.staticfiles',
    'south',
    'djcelery',    # pip install django-celery
    'djtables',    # pip install djtables
    #'ghettoq',     # pip install ghettoq
    'djkombu',     # pip install django-kombu
    'couchdbkit.ext.django',
    'crispy_forms',
    'django.contrib.markup',
)

CRISPY_TEMPLATE_PACK = 'bootstrap'

HQ_APPS = (
    'django_digest',
    'rosetta',
    'auditcare',
    'djangocouch',
    'djangocouchuser',
    'hqscripts',
    'casexml.apps.case',
    'casexml.apps.phone',
    'corehq.apps.cleanup',
    'corehq.apps.cloudcare',
    'corehq.apps.appstore',
    'corehq.apps.domain',
    'corehq.apps.domainsync',
    'corehq.apps.hqadmin',
    'corehq.apps.hqcase',
    'corehq.apps.hqcouchlog',
    'corehq.apps.hqwebapp',
    'corehq.apps.hqmedia',
    'corehq.apps.locations',
    'corehq.apps.commtrack',
    'couchforms',
    'couchexport',
    'couchlog',
    'formtranslate',
    'receiver',
    'langcodes',
    'corehq.apps.adm',
    'corehq.apps.announcements',
    'corehq.apps.crud',
    'corehq.apps.receiverwrapper',
    'corehq.apps.migration',
    'corehq.apps.app_manager',
    'corehq.apps.orgs',
    'corehq.apps.fixtures',
    'corehq.apps.importer',
    'corehq.apps.reminders',
    'corehq.apps.prescriptions',
    'corehq.apps.translations',
    'corehq.apps.users',
    'corehq.apps.settings',
    'corehq.apps.ota',
    'corehq.apps.groups',
    'corehq.apps.sms',
    'corehq.apps.smsforms',
    'corehq.apps.ivr',
    'corehq.apps.tropo',
    'corehq.apps.kookoo',
    'corehq.apps.yo',
    'corehq.apps.registration',
    'corehq.apps.unicel',
    'corehq.apps.reports',
    'corehq.apps.data_interfaces',
    'corehq.apps.builds',
    'corehq.apps.orgs',
    'corehq.apps.api',
    'corehq.apps.indicators',
    'corehq.couchapps',
    'corehq.apps.selenium',
    'sofabed.forms',
    'soil',
    'corehq.apps.hqsofabed',
    'touchforms.formplayer',
    'hqbilling',
    'phonelog',
    'hutch',
    'loadtest',
    'pillowtop',
    'hqstyle',

    # custom reports
    'a5288',
    'bihar',
    'dca',
    'hsph',
    'mvp',
    'mvp_apps',
    'pathfinder',
    'pathindia',
    'pact',
    'psi',
)

TEST_APPS = (
    'dimagi.utils',
)
REFLEXIVE_URL_BASE = "localhost:8000"

INSTALLED_APPS = DEFAULT_APPS + HQ_APPS


# after login, django redirects to this URL
# rather than the default 'accounts/profile'
LOGIN_REDIRECT_URL='/'

####### Domain settings  #######

DOMAIN_MAX_REGISTRATION_REQUESTS_PER_DAY=99
DOMAIN_SELECT_URL="/domain/select/"
LOGIN_URL="/accounts/login/"
# If a user tries to access domain admin pages but isn't a domain
# administrator, here's where he/she is redirected
DOMAIN_NOT_ADMIN_REDIRECT_PAGE_NAME="homepage"

# domain syncs
# e.g.
#               { sourcedomain1: { "domain": targetdomain1,
#                      "transform": path.to.transformfunction1 },
#                 sourcedomain2: {...} }
DOMAIN_SYNCS = { }
# if you want to deidentify app names, put a dictionary in your settings
# of source names to deidentified names
DOMAIN_SYNC_APP_NAME_MAP = {}
DOMAIN_SYNC_DATABASE_NAME = "commcarehq-public"


####### Release Manager App settings  #######
RELEASE_FILE_PATH=os.path.join("data","builds")

## soil heartbead config ##
SOIL_HEARTBEAT_CACHE_KEY = "django-soil-heartbeat"


####### Shared/Global/UI Settings ######

# restyle some templates
BASE_TEMPLATE="hqwebapp/base.html"
LOGIN_TEMPLATE="login_and_password/login.html"
LOGGEDOUT_TEMPLATE="loggedout.html"

# email settings: these ones are the custom hq ones
EMAIL_LOGIN="user@domain.com"
EMAIL_PASSWORD="changeme"
EMAIL_SMTP_HOST="smtp.gmail.com"
EMAIL_SMTP_PORT=587

# put email addresses here to have them receive bug reports
BUG_REPORT_RECIPIENTS=()
EXCHANGE_NOTIFICATION_RECIPIENTS = []

PAGINATOR_OBJECTS_PER_PAGE = 15
PAGINATOR_MAX_PAGE_LINKS = 5

# OpenRosa Standards
OPENROSA_VERSION = "1.0"

# OTA restore fixture generators
FIXTURE_GENERATORS = [
    "corehq.apps.users.fixturegenerators.user_groups",
    "corehq.apps.fixtures.fixturegenerators.item_lists",
]

GET_URL_BASE  = 'dimagi.utils.web.get_url_base'

SMS_GATEWAY_URL = "http://localhost:8001/"
SMS_GATEWAY_PARAMS = "user=my_username&password=my_password&id=%(phone_number)s&text=%(message)s"

# celery
BROKER_URL = 'django://' #default django db based


SKIP_SOUTH_TESTS = True
#AUTH_PROFILE_MODULE = 'users.HqUserProfile'
TEST_RUNNER = 'testrunner.HqTestSuiteRunner'
HQ_ACCOUNT_ROOT = "commcarehq.org" # this is what gets appended to @domain after your accounts

XFORMS_PLAYER_URL = "http://localhost:4444/"  # touchform's setting

####### Couchlog config ######

SUPPORT_EMAIL = "commcarehq-support@dimagi.com"
COUCHLOG_BLUEPRINT_HOME = "%s%s" % (STATIC_URL, "hqwebapp/stylesheets/blueprint/")
COUCHLOG_DATATABLES_LOC = "%s%s" % (STATIC_URL, "hqwebapp/datatables-1.9/js/jquery.dataTables.min.js")

# These allow HQ to override what shows up in couchlog (add a domain column)
COUCHLOG_TABLE_CONFIG = {"id_column":       0,
                         "archived_column": 1,
                         "date_column":     2,
                         "message_column":  4,
                         "actions_column":  8,
                         "email_column":    9,
                         "no_cols":         10}
COUCHLOG_DISPLAY_COLS = ["id", "archived?", "date", "exception type",
                         "message", "domain", "user", "url", "actions", "report"]
COUCHLOG_RECORD_WRAPPER = "corehq.apps.hqcouchlog.wrapper"
COUCHLOG_DATABASE_NAME = "commcarehq-couchlog"

# couchlog/case search
LUCENE_ENABLED = False

# sofabed
FORMDATA_MODEL = 'hqsofabed.HQFormData'



# unicel sms config
UNICEL_CONFIG = {"username": "Dimagi",
                 "password": "changeme",
                 "sender": "Promo"}

# mach sms config
MACH_CONFIG = {"username": "Dimagi",
               "password": "changeme",
               "service_profile": "changeme"}

#auditcare parameters
AUDIT_MODEL_SAVE = [
    'corehq.apps.app_manager.Application',
    'corehq.apps.app_manager.RemoteApp',
]
AUDIT_VIEWS = [
    'corehq.apps.domain.views.registration_request',
    'corehq.apps.domain.views.registration_confirm',
    'corehq.apps.domain.views.password_change',
    'corehq.apps.domain.views.password_change_done',
    'corehq.apps.reports.views.submit_history',
    'corehq.apps.reports.views.active_cases',
    'corehq.apps.reports.views.submit_history',
    'corehq.apps.reports.views.default',
    'corehq.apps.reports.views.submission_log',
    'corehq.apps.reports.views.form_data',
    'corehq.apps.reports.views.export_data',
    'corehq.apps.reports.views.excel_report_data',
    'corehq.apps.reports.views.daily_submissions',
]

# Don't use google analytics unless overridden in localsettings
GOOGLE_ANALYTICS_ID = ''

# for touchforms maps
GMAPS_API_KEY = "changeme"

# for touchforms authentication
TOUCHFORMS_API_USER = "changeme"
TOUCHFORMS_API_PASSWORD = "changeme"

# import local settings if we find them
LOCAL_APPS = ()
LOCAL_MIDDLEWARE_CLASSES = ()
LOCAL_PILLOWTOPS = []

# our production logstash aggregation
LOGSTASH_DEVICELOG_PORT = 10777
LOGSTASH_COUCHLOG_PORT = 10888
LOGSTASH_AUDITCARE_PORT = 10999
LOGSTASH_HOST = 'localhost'

#on both a single instance or distributed setup this should assume to be localhost
ELASTICSEARCH_HOST = 'localhost'
ELASTICSEARCH_PORT = 9200

try:
    #try to see if there's an environmental variable set for local_settings
    if os.environ.get('CUSTOMSETTINGS', None) == "demo":
        # this sucks, but is a workaround for supporting different settings
        # in the same environment
        from settings_demo import *
    else:
        from localsettings import *
except ImportError:
    pass

####### South Settings #######
#SKIP_SOUTH_TESTS=True
#SOUTH_TESTS_MIGRATE=False

####### Couch Forms & Couch DB Kit Settings #######
from settingshelper import get_dynamic_db_settings, make_couchdb_tuple
_dynamic_db_settings = get_dynamic_db_settings(COUCH_SERVER_ROOT, COUCH_USERNAME, COUCH_PASSWORD, COUCH_DATABASE_NAME, INSTALLED_APPS)

# create local server and database configs
COUCH_SERVER = _dynamic_db_settings["COUCH_SERVER"]
COUCH_DATABASE = _dynamic_db_settings["COUCH_DATABASE"]

# other urls that depend on the server
XFORMS_POST_URL = _dynamic_db_settings["XFORMS_POST_URL"]


COUCHDB_APPS = [
    'adm',
    'announcements',
    'api',
    'app_manager',
    'appstore',
    'orgs',
    'auditcare',
    'builds',
    'case',
    'cleanup',
    'cloudcare',
    'commtrack',
    'couch', # This is necessary for abstract classes in dimagi.utils.couch.undo; otherwise breaks tests
    'couchdbkit_aggregate',
    'couchforms',
    'couchexport',
    'hqadmin',
    'domain',
    'forms',
    'fixtures',
    'groups',
    'hqcase',
    'hqmedia',
    'importer',
    'indicators',
    'locations',
    'migration',
    'phone',
    'receiverwrapper',
    'reminders',
    'prescriptions',
    'reports',
    'sms',
    'smsforms',
    'translations',
    'users',
    'formplayer',
    'phonelog',
    'registration',
    'hutch',
    'hqbilling',
    'couchlog',

    # custom reports
    'bihar',
    'dca',
    'hsph',
    'mvp',
    'pathfinder',
    'pathindia',
    'pact',
    'psi',
]


COUCHDB_DATABASES = [make_couchdb_tuple(app_label, COUCH_DATABASE) for app_label in COUCHDB_APPS ]

INSTALLED_APPS += LOCAL_APPS

MIDDLEWARE_CLASSES += LOCAL_MIDDLEWARE_CLASSES

LOGGING = {
    'version': 1,
    'disable_existing_loggers': True,
    'formatters': {
        'verbose': {
            'format': '%(levelname)s %(asctime)s %(module)s %(process)d %(thread)d %(message)s'
        },
        'simple': {
            'format': '%(levelname)s %(message)s'
        },
    },
    'handlers': {
        'console':{
            'level':'INFO',
            'class':'logging.StreamHandler',
            'formatter': 'simple'
        },
        'file' : {
            'level': 'INFO',
            'class': 'logging.FileHandler',
            'formatter': 'verbose',
            'filename': DJANGO_LOG_FILE
        },
        'couchlog':{
            'level':'WARNING',
            'class':'couchlog.handlers.CouchHandler',
        },
        'mail_admins': {
            'level': 'ERROR',
            'class': 'django.utils.log.AdminEmailHandler',
        }
    },
    'loggers': {
        '': {
            'handlers':['console', 'file', 'couchlog'],
            'propagate': True,
            'level':'INFO',
        },
        'django.request': {
            'handlers': ['mail_admins'],
            'level': 'ERROR',
            'propagate': True,
        },
        'notify': {
            'handlers': ['mail_admins'],
            'level': 'ERROR',
            'propagate': True,
        },
        'celery.task': {
            'handlers': ['console', 'file', 'couchlog'],
            'level': 'INFO',
            'propagate': True
        }
    }
}

# these are the official django settings
# which really we should be using over the custom ones
EMAIL_HOST = EMAIL_SMTP_HOST
EMAIL_PORT = EMAIL_SMTP_PORT
EMAIL_HOST_USER = EMAIL_LOGIN
EMAIL_HOST_PASSWORD = EMAIL_PASSWORD
EMAIL_USE_TLS = True

NO_HTML_EMAIL_MESSAGE = """
This is an email from CommCare HQ. You're seeing this message because your
email client chose to display the plaintext version of an email that CommCare
HQ can only provide in HTML.  Please set your email client to view this email
in HTML or read this email in a client that supports HTML email.

Thanks,
The CommCare HQ Team"""

<<<<<<< HEAD
DATA_INTERFACE_MAP = {
    'Case Management' : [
        'corehq.apps.data_interfaces.interfaces.CaseReassignmentInterface',
        'corehq.apps.importer.base.ImportCases',
    ]
}
APPSTORE_INTERFACE_MAP = {
    'App Store' : [
        'corehq.apps.appstore.interfaces.CommCareExchangeAdvanced'
    ]
}

PROJECT_REPORT_MAP = SortedDict([
    ["Monitor Workers", [
        'corehq.apps.reports.standard.monitoring.DailyFormStatsReport',
        'corehq.apps.reports.standard.monitoring.SubmissionsByFormReport',
        'corehq.apps.reports.standard.monitoring.FormCompletionTimeReport',
        'corehq.apps.reports.standard.monitoring.CaseActivityReport',
        'corehq.apps.reports.standard.monitoring.FormCompletionVsSubmissionTrendsReport',
        'corehq.apps.reports.standard.monitoring.WorkerActivityTimes',
    ]],
    ["Inspect Data", [
        'corehq.apps.reports.standard.inspect.SubmitHistory',
        'corehq.apps.reports.standard.inspect.CaseListReport',
        'corehq.apps.reports.standard.inspect.MapReport',
    ]],
    ["Raw Data", [
        'corehq.apps.reports.standard.export.ExcelExportReport',
        'corehq.apps.reports.standard.export.CaseExportReport',
        'corehq.apps.reports.standard.export.DeidExportReport',
    ]],
    ["Manage Deployments", [
        'corehq.apps.reports.standard.deployments.ApplicationStatusReport',
        'corehq.apps.receiverwrapper.reports.SubmissionErrorReport',
        'phonelog.reports.FormErrorReport',
        'phonelog.reports.DeviceLogDetailsReport'
    ]],
    ["SMS", [
        'corehq.apps.reports.standard.sms.MessagesReport',
        'corehq.apps.reports.standard.sms.MessageLogReport',
    ]],
    ["Commtrack", [
        'corehq.apps.reports.commtrack.psi_prototype.VisitReport',
        'corehq.apps.reports.commtrack.psi_prototype.SalesAndConsumptionReport',
        'corehq.apps.reports.commtrack.psi_prototype.CumulativeSalesAndConsumptionReport',
        'corehq.apps.reports.commtrack.psi_prototype.StockOutReport',
        'corehq.apps.reports.commtrack.psi_prototype.StockReportExport',
    ]]
])

CUSTOM_REPORT_MAP = {
    ## legacy custom reports. do not follow practices followed here
    "pathfinder": {
        'Custom Reports': [
            'pathfinder.models.PathfinderHBCReport',
            'pathfinder.models.PathfinderProviderReport',
            'pathfinder.models.PathfinderWardSummaryReport'
        ]
    },
    "dca-malawi": {
        'Custom Reports': [
            'dca.reports.ProjectOfficerReport',
            'dca.reports.PortfolioComparisonReport',
            'dca.reports.PerformanceReport',
            'dca.reports.PerformanceRatiosReport'
        ]
    },
    "eagles-fahu": {
        'Custom Reports': [
            'dca.reports.ProjectOfficerReport',
            'dca.reports.PortfolioComparisonReport',
            'dca.reports.PerformanceReport',
            'dca.reports.PerformanceRatiosReport'
        ],
    },
    ## end legacy custom reports
    "hsph": {
        'Field Management Reports': [
            'hsph.reports.field_management.DCOActivityReport',
            'hsph.reports.field_management.FieldDataCollectionActivityReport',
            'hsph.reports.field_management.HVFollowUpStatusReport',
            'hsph.reports.field_management.HVFollowUpStatusSummaryReport',
            'hsph.reports.call_center.CaseReport',
            'hsph.reports.field_management.DCOProcessDataReport'
        ],
        'Project Management Reports': [
            'hsph.reports.project_management.ProjectStatusDashboardReport',
            'hsph.reports.project_management.ImplementationStatusDashboardReport'
        ],
        'Call Center Reports': [
            'hsph.reports.call_center.CATIPerformanceReport',
            'hsph.reports.call_center.CallCenterFollowUpSummaryReport'
        ],
        'Data Summary Reports': [
            'hsph.reports.data_summary.PrimaryOutcomeReport',
            'hsph.reports.data_summary.SecondaryOutcomeReport'
        ]
    },
    "pathindia": {
        'Custom Reports': [
            'pathindia.reports.PathIndiaKrantiReport'
        ]
    },
    "mvp-sauri": {
        "Custom Reports": [
            'mvp.reports.mvis.HealthCoordinatorReport',
            'mvp.reports.chw.CHWManagerReport'
        ]
    },
    "mvp-potou": {
        "Custom Reports": [
            'mvp.reports.mvis.HealthCoordinatorReport',
            'mvp.reports.chw.CHWManagerReport'
        ]
    },
    # todo: giovanni, you should fix this report at some point.
    "a5288": {
        "Custom Reports": ["a5288.reports.MissedCallbackReport"]
    },
    "a5288-test": {
        "Custom Reports": ["a5288.reports.MissedCallbackReport"]
    },
    "care-bihar": {
        "Custom Reports": [
            "bihar.reports.supervisor.MainNavReport",
            "bihar.reports.supervisor.WorkerRankSelectionReport",
            "bihar.reports.supervisor.DueListReport",
            "bihar.reports.supervisor.ToolsNavReport",
            "bihar.reports.supervisor.ReferralListReport",
            "bihar.reports.supervisor.EDDCalcReport",
            "bihar.reports.supervisor.BMICalcReport",
            "bihar.reports.supervisor.SubCenterSelectionReport",
            "bihar.reports.indicators.reports.IndicatorNav",
            "bihar.reports.indicators.reports.IndicatorSummaryReport",
            "bihar.reports.indicators.reports.IndicatorClientSelectNav",
            "bihar.reports.indicators.reports.IndicatorClientList",
            "bihar.reports.indicators.reports.IndicatorCharts",
        ]
    },
    "pact": {
        "PACT Reports": [
            "pact.reports.patient_list.PatientListDashboardReport",
            "pact.reports.dot.PactDOTReport",
            "pact.reports.patient.PactPatientInfoReport",
            "pact.reports.chw_list.PactCHWDashboard",
            "pact.reports.chw.PactCHWProfileReport",
            #"pact.reports.CHWVisitsReport",
#            "pact.reports.DOTReport",
#            "pact.reports.PactExports",
    ],
    },
    "psi": {
        "Custom Reports": [
            'psi.reports.PSIEventsReport',
            'psi.reports.PSIHDReport',
            'psi.reports.PSISSReport',
            'psi.reports.PSITSReport',
        ]
    },
    "psi-unicef": {
        "Custom Reports": [
            'psi.reports.PSIEventsReport',
            'psi.reports.PSIHDReport',
            'psi.reports.PSISSReport',
            'psi.reports.PSITSReport',
        ]
    }
    #    "test": [
    #        'corehq.apps.reports.deid.FormDeidExport',
    #    ]
=======
# mapping of domains to modules for those that aren't identical
DOMAIN_MODULE_MAP = {
    'a5288-test': 'a5288',
    'care-bihar': 'bihar',
    'dca-malawi': 'dca',
    'eagles-fahu': 'dca',
    'mvp-potou': 'mvp',
    'mvp-sauri': 'mvp',
    'psi-unicef': 'psi'
>>>>>>> 4c455a19
}

MESSAGE_LOG_OPTIONS = {
    "abbreviated_phone_number_domains" : ["mustmgh","mgh-cgh-uganda"],
}




MESSAGE_TAGS = {
    messages.INFO: 'alert-info',
    messages.DEBUG: '',
    messages.SUCCESS: 'alert-success',
    messages.WARNING: 'alert-error',
    messages.ERROR: 'alert-error',
}

COMMCARE_USER_TERM = "Mobile Worker"
WEB_USER_TERM = "Web User"

DEFAULT_CURRENCY = "USD"

SMS_HANDLERS = [
    'corehq.apps.commtrack.sms.handle',
    'corehq.apps.sms.api.form_session_handler',
    'corehq.apps.sms.api.fallback_handler',
]

# mapping of phone number prefix (including country code) to a registered
# outbound sms backend to use for that set of numbers. the backend can be:
# * the ID of a MobileBackend couch doc ("new-style" backends), or
# * the python path of a backend module ("old-style" backends)
SMS_BACKENDS = {
    '': 'MOBILE_BACKEND_MACH', # default backend
    '91': 'MOBILE_BACKEND_UNICEL', # india
    '999': 'MOBILE_BACKEND_TEST', # +999 is an unused country code
}

SELENIUM_APP_SETTING_DEFAULTS = {
    'cloudcare': {
        # over-generous defaults for now
        'OPEN_FORM_WAIT_TIME': 20,
        'SUBMIT_FORM_WAIT_TIME': 20
    },

    'reports': {
        'MAX_PRELOAD_TIME': 20,
        'MAX_LOAD_TIME': 30,
    },
}


INDICATOR_CONFIG = {
    "mvp-sauri": ['mvp_indicators'],
    "mvp-potou": ['mvp_indicators'],
}

PILLOWTOPS = [ 'corehq.pillows.CasePillow',
			   'corehq.pillows.XFormPillow',
               'corehq.pillows.ExchangePillow',
               ] + LOCAL_PILLOWTOPS

XFORM_PILLOW_HANDLERS = ['pact.pillowhandler.PactHandler', ]



REMOTE_APP_NAMESPACE = "%(domain)s.commcarehq.org"<|MERGE_RESOLUTION|>--- conflicted
+++ resolved
@@ -541,178 +541,6 @@
 Thanks,
 The CommCare HQ Team"""
 
-<<<<<<< HEAD
-DATA_INTERFACE_MAP = {
-    'Case Management' : [
-        'corehq.apps.data_interfaces.interfaces.CaseReassignmentInterface',
-        'corehq.apps.importer.base.ImportCases',
-    ]
-}
-APPSTORE_INTERFACE_MAP = {
-    'App Store' : [
-        'corehq.apps.appstore.interfaces.CommCareExchangeAdvanced'
-    ]
-}
-
-PROJECT_REPORT_MAP = SortedDict([
-    ["Monitor Workers", [
-        'corehq.apps.reports.standard.monitoring.DailyFormStatsReport',
-        'corehq.apps.reports.standard.monitoring.SubmissionsByFormReport',
-        'corehq.apps.reports.standard.monitoring.FormCompletionTimeReport',
-        'corehq.apps.reports.standard.monitoring.CaseActivityReport',
-        'corehq.apps.reports.standard.monitoring.FormCompletionVsSubmissionTrendsReport',
-        'corehq.apps.reports.standard.monitoring.WorkerActivityTimes',
-    ]],
-    ["Inspect Data", [
-        'corehq.apps.reports.standard.inspect.SubmitHistory',
-        'corehq.apps.reports.standard.inspect.CaseListReport',
-        'corehq.apps.reports.standard.inspect.MapReport',
-    ]],
-    ["Raw Data", [
-        'corehq.apps.reports.standard.export.ExcelExportReport',
-        'corehq.apps.reports.standard.export.CaseExportReport',
-        'corehq.apps.reports.standard.export.DeidExportReport',
-    ]],
-    ["Manage Deployments", [
-        'corehq.apps.reports.standard.deployments.ApplicationStatusReport',
-        'corehq.apps.receiverwrapper.reports.SubmissionErrorReport',
-        'phonelog.reports.FormErrorReport',
-        'phonelog.reports.DeviceLogDetailsReport'
-    ]],
-    ["SMS", [
-        'corehq.apps.reports.standard.sms.MessagesReport',
-        'corehq.apps.reports.standard.sms.MessageLogReport',
-    ]],
-    ["Commtrack", [
-        'corehq.apps.reports.commtrack.psi_prototype.VisitReport',
-        'corehq.apps.reports.commtrack.psi_prototype.SalesAndConsumptionReport',
-        'corehq.apps.reports.commtrack.psi_prototype.CumulativeSalesAndConsumptionReport',
-        'corehq.apps.reports.commtrack.psi_prototype.StockOutReport',
-        'corehq.apps.reports.commtrack.psi_prototype.StockReportExport',
-    ]]
-])
-
-CUSTOM_REPORT_MAP = {
-    ## legacy custom reports. do not follow practices followed here
-    "pathfinder": {
-        'Custom Reports': [
-            'pathfinder.models.PathfinderHBCReport',
-            'pathfinder.models.PathfinderProviderReport',
-            'pathfinder.models.PathfinderWardSummaryReport'
-        ]
-    },
-    "dca-malawi": {
-        'Custom Reports': [
-            'dca.reports.ProjectOfficerReport',
-            'dca.reports.PortfolioComparisonReport',
-            'dca.reports.PerformanceReport',
-            'dca.reports.PerformanceRatiosReport'
-        ]
-    },
-    "eagles-fahu": {
-        'Custom Reports': [
-            'dca.reports.ProjectOfficerReport',
-            'dca.reports.PortfolioComparisonReport',
-            'dca.reports.PerformanceReport',
-            'dca.reports.PerformanceRatiosReport'
-        ],
-    },
-    ## end legacy custom reports
-    "hsph": {
-        'Field Management Reports': [
-            'hsph.reports.field_management.DCOActivityReport',
-            'hsph.reports.field_management.FieldDataCollectionActivityReport',
-            'hsph.reports.field_management.HVFollowUpStatusReport',
-            'hsph.reports.field_management.HVFollowUpStatusSummaryReport',
-            'hsph.reports.call_center.CaseReport',
-            'hsph.reports.field_management.DCOProcessDataReport'
-        ],
-        'Project Management Reports': [
-            'hsph.reports.project_management.ProjectStatusDashboardReport',
-            'hsph.reports.project_management.ImplementationStatusDashboardReport'
-        ],
-        'Call Center Reports': [
-            'hsph.reports.call_center.CATIPerformanceReport',
-            'hsph.reports.call_center.CallCenterFollowUpSummaryReport'
-        ],
-        'Data Summary Reports': [
-            'hsph.reports.data_summary.PrimaryOutcomeReport',
-            'hsph.reports.data_summary.SecondaryOutcomeReport'
-        ]
-    },
-    "pathindia": {
-        'Custom Reports': [
-            'pathindia.reports.PathIndiaKrantiReport'
-        ]
-    },
-    "mvp-sauri": {
-        "Custom Reports": [
-            'mvp.reports.mvis.HealthCoordinatorReport',
-            'mvp.reports.chw.CHWManagerReport'
-        ]
-    },
-    "mvp-potou": {
-        "Custom Reports": [
-            'mvp.reports.mvis.HealthCoordinatorReport',
-            'mvp.reports.chw.CHWManagerReport'
-        ]
-    },
-    # todo: giovanni, you should fix this report at some point.
-    "a5288": {
-        "Custom Reports": ["a5288.reports.MissedCallbackReport"]
-    },
-    "a5288-test": {
-        "Custom Reports": ["a5288.reports.MissedCallbackReport"]
-    },
-    "care-bihar": {
-        "Custom Reports": [
-            "bihar.reports.supervisor.MainNavReport",
-            "bihar.reports.supervisor.WorkerRankSelectionReport",
-            "bihar.reports.supervisor.DueListReport",
-            "bihar.reports.supervisor.ToolsNavReport",
-            "bihar.reports.supervisor.ReferralListReport",
-            "bihar.reports.supervisor.EDDCalcReport",
-            "bihar.reports.supervisor.BMICalcReport",
-            "bihar.reports.supervisor.SubCenterSelectionReport",
-            "bihar.reports.indicators.reports.IndicatorNav",
-            "bihar.reports.indicators.reports.IndicatorSummaryReport",
-            "bihar.reports.indicators.reports.IndicatorClientSelectNav",
-            "bihar.reports.indicators.reports.IndicatorClientList",
-            "bihar.reports.indicators.reports.IndicatorCharts",
-        ]
-    },
-    "pact": {
-        "PACT Reports": [
-            "pact.reports.patient_list.PatientListDashboardReport",
-            "pact.reports.dot.PactDOTReport",
-            "pact.reports.patient.PactPatientInfoReport",
-            "pact.reports.chw_list.PactCHWDashboard",
-            "pact.reports.chw.PactCHWProfileReport",
-            #"pact.reports.CHWVisitsReport",
-#            "pact.reports.DOTReport",
-#            "pact.reports.PactExports",
-    ],
-    },
-    "psi": {
-        "Custom Reports": [
-            'psi.reports.PSIEventsReport',
-            'psi.reports.PSIHDReport',
-            'psi.reports.PSISSReport',
-            'psi.reports.PSITSReport',
-        ]
-    },
-    "psi-unicef": {
-        "Custom Reports": [
-            'psi.reports.PSIEventsReport',
-            'psi.reports.PSIHDReport',
-            'psi.reports.PSISSReport',
-            'psi.reports.PSITSReport',
-        ]
-    }
-    #    "test": [
-    #        'corehq.apps.reports.deid.FormDeidExport',
-    #    ]
-=======
 # mapping of domains to modules for those that aren't identical
 DOMAIN_MODULE_MAP = {
     'a5288-test': 'a5288',
@@ -722,7 +550,6 @@
     'mvp-potou': 'mvp',
     'mvp-sauri': 'mvp',
     'psi-unicef': 'psi'
->>>>>>> 4c455a19
 }
 
 MESSAGE_LOG_OPTIONS = {
