--- conflicted
+++ resolved
@@ -372,13 +372,10 @@
     'custom.icds',
     'custom.icds_reports',
     'custom.pnlppgi',
-<<<<<<< HEAD
-    'custom.rch'
-=======
     'custom.nic_compliance',
     'custom.hki',
     'corehq.motech.openmrs',
->>>>>>> 69ee43dd
+    'custom.rch'
 )
 
 ENIKSHAY_APPS = (
@@ -2201,20 +2198,17 @@
 if _raven_config:
     RAVEN_CONFIG = _raven_config
     SENTRY_CONFIGURED = True
-<<<<<<< HEAD
+    SENTRY_CLIENT = 'corehq.util.sentry.HQSentryClient'
+
+CSRF_COOKIE_HTTPONLY = True
+if RESTRICT_USED_PASSWORDS_FOR_NIC_COMPLIANCE:
+    AUTH_PASSWORD_VALIDATORS = [
+        {
+            'NAME': 'custom.nic_compliance.password_validation.UsedPasswordValidator',
+        }
+    ]
 
 RCH_PERMITTED_FIELDS = {
     'mother': (json.load(open(os.path.join('custom', 'rch', 'all_fields', 'mother.json')))['fields']),
     'child': (json.load(open(os.path.join('custom', 'rch', 'all_fields', 'child.json')))['fields']),
-}
-=======
-    SENTRY_CLIENT = 'corehq.util.sentry.HQSentryClient'
-
-CSRF_COOKIE_HTTPONLY = True
-if RESTRICT_USED_PASSWORDS_FOR_NIC_COMPLIANCE:
-    AUTH_PASSWORD_VALIDATORS = [
-        {
-            'NAME': 'custom.nic_compliance.password_validation.UsedPasswordValidator',
-        }
-    ]
->>>>>>> 69ee43dd
+}