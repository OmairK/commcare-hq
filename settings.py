--- conflicted
+++ resolved
@@ -114,17 +114,11 @@
     'underscore#1.6.0',
     'underscore-legacy=underscore#1.4.4',
     'backbone#0.9.1',
-<<<<<<< HEAD
     'datatables#1.10.9',
     'bootstrap-daterangepicker#2.1.13',
-=======
     'd3#3.1.5',
     'nvd3#1.1.10-beta',
-    'datatables#1.10.9',
     'datatables-bootstrap3#0.1',
-    'dangrossman/bootstrap-daterangepicker#7435612692b33b85c72539d37c59bb7edd420c6f',
-    'jquery-ui#1.11.4',
->>>>>>> 83b8c0bc
 )
 
 BOWER_PATH = '/usr/local/bin/bower'
