--- conflicted
+++ resolved
@@ -107,11 +107,7 @@
     'backbone#0.9.1',
 )
 
-<<<<<<< HEAD
-BOWER_PATH = '/usr/bin/bower'
-=======
 BOWER_PATH = '/usr/local/bin/bower'
->>>>>>> 0ab5e563
 
 STATICFILES_FINDERS = (
     "django.contrib.staticfiles.finders.FileSystemFinder",
