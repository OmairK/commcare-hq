--- conflicted
+++ resolved
@@ -1526,24 +1526,11 @@
             'class': 'pillowtop.pillow.interface.ConstructedPillow',
             'instance': 'corehq.blobs.pillow.get_blob_deletion_pillow',
         },
-<<<<<<< HEAD
-        {
-            'name': 'SqlXFormToElasticsearchPillow',
-            'class': 'pillowtop.pillow.interface.ConstructedPillow',
-            'instance': 'corehq.pillows.xform.get_sql_xform_to_elasticsearch_pillow',
-        },
-        {
-            'name': 'SqlCaseToElasticsearchPillow',
-            'class': 'pillowtop.pillow.interface.ConstructedPillow',
-            'instance': 'corehq.pillows.case.get_sql_case_to_elasticsearch_pillow',
-        },
         {
             'name': 'CaseSearchToElasticsearchPillow',
             'class': 'pillowtop.pillow.interface.ConstructedPillow',
             'instance': 'corehq.pillows.case_search.get_case_search_to_elasticsearch_pillow',
         },
-=======
->>>>>>> 148c00b0
     ]
 }
 
