--- conflicted
+++ resolved
@@ -401,8 +401,7 @@
                 data_by_chw[chw_id][id] = map
     return data_by_chw
 
-<<<<<<< HEAD
-=======
+
 def get_wards():
     ''' Get a list of all wards'''
     wards = []
@@ -416,7 +415,6 @@
                     wards.append(ward)
     return wards
 
->>>>>>> de75acc2
 def get_mon_year(request):
     ''' Given a request returns the month and year included in it'''
     year = ""
@@ -435,8 +433,6 @@
     enddate = datetime(year, nextmonth, 01).date()
     return (month, year, startdate, enddate)
 
-<<<<<<< HEAD
-=======
 def get_start_end(month, year):
     ''' Given a month and year, returns the first date of the month and the
     first day of the next month'''
@@ -449,7 +445,6 @@
     enddate = datetime(year, nextmonth, 01).date()
     return (startdate, enddate)
 
->>>>>>> de75acc2
 def get_case_info(context, chw_data, enddate, active):
     ''' Gives information about each case of a chw'''
     all_data = []
@@ -586,7 +581,6 @@
                 return 'Late (Referral)'
             else:
                 return 'Late (Routine)'
-<<<<<<< HEAD
     else:
         return 'Closed'
     
@@ -601,22 +595,6 @@
     elif form_type_to_date['close'] > referral:
         return False
     else:
-=======
-    else:
-        return 'Closed'
-    
-def referral_late(form_type_to_date, enddate, days_late):
-    ''' Was the last form submitted a referral form and has it 
-    been more than 3 days since that submission'''
-    referral = form_type_to_date['referral']
-    if form_type_to_date['open'] > referral:
-        return False
-    elif form_type_to_date['follow'] > referral:
-        return False
-    elif form_type_to_date['close'] > referral:
-        return False
-    else:
->>>>>>> de75acc2
         time_diff = enddate - datetime.date(referral)
         if time_diff.days > days_late:
             return True
