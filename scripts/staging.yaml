--- conflicted
+++ resolved
@@ -58,11 +58,8 @@
   - je/report-builder-button # J$ 4/3
   - np/flavor  # NP 4/5
   - sr-couch-synclogs  # Sravan April 6
-<<<<<<< HEAD
-=======
   - ce/auto-batches # Cal April 6
   - jls/externalize-js-more-report-filters # Jenny April 6
->>>>>>> 65b554af
 submodules:
   submodules/touchforms-src:
     # let's leave this here even when empty
