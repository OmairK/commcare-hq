########################
#   STAGING WORKFLOW   #
########################

# GENERAL PROCESS
# From your commcare-hq directory with the virtualenv turned on and master
# checked out to safely push your changes to scripts/staging.yaml
#     $ scripts/commit-staging --push
# to check if your branch causes any conflicts before rebuilding
#     $ scripts/rebuildstaging --no-push
# to rebuild from your new spec and deploy
#     $ scripts/rebuildstaging
#     $ commcare-cloud staging fab deploy
# Above commands commands can be run without the flag as well.

# CONFLICT RESOLUTION
# First, determine where the conflict lies.
# a). branch `foo` conflicts with `master`
#       $ git checkout -b foo origin/foo
#       $ git pull origin master
#     try to resolve conflict
#       $ git push origin foo
# b). branch `foo` conflicts with branch `bar`
#     you can't just merge foo into bar or vice versa, otherwise the PR
#     for foo will contain commits from bar.  Instead make a third,
#     conflict-resolution branch:
#       $ git checkout -b foo+bar --no-track origin/foo
#       $ git pull origin bar
#     try to resolve conflict
#       $ git push origin foo+bar
#     add the branch `foo+bar` to staging.yaml and move branches foo and
#     bar to right below it
#
#     Later on branch B gets merged into master and removed from staging.yaml.
#     Perhaps the person who removes it also notices the A+B and does the
#     following. Otherwise anyone who comes along and sees A+B but not both
#     branches can feel free to assume the following need to be done.
#       * Merge A+B into A. Since B is now gone, you want to merge the
#         resolution into A, otherwise A will conflict with master.
#       * Remove A+B from staging.yaml. It's no longer necessary since it's
#         now a subset of A.
#
# If you are unsure of how to resolve a conflict, notify the branch owner.

# FORMPLAYER
# From the formplayer, repo, call `./scripts/rebuildstaging`
# This rebuilds the `autostaging` branch of formplayer and runs the formplayer-staging job on jenkins

trunk: master
name: autostaging
branches:
  - pv/case-list-deac-label # Preethi Oct 26
  - test_rjs_multimedia_integration # Rohit Oct 31
<<<<<<< HEAD
  - jls/rebased-ko-export-download  # Jenny Nov 2

=======
  #- jls/rebased-ko-export-download  # Jenny Nov 2
>>>>>>> 615997bf
  - sr-mutliprocessors   # Sravan Nov 13
  - np-export-links  # Nick Nov 25
submodules: {}<|MERGE_RESOLUTION|>--- conflicted
+++ resolved
@@ -51,12 +51,7 @@
 branches:
   - pv/case-list-deac-label # Preethi Oct 26
   - test_rjs_multimedia_integration # Rohit Oct 31
-<<<<<<< HEAD
-  - jls/rebased-ko-export-download  # Jenny Nov 2
-
-=======
   #- jls/rebased-ko-export-download  # Jenny Nov 2
->>>>>>> 615997bf
   - sr-mutliprocessors   # Sravan Nov 13
   - np-export-links  # Nick Nov 25
 submodules: {}